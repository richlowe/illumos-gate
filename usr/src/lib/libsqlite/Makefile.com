--- conflicted
+++ resolved
@@ -143,17 +143,6 @@
 TCLVERS = tcl8.3
 
 testfixture := MYCPPFLAGS += -I$(TCLBASE)/include -DTCLSH -DSQLITE_TEST=1
-<<<<<<< HEAD
-
-#
-# work around compiler issues
-#
-testfixture := CFLAGS += \
-	-erroff=E_ARRAY_OF_INCOMPLETE \
-	-erroff=E_ARG_INCOMPATIBLE_WITH_ARG
-=======
->>>>>>> 4b2d0200
-
 testfixture := LDLIBS += -R$(TCLBASE)/lib -L$(TCLBASE)/lib -l$(TCLVERS) -lm -ldl
 
 CLEANFILES += \
