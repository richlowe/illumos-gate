--- conflicted
+++ resolved
@@ -22,12 +22,9 @@
  * Copyright 2006 Sun Microsystems, Inc.  All rights reserved.
  * Use is subject to license terms.
  */
-<<<<<<< HEAD
-=======
 /*
  * Copyright 2015, Joyent, Inc.
  */
->>>>>>> c971037b
 
 #include <stdio.h>
 #include <stdlib.h>
@@ -72,7 +69,6 @@
 	return (rv);
 }
 
-<<<<<<< HEAD
 int
 proc_get_secflags(pid_t pid, prsecflags_t **psf)
 {
@@ -92,12 +88,12 @@
 		(void) close(fd);
 	}
 	return (rv);
-=======
+}
+
 void
 proc_free_priv(prpriv_t *prv)
 {
 	free(prv);
->>>>>>> c971037b
 }
 
 /*
