/*
 * CDDL HEADER START
 *
 * The contents of this file are subject to the terms of the
 * Common Development and Distribution License (the "License").
 * You may not use this file except in compliance with the License.
 *
 * You can obtain a copy of the license at usr/src/OPENSOLARIS.LICENSE
 * or http://www.opensolaris.org/os/licensing.
 * See the License for the specific language governing permissions
 * and limitations under the License.
 *
 * When distributing Covered Code, include this CDDL HEADER in each
 * file and include the License file at usr/src/OPENSOLARIS.LICENSE.
 * If applicable, add the following below this CDDL HEADER, with the
 * fields enclosed by brackets "[]" replaced with your own identifying
 * information: Portions Copyright [yyyy] [name of copyright owner]
 *
 * CDDL HEADER END
 */

/*
 * Copyright 2009 Sun Microsystems, Inc.  All rights reserved.
 * Use is subject to license terms.
 * Copyright 2015, Joyent, Inc.
 * Copyright (c) 2016 by Delphix. All rights reserved.
 */

#include "lint.h"
#include "thr_uberdata.h"
#include <sys/rtpriocntl.h>
#include <atomic.h>

<<<<<<< HEAD
/*
 * XXXARM: We need a cross-dtrace -G but don't have one, so all we can do is
 * kill the probes for now
 */
#if defined(__aarch64__)
#define	DTRACE_PROBE1(provider, name, arg1)
#define DTRACE_PROBE2(provider, name, arg1, arg2)
#define DTRACE_PROBE3(provider, name, arg1, arg2, arg3)
#else	/* __aarch64__ */
#include <sys/sdt.h>
#endif


#if defined(THREAD_DEBUG)
=======
#if defined(DEBUG)
>>>>>>> eac40bb3
#define	INCR32(x)	(((x) != UINT32_MAX)? (x)++ : 0)
#define	INCR(x)		((x)++)
#define	DECR(x)		((x)--)
#define	MAXINCR(m, x)	((m < ++x)? (m = x) : 0)
#else
#define	INCR32(x)
#define	INCR(x)
#define	DECR(x)
#define	MAXINCR(m, x)
#endif

/*
 * This mutex is initialized to be held by lwp#1.
 * It is used to block a thread that has returned from a mutex_lock()
 * of a LOCK_PRIO_INHERIT mutex with an unrecoverable error.
 */
mutex_t	stall_mutex = DEFAULTMUTEX;

static int shared_mutex_held(mutex_t *);
static int mutex_queuelock_adaptive(mutex_t *);
static void mutex_wakeup_all(mutex_t *);

/*
 * Lock statistics support functions.
 */
void
record_begin_hold(tdb_mutex_stats_t *msp)
{
	tdb_incr(msp->mutex_lock);
	msp->mutex_begin_hold = gethrtime();
}

hrtime_t
record_hold_time(tdb_mutex_stats_t *msp)
{
	hrtime_t now = gethrtime();

	if (msp->mutex_begin_hold)
		msp->mutex_hold_time += now - msp->mutex_begin_hold;
	msp->mutex_begin_hold = 0;
	return (now);
}

/*
 * Called once at library initialization.
 */
void
mutex_setup(void)
{
	if (set_lock_byte(&stall_mutex.mutex_lockw))
		thr_panic("mutex_setup() cannot acquire stall_mutex");
	stall_mutex.mutex_owner = (uintptr_t)curthread;
}

/*
 * The default spin count of 1000 is experimentally determined.
 * On sun4u machines with any number of processors it could be raised
 * to 10,000 but that (experimentally) makes almost no difference.
 * The environment variable:
 *	_THREAD_ADAPTIVE_SPIN=count
 * can be used to override and set the count in the range [0 .. 1,000,000].
 */
int	thread_adaptive_spin = 1000;
uint_t	thread_max_spinners = 100;
int	thread_queue_verify = 0;
static	int	ncpus;

/*
 * Distinguish spinning for queue locks from spinning for regular locks.
 * We try harder to acquire queue locks by spinning.
 * The environment variable:
 *	_THREAD_QUEUE_SPIN=count
 * can be used to override and set the count in the range [0 .. 1,000,000].
 */
int	thread_queue_spin = 10000;

#define	ALL_ATTRIBUTES				\
	(LOCK_RECURSIVE | LOCK_ERRORCHECK |	\
	LOCK_PRIO_INHERIT | LOCK_PRIO_PROTECT |	\
	LOCK_ROBUST)

/*
 * 'type' can be one of USYNC_THREAD, USYNC_PROCESS, or USYNC_PROCESS_ROBUST,
 * augmented by zero or more the flags:
 *	LOCK_RECURSIVE
 *	LOCK_ERRORCHECK
 *	LOCK_PRIO_INHERIT
 *	LOCK_PRIO_PROTECT
 *	LOCK_ROBUST
 */
#pragma weak _mutex_init = mutex_init
/* ARGSUSED2 */
int
mutex_init(mutex_t *mp, int type, void *arg)
{
	int basetype = (type & ~ALL_ATTRIBUTES);
	const pcclass_t *pccp;
	int error = 0;
	int ceil;

	if (basetype == USYNC_PROCESS_ROBUST) {
		/*
		 * USYNC_PROCESS_ROBUST is a deprecated historical type.
		 * We change it into (USYNC_PROCESS | LOCK_ROBUST) but
		 * retain the USYNC_PROCESS_ROBUST flag so we can return
		 * ELOCKUNMAPPED when necessary (only USYNC_PROCESS_ROBUST
		 * mutexes will ever draw ELOCKUNMAPPED).
		 */
		type |= (USYNC_PROCESS | LOCK_ROBUST);
		basetype = USYNC_PROCESS;
	}

	if (type & LOCK_PRIO_PROTECT)
		pccp = get_info_by_policy(SCHED_FIFO);
	if ((basetype != USYNC_THREAD && basetype != USYNC_PROCESS) ||
	    (type & (LOCK_PRIO_INHERIT | LOCK_PRIO_PROTECT))
	    == (LOCK_PRIO_INHERIT | LOCK_PRIO_PROTECT) ||
	    ((type & LOCK_PRIO_PROTECT) &&
	    ((ceil = *(int *)arg) < pccp->pcc_primin ||
	    ceil > pccp->pcc_primax))) {
		error = EINVAL;
	} else if (type & LOCK_ROBUST) {
		/*
		 * Callers of mutex_init() with the LOCK_ROBUST attribute
		 * are required to pass an initially all-zero mutex.
		 * Multiple calls to mutex_init() are allowed; all but
		 * the first return EBUSY.  A call to mutex_init() is
		 * allowed to make an inconsistent robust lock consistent
		 * (for historical usage, even though the proper interface
		 * for this is mutex_consistent()).  Note that we use
		 * atomic_or_16() to set the LOCK_INITED flag so as
		 * not to disturb surrounding bits (LOCK_OWNERDEAD, etc).
		 */
		if (!(mp->mutex_flag & LOCK_INITED)) {
			mp->mutex_type = (uint8_t)type;
			atomic_or_16(&mp->mutex_flag, LOCK_INITED);
			mp->mutex_magic = MUTEX_MAGIC;
		} else if (type != mp->mutex_type ||
		    ((type & LOCK_PRIO_PROTECT) && mp->mutex_ceiling != ceil)) {
			error = EINVAL;
		} else if (mutex_consistent(mp) != 0) {
			error = EBUSY;
		}
		/* register a process robust mutex with the kernel */
		if (basetype == USYNC_PROCESS)
			register_lock(mp);
	} else {
		(void) memset(mp, 0, sizeof (*mp));
		mp->mutex_type = (uint8_t)type;
		mp->mutex_flag = LOCK_INITED;
		mp->mutex_magic = MUTEX_MAGIC;
	}

	if (error == 0 && (type & LOCK_PRIO_PROTECT)) {
		mp->mutex_ceiling = ceil;
	}

	/*
	 * This should be at the beginning of the function,
	 * but for the sake of old broken applications that
	 * do not have proper alignment for their mutexes
	 * (and don't check the return code from mutex_init),
	 * we put it here, after initializing the mutex regardless.
	 */
	if (error == 0 &&
	    ((uintptr_t)mp & (_LONG_LONG_ALIGNMENT - 1)) &&
	    curthread->ul_misaligned == 0)
		error = EINVAL;

	return (error);
}

/*
 * Delete mp from list of ceiling mutexes owned by curthread.
 * Return 1 if the head of the chain was updated.
 */
int
_ceil_mylist_del(mutex_t *mp)
{
	ulwp_t *self = curthread;
	mxchain_t **mcpp;
	mxchain_t *mcp;

	for (mcpp = &self->ul_mxchain;
	    (mcp = *mcpp) != NULL;
	    mcpp = &mcp->mxchain_next) {
		if (mcp->mxchain_mx == mp) {
			*mcpp = mcp->mxchain_next;
			lfree(mcp, sizeof (*mcp));
			return (mcpp == &self->ul_mxchain);
		}
	}
	return (0);
}

/*
 * Add mp to the list of ceiling mutexes owned by curthread.
 * Return ENOMEM if no memory could be allocated.
 */
int
_ceil_mylist_add(mutex_t *mp)
{
	ulwp_t *self = curthread;
	mxchain_t *mcp;

	if ((mcp = lmalloc(sizeof (*mcp))) == NULL)
		return (ENOMEM);
	mcp->mxchain_mx = mp;
	mcp->mxchain_next = self->ul_mxchain;
	self->ul_mxchain = mcp;
	return (0);
}

/*
 * Helper function for _ceil_prio_inherit() and _ceil_prio_waive(), below.
 */
static void
set_rt_priority(ulwp_t *self, int prio)
{
	pcparms_t pcparm;

	pcparm.pc_cid = self->ul_rtclassid;
	((rtparms_t *)pcparm.pc_clparms)->rt_tqnsecs = RT_NOCHANGE;
	((rtparms_t *)pcparm.pc_clparms)->rt_pri = prio;
	(void) priocntl(P_LWPID, self->ul_lwpid, PC_SETPARMS, &pcparm);
}

/*
 * Inherit priority from ceiling.
 * This changes the effective priority, not the assigned priority.
 */
void
_ceil_prio_inherit(int prio)
{
	ulwp_t *self = curthread;

	self->ul_epri = prio;
	set_rt_priority(self, prio);
}

/*
 * Waive inherited ceiling priority.  Inherit from head of owned ceiling locks
 * if holding at least one ceiling lock.  If no ceiling locks are held at this
 * point, disinherit completely, reverting back to assigned priority.
 */
void
_ceil_prio_waive(void)
{
	ulwp_t *self = curthread;
	mxchain_t *mcp = self->ul_mxchain;
	int prio;

	if (mcp == NULL) {
		prio = self->ul_pri;
		self->ul_epri = 0;
	} else {
		prio = mcp->mxchain_mx->mutex_ceiling;
		self->ul_epri = prio;
	}
	set_rt_priority(self, prio);
}

/*
 * Clear the lock byte.  Retain the waiters byte and the spinners byte.
 * Return the old value of the lock word.
 */
static uint32_t
clear_lockbyte(volatile uint32_t *lockword)
{
	uint32_t old;
	uint32_t new;

	do {
		old = *lockword;
		new = old & ~LOCKMASK;
	} while (atomic_cas_32(lockword, old, new) != old);

	return (old);
}

/*
 * Same as clear_lockbyte(), but operates on mutex_lockword64.
 * The mutex_ownerpid field is cleared along with the lock byte.
 */
static uint64_t
clear_lockbyte64(volatile uint64_t *lockword64)
{
	uint64_t old;
	uint64_t new;

	do {
		old = *lockword64;
		new = old & ~LOCKMASK64;
	} while (atomic_cas_64(lockword64, old, new) != old);

	return (old);
}

/*
 * Similar to set_lock_byte(), which only tries to set the lock byte.
 * Here, we attempt to set the lock byte AND the mutex_ownerpid, keeping
 * the remaining bytes constant.  This atomic operation is required for the
 * correctness of process-shared robust locks, otherwise there would be
 * a window or vulnerability in which the lock byte had been set but the
 * mutex_ownerpid had not yet been set.  If the process were to die in
 * this window of vulnerability (due to some other thread calling exit()
 * or the process receiving a fatal signal), the mutex would be left locked
 * but without a process-ID to determine which process was holding the lock.
 * The kernel would then be unable to mark the robust mutex as LOCK_OWNERDEAD
 * when the process died.  For all other cases of process-shared locks, this
 * operation is just a convenience, for the sake of common code.
 *
 * This operation requires process-shared robust locks to be properly
 * aligned on an 8-byte boundary, at least on sparc machines, lest the
 * operation incur an alignment fault.  This is automatic when locks
 * are declared properly using the mutex_t or pthread_mutex_t data types
 * and the application does not allocate dynamic memory on less than an
 * 8-byte boundary.  See the 'horrible hack' comments below for cases
 * dealing with such broken applications.
 */
static int
set_lock_byte64(volatile uint64_t *lockword64, pid_t ownerpid)
{
	uint64_t old;
	uint64_t new;

	old = *lockword64 & ~LOCKMASK64;
	new = old | ((uint64_t)(uint_t)ownerpid << PIDSHIFT) | LOCKBYTE64;
	if (atomic_cas_64(lockword64, old, new) == old)
		return (LOCKCLEAR);

	return (LOCKSET);
}

/*
 * Increment the spinners count in the mutex lock word.
 * Return 0 on success.  Return -1 if the count would overflow.
 */
static int
spinners_incr(volatile uint32_t *lockword, uint8_t max_spinners)
{
	uint32_t old;
	uint32_t new;

	do {
		old = *lockword;
		if (((old & SPINNERMASK) >> SPINNERSHIFT) >= max_spinners)
			return (-1);
		new = old + (1 << SPINNERSHIFT);
	} while (atomic_cas_32(lockword, old, new) != old);

	return (0);
}

/*
 * Decrement the spinners count in the mutex lock word.
 * Return the new value of the lock word.
 */
static uint32_t
spinners_decr(volatile uint32_t *lockword)
{
	uint32_t old;
	uint32_t new;

	do {
		new = old = *lockword;
		if (new & SPINNERMASK)
			new -= (1 << SPINNERSHIFT);
	} while (atomic_cas_32(lockword, old, new) != old);

	return (new);
}

/*
 * Non-preemptive spin locks.  Used by queue_lock().
 * No lock statistics are gathered for these locks.
 * No DTrace probes are provided for these locks.
 */
void
spin_lock_set(mutex_t *mp)
{
	ulwp_t *self = curthread;

	no_preempt(self);
	if (set_lock_byte(&mp->mutex_lockw) == 0) {
		mp->mutex_owner = (uintptr_t)self;
		return;
	}
	/*
	 * Spin for a while, attempting to acquire the lock.
	 */
	INCR32(self->ul_spin_lock_spin);
	if (mutex_queuelock_adaptive(mp) == 0 ||
	    set_lock_byte(&mp->mutex_lockw) == 0) {
		mp->mutex_owner = (uintptr_t)self;
		return;
	}
	/*
	 * Try harder if we were previously at a no premption level.
	 */
	if (self->ul_preempt > 1) {
		INCR32(self->ul_spin_lock_spin2);
		if (mutex_queuelock_adaptive(mp) == 0 ||
		    set_lock_byte(&mp->mutex_lockw) == 0) {
			mp->mutex_owner = (uintptr_t)self;
			return;
		}
	}
	/*
	 * Give up and block in the kernel for the mutex.
	 */
	INCR32(self->ul_spin_lock_sleep);
	(void) ___lwp_mutex_timedlock(mp, NULL, self);
}

void
spin_lock_clear(mutex_t *mp)
{
	ulwp_t *self = curthread;

	mp->mutex_owner = 0;
	if (atomic_swap_32(&mp->mutex_lockword, 0) & WAITERMASK) {
		(void) ___lwp_mutex_wakeup(mp, 0);
		INCR32(self->ul_spin_lock_wakeup);
	}
	preempt(self);
}

/*
 * Allocate the sleep queue hash table.
 */
void
queue_alloc(void)
{
	ulwp_t *self = curthread;
	uberdata_t *udp = self->ul_uberdata;
	queue_head_t *qp;
	void *data;
	int i;

	/*
	 * No locks are needed; we call here only when single-threaded.
	 */
	ASSERT(self == udp->ulwp_one);
	ASSERT(!udp->uberflags.uf_mt);
	if ((data = mmap(NULL, 2 * QHASHSIZE * sizeof (queue_head_t),
	    PROT_READ|PROT_WRITE, MAP_PRIVATE|MAP_ANON, -1, (off_t)0))
	    == MAP_FAILED)
		thr_panic("cannot allocate thread queue_head table");
	udp->queue_head = qp = (queue_head_t *)data;
	for (i = 0; i < 2 * QHASHSIZE; qp++, i++) {
		qp->qh_type = (i < QHASHSIZE)? MX : CV;
		qp->qh_lock.mutex_flag = LOCK_INITED;
		qp->qh_lock.mutex_magic = MUTEX_MAGIC;
		qp->qh_hlist = &qp->qh_def_root;
#if defined(DEBUG)
		qp->qh_hlen = 1;
		qp->qh_hmax = 1;
#endif
	}
}

#if defined(DEBUG)

/*
 * Debugging: verify correctness of a sleep queue.
 */
void
QVERIFY(queue_head_t *qp)
{
	ulwp_t *self = curthread;
	uberdata_t *udp = self->ul_uberdata;
	queue_root_t *qrp;
	ulwp_t *ulwp;
	ulwp_t *prev;
	uint_t index;
	uint32_t cnt;
	char qtype;
	void *wchan;

	ASSERT(qp >= udp->queue_head && (qp - udp->queue_head) < 2 * QHASHSIZE);
	ASSERT(MUTEX_OWNED(&qp->qh_lock, self));
	for (cnt = 0, qrp = qp->qh_hlist; qrp != NULL; qrp = qrp->qr_next) {
		cnt++;
		ASSERT((qrp->qr_head != NULL && qrp->qr_tail != NULL) ||
		    (qrp->qr_head == NULL && qrp->qr_tail == NULL));
	}
	ASSERT(qp->qh_hlen == cnt && qp->qh_hmax >= cnt);
	qtype = ((qp - udp->queue_head) < QHASHSIZE)? MX : CV;
	ASSERT(qp->qh_type == qtype);
	if (!thread_queue_verify)
		return;
	/* real expensive stuff, only for _THREAD_QUEUE_VERIFY */
	for (cnt = 0, qrp = qp->qh_hlist; qrp != NULL; qrp = qrp->qr_next) {
		for (prev = NULL, ulwp = qrp->qr_head; ulwp != NULL;
		    prev = ulwp, ulwp = ulwp->ul_link) {
			cnt++;
			if (ulwp->ul_writer)
				ASSERT(prev == NULL || prev->ul_writer);
			ASSERT(ulwp->ul_qtype == qtype);
			ASSERT(ulwp->ul_wchan != NULL);
			ASSERT(ulwp->ul_sleepq == qp);
			wchan = ulwp->ul_wchan;
			ASSERT(qrp->qr_wchan == wchan);
			index = QUEUE_HASH(wchan, qtype);
			ASSERT(&udp->queue_head[index] == qp);
		}
		ASSERT(qrp->qr_tail == prev);
	}
	ASSERT(qp->qh_qlen == cnt);
}

#else	/* DEBUG */

#define	QVERIFY(qp)

#endif	/* DEBUG */

/*
 * Acquire a queue head.
 */
queue_head_t *
queue_lock(void *wchan, int qtype)
{
	uberdata_t *udp = curthread->ul_uberdata;
	queue_head_t *qp;
	queue_root_t *qrp;

	ASSERT(qtype == MX || qtype == CV);

	/*
	 * It is possible that we could be called while still single-threaded.
	 * If so, we call queue_alloc() to allocate the queue_head[] array.
	 */
	if ((qp = udp->queue_head) == NULL) {
		queue_alloc();
		qp = udp->queue_head;
	}
	qp += QUEUE_HASH(wchan, qtype);
	spin_lock_set(&qp->qh_lock);
	for (qrp = qp->qh_hlist; qrp != NULL; qrp = qrp->qr_next)
		if (qrp->qr_wchan == wchan)
			break;
	if (qrp == NULL && qp->qh_def_root.qr_head == NULL) {
		/* the default queue root is available; use it */
		qrp = &qp->qh_def_root;
		qrp->qr_wchan = wchan;
		ASSERT(qrp->qr_next == NULL);
		ASSERT(qrp->qr_tail == NULL &&
		    qrp->qr_rtcount == 0 && qrp->qr_qlen == 0);
	}
	qp->qh_wchan = wchan;	/* valid until queue_unlock() is called */
	qp->qh_root = qrp;	/* valid until queue_unlock() is called */
	INCR32(qp->qh_lockcount);
	QVERIFY(qp);
	return (qp);
}

/*
 * Release a queue head.
 */
void
queue_unlock(queue_head_t *qp)
{
	QVERIFY(qp);
	spin_lock_clear(&qp->qh_lock);
}

/*
 * For rwlock queueing, we must queue writers ahead of readers of the
 * same priority.  We do this by making writers appear to have a half
 * point higher priority for purposes of priority comparisons below.
 */
#define	CMP_PRIO(ulwp)	((real_priority(ulwp) << 1) + (ulwp)->ul_writer)

void
enqueue(queue_head_t *qp, ulwp_t *ulwp, int force_fifo)
{
	queue_root_t *qrp;
	ulwp_t **ulwpp;
	ulwp_t *next;
	int pri = CMP_PRIO(ulwp);

	ASSERT(MUTEX_OWNED(&qp->qh_lock, curthread));
	ASSERT(ulwp->ul_sleepq != qp);

	if ((qrp = qp->qh_root) == NULL) {
		/* use the thread's queue root for the linkage */
		qrp = &ulwp->ul_queue_root;
		qrp->qr_next = qp->qh_hlist;
		qrp->qr_prev = NULL;
		qrp->qr_head = NULL;
		qrp->qr_tail = NULL;
		qrp->qr_wchan = qp->qh_wchan;
		qrp->qr_rtcount = 0;
		qrp->qr_qlen = 0;
		qrp->qr_qmax = 0;
		qp->qh_hlist->qr_prev = qrp;
		qp->qh_hlist = qrp;
		qp->qh_root = qrp;
		MAXINCR(qp->qh_hmax, qp->qh_hlen);
	}

	/*
	 * LIFO queue ordering is unfair and can lead to starvation,
	 * but it gives better performance for heavily contended locks.
	 * We use thread_queue_fifo (range is 0..8) to determine
	 * the frequency of FIFO vs LIFO queuing:
	 *	0 : every 256th time	(almost always LIFO)
	 *	1 : every 128th time
	 *	2 : every 64th  time
	 *	3 : every 32nd  time
	 *	4 : every 16th  time	(the default value, mostly LIFO)
	 *	5 : every 8th   time
	 *	6 : every 4th   time
	 *	7 : every 2nd   time
	 *	8 : every time		(never LIFO, always FIFO)
	 * Note that there is always some degree of FIFO ordering.
	 * This breaks live lock conditions that occur in applications
	 * that are written assuming (incorrectly) that threads acquire
	 * locks fairly, that is, in roughly round-robin order.
	 * In any event, the queue is maintained in kernel priority order.
	 *
	 * If force_fifo is non-zero, fifo queueing is forced.
	 * SUSV3 requires this for semaphores.
	 */
	if (qrp->qr_head == NULL) {
		/*
		 * The queue is empty.  LIFO/FIFO doesn't matter.
		 */
		ASSERT(qrp->qr_tail == NULL);
		ulwpp = &qrp->qr_head;
	} else if (force_fifo |
	    (((++qp->qh_qcnt << curthread->ul_queue_fifo) & 0xff) == 0)) {
		/*
		 * Enqueue after the last thread whose priority is greater
		 * than or equal to the priority of the thread being queued.
		 * Attempt first to go directly onto the tail of the queue.
		 */
		if (pri <= CMP_PRIO(qrp->qr_tail))
			ulwpp = &qrp->qr_tail->ul_link;
		else {
			for (ulwpp = &qrp->qr_head; (next = *ulwpp) != NULL;
			    ulwpp = &next->ul_link)
				if (pri > CMP_PRIO(next))
					break;
		}
	} else {
		/*
		 * Enqueue before the first thread whose priority is less
		 * than or equal to the priority of the thread being queued.
		 * Hopefully we can go directly onto the head of the queue.
		 */
		for (ulwpp = &qrp->qr_head; (next = *ulwpp) != NULL;
		    ulwpp = &next->ul_link)
			if (pri >= CMP_PRIO(next))
				break;
	}
	if ((ulwp->ul_link = *ulwpp) == NULL)
		qrp->qr_tail = ulwp;
	*ulwpp = ulwp;

	ulwp->ul_sleepq = qp;
	ulwp->ul_wchan = qp->qh_wchan;
	ulwp->ul_qtype = qp->qh_type;
	if ((ulwp->ul_schedctl != NULL &&
	    ulwp->ul_schedctl->sc_cid == ulwp->ul_rtclassid) |
	    ulwp->ul_pilocks) {
		ulwp->ul_rtqueued = 1;
		qrp->qr_rtcount++;
	}
	MAXINCR(qrp->qr_qmax, qrp->qr_qlen);
	MAXINCR(qp->qh_qmax, qp->qh_qlen);
}

/*
 * Helper function for queue_slot() and queue_slot_rt().
 * Try to find a non-suspended thread on the queue.
 */
static ulwp_t **
queue_slot_runnable(ulwp_t **ulwpp, ulwp_t **prevp, int rt)
{
	ulwp_t *ulwp;
	ulwp_t **foundpp = NULL;
	int priority = -1;
	ulwp_t *prev;
	int tpri;

	for (prev = NULL;
	    (ulwp = *ulwpp) != NULL;
	    prev = ulwp, ulwpp = &ulwp->ul_link) {
		if (ulwp->ul_stop)	/* skip suspended threads */
			continue;
		tpri = rt? CMP_PRIO(ulwp) : 0;
		if (tpri > priority) {
			foundpp = ulwpp;
			*prevp = prev;
			priority = tpri;
			if (!rt)
				break;
		}
	}
	return (foundpp);
}

/*
 * For real-time, we search the entire queue because the dispatch
 * (kernel) priorities may have changed since enqueueing.
 */
static ulwp_t **
queue_slot_rt(ulwp_t **ulwpp_org, ulwp_t **prevp)
{
	ulwp_t **ulwpp = ulwpp_org;
	ulwp_t *ulwp = *ulwpp;
	ulwp_t **foundpp = ulwpp;
	int priority = CMP_PRIO(ulwp);
	ulwp_t *prev;
	int tpri;

	for (prev = ulwp, ulwpp = &ulwp->ul_link;
	    (ulwp = *ulwpp) != NULL;
	    prev = ulwp, ulwpp = &ulwp->ul_link) {
		tpri = CMP_PRIO(ulwp);
		if (tpri > priority) {
			foundpp = ulwpp;
			*prevp = prev;
			priority = tpri;
		}
	}
	ulwp = *foundpp;

	/*
	 * Try not to return a suspended thread.
	 * This mimics the old libthread's behavior.
	 */
	if (ulwp->ul_stop &&
	    (ulwpp = queue_slot_runnable(ulwpp_org, prevp, 1)) != NULL) {
		foundpp = ulwpp;
		ulwp = *foundpp;
	}
	ulwp->ul_rt = 1;
	return (foundpp);
}

ulwp_t **
queue_slot(queue_head_t *qp, ulwp_t **prevp, int *more)
{
	queue_root_t *qrp;
	ulwp_t **ulwpp;
	ulwp_t *ulwp;
	int rt;

	ASSERT(MUTEX_OWNED(&qp->qh_lock, curthread));

	if ((qrp = qp->qh_root) == NULL || (ulwp = qrp->qr_head) == NULL) {
		*more = 0;
		return (NULL);		/* no lwps on the queue */
	}
	rt = (qrp->qr_rtcount != 0);
	*prevp = NULL;
	if (ulwp->ul_link == NULL) {	/* only one lwp on the queue */
		*more = 0;
		ulwp->ul_rt = rt;
		return (&qrp->qr_head);
	}
	*more = 1;

	if (rt)		/* real-time queue */
		return (queue_slot_rt(&qrp->qr_head, prevp));
	/*
	 * Try not to return a suspended thread.
	 * This mimics the old libthread's behavior.
	 */
	if (ulwp->ul_stop &&
	    (ulwpp = queue_slot_runnable(&qrp->qr_head, prevp, 0)) != NULL) {
		ulwp = *ulwpp;
		ulwp->ul_rt = 0;
		return (ulwpp);
	}
	/*
	 * The common case; just pick the first thread on the queue.
	 */
	ulwp->ul_rt = 0;
	return (&qrp->qr_head);
}

/*
 * Common code for unlinking an lwp from a user-level sleep queue.
 */
void
queue_unlink(queue_head_t *qp, ulwp_t **ulwpp, ulwp_t *prev)
{
	queue_root_t *qrp = qp->qh_root;
	queue_root_t *nqrp;
	ulwp_t *ulwp = *ulwpp;
	ulwp_t *next;

	ASSERT(MUTEX_OWNED(&qp->qh_lock, curthread));
	ASSERT(qp->qh_wchan != NULL && ulwp->ul_wchan == qp->qh_wchan);

	DECR(qp->qh_qlen);
	DECR(qrp->qr_qlen);
	if (ulwp->ul_rtqueued) {
		ulwp->ul_rtqueued = 0;
		qrp->qr_rtcount--;
	}
	next = ulwp->ul_link;
	*ulwpp = next;
	ulwp->ul_link = NULL;
	if (qrp->qr_tail == ulwp)
		qrp->qr_tail = prev;
	if (qrp == &ulwp->ul_queue_root) {
		/*
		 * We can't continue to use the unlinked thread's
		 * queue root for the linkage.
		 */
		queue_root_t *qr_next = qrp->qr_next;
		queue_root_t *qr_prev = qrp->qr_prev;

		if (qrp->qr_tail) {
			/* switch to using the last thread's queue root */
			ASSERT(qrp->qr_qlen != 0);
			nqrp = &qrp->qr_tail->ul_queue_root;
			*nqrp = *qrp;
			if (qr_next)
				qr_next->qr_prev = nqrp;
			if (qr_prev)
				qr_prev->qr_next = nqrp;
			else
				qp->qh_hlist = nqrp;
			qp->qh_root = nqrp;
		} else {
			/* empty queue root; just delete from the hash list */
			ASSERT(qrp->qr_qlen == 0);
			if (qr_next)
				qr_next->qr_prev = qr_prev;
			if (qr_prev)
				qr_prev->qr_next = qr_next;
			else
				qp->qh_hlist = qr_next;
			qp->qh_root = NULL;
			DECR(qp->qh_hlen);
		}
	}
}

ulwp_t *
dequeue(queue_head_t *qp, int *more)
{
	ulwp_t **ulwpp;
	ulwp_t *ulwp;
	ulwp_t *prev;

	if ((ulwpp = queue_slot(qp, &prev, more)) == NULL)
		return (NULL);
	ulwp = *ulwpp;
	queue_unlink(qp, ulwpp, prev);
	ulwp->ul_sleepq = NULL;
	ulwp->ul_wchan = NULL;
	return (ulwp);
}

/*
 * Return a pointer to the highest priority thread sleeping on wchan.
 */
ulwp_t *
queue_waiter(queue_head_t *qp)
{
	ulwp_t **ulwpp;
	ulwp_t *prev;
	int more;

	if ((ulwpp = queue_slot(qp, &prev, &more)) == NULL)
		return (NULL);
	return (*ulwpp);
}

int
dequeue_self(queue_head_t *qp)
{
	ulwp_t *self = curthread;
	queue_root_t *qrp;
	ulwp_t **ulwpp;
	ulwp_t *ulwp;
	ulwp_t *prev;
	int found = 0;

	ASSERT(MUTEX_OWNED(&qp->qh_lock, self));

	/* find self on the sleep queue */
	if ((qrp = qp->qh_root) != NULL) {
		for (prev = NULL, ulwpp = &qrp->qr_head;
		    (ulwp = *ulwpp) != NULL;
		    prev = ulwp, ulwpp = &ulwp->ul_link) {
			if (ulwp == self) {
				queue_unlink(qp, ulwpp, prev);
				self->ul_cvmutex = NULL;
				self->ul_sleepq = NULL;
				self->ul_wchan = NULL;
				found = 1;
				break;
			}
		}
	}

	if (!found)
		thr_panic("dequeue_self(): curthread not found on queue");

	return ((qrp = qp->qh_root) != NULL && qrp->qr_head != NULL);
}

/*
 * Called from call_user_handler() and _thrp_suspend() to take
 * ourself off of our sleep queue so we can grab locks.
 */
void
unsleep_self(void)
{
	ulwp_t *self = curthread;
	queue_head_t *qp;

	/*
	 * Calling enter_critical()/exit_critical() here would lead
	 * to recursion.  Just manipulate self->ul_critical directly.
	 */
	self->ul_critical++;
	while (self->ul_sleepq != NULL) {
		qp = queue_lock(self->ul_wchan, self->ul_qtype);
		/*
		 * We may have been moved from a CV queue to a
		 * mutex queue while we were attempting queue_lock().
		 * If so, just loop around and try again.
		 * dequeue_self() clears self->ul_sleepq.
		 */
		if (qp == self->ul_sleepq)
			(void) dequeue_self(qp);
		queue_unlock(qp);
	}
	self->ul_writer = 0;
	self->ul_critical--;
}

/*
 * Common code for calling the the ___lwp_mutex_timedlock() system call.
 * Returns with mutex_owner and mutex_ownerpid set correctly.
 */
static int
mutex_lock_kernel(mutex_t *mp, timespec_t *tsp, tdb_mutex_stats_t *msp)
{
	ulwp_t *self = curthread;
	uberdata_t *udp = self->ul_uberdata;
	int mtype = mp->mutex_type;
	hrtime_t begin_sleep;
	int acquired;
	int error;

	self->ul_sp = stkptr();
	self->ul_wchan = mp;
	if (__td_event_report(self, TD_SLEEP, udp)) {
		self->ul_td_evbuf.eventnum = TD_SLEEP;
		self->ul_td_evbuf.eventdata = mp;
		tdb_event(TD_SLEEP, udp);
	}
	if (msp) {
		tdb_incr(msp->mutex_sleep);
		begin_sleep = gethrtime();
	}

	DTRACE_PROBE1(plockstat, mutex__block, mp);

	for (;;) {
		/*
		 * A return value of EOWNERDEAD or ELOCKUNMAPPED
		 * means we successfully acquired the lock.
		 */
		if ((error = ___lwp_mutex_timedlock(mp, tsp, self)) != 0 &&
		    error != EOWNERDEAD && error != ELOCKUNMAPPED) {
			acquired = 0;
			break;
		}

		if (mtype & USYNC_PROCESS) {
			/*
			 * Defend against forkall().  We may be the child,
			 * in which case we don't actually own the mutex.
			 */
			enter_critical(self);
			if (mp->mutex_ownerpid == udp->pid) {
				exit_critical(self);
				acquired = 1;
				break;
			}
			exit_critical(self);
		} else {
			acquired = 1;
			break;
		}
	}

	if (msp)
		msp->mutex_sleep_time += gethrtime() - begin_sleep;
	self->ul_wchan = NULL;
	self->ul_sp = 0;

	if (acquired) {
		ASSERT(mp->mutex_owner == (uintptr_t)self);
		DTRACE_PROBE2(plockstat, mutex__blocked, mp, 1);
		DTRACE_PROBE3(plockstat, mutex__acquire, mp, 0, 0);
	} else {
		DTRACE_PROBE2(plockstat, mutex__blocked, mp, 0);
		DTRACE_PROBE2(plockstat, mutex__error, mp, error);
	}

	return (error);
}

/*
 * Common code for calling the ___lwp_mutex_trylock() system call.
 * Returns with mutex_owner and mutex_ownerpid set correctly.
 */
int
mutex_trylock_kernel(mutex_t *mp)
{
	ulwp_t *self = curthread;
	uberdata_t *udp = self->ul_uberdata;
	int mtype = mp->mutex_type;
	int error;
	int acquired;

	for (;;) {
		/*
		 * A return value of EOWNERDEAD or ELOCKUNMAPPED
		 * means we successfully acquired the lock.
		 */
		if ((error = ___lwp_mutex_trylock(mp, self)) != 0 &&
		    error != EOWNERDEAD && error != ELOCKUNMAPPED) {
			acquired = 0;
			break;
		}

		if (mtype & USYNC_PROCESS) {
			/*
			 * Defend against forkall().  We may be the child,
			 * in which case we don't actually own the mutex.
			 */
			enter_critical(self);
			if (mp->mutex_ownerpid == udp->pid) {
				exit_critical(self);
				acquired = 1;
				break;
			}
			exit_critical(self);
		} else {
			acquired = 1;
			break;
		}
	}

	if (acquired) {
		ASSERT(mp->mutex_owner == (uintptr_t)self);
		DTRACE_PROBE3(plockstat, mutex__acquire, mp, 0, 0);
	} else if (error != EBUSY) {
		DTRACE_PROBE2(plockstat, mutex__error, mp, error);
	}

	return (error);
}

volatile sc_shared_t *
setup_schedctl(void)
{
	ulwp_t *self = curthread;
	volatile sc_shared_t *scp;
	sc_shared_t *tmp;

	if ((scp = self->ul_schedctl) == NULL && /* no shared state yet */
	    !self->ul_vfork &&			/* not a child of vfork() */
	    !self->ul_schedctl_called) {	/* haven't been called before */
		enter_critical(self);
		self->ul_schedctl_called = &self->ul_uberdata->uberflags;
		if ((tmp = __schedctl()) != (sc_shared_t *)(-1))
			self->ul_schedctl = scp = tmp;
		exit_critical(self);
	}
	/*
	 * Unless the call to setup_schedctl() is surrounded
	 * by enter_critical()/exit_critical(), the address
	 * we are returning could be invalid due to a forkall()
	 * having occurred in another thread.
	 */
	return (scp);
}

/*
 * Interfaces from libsched, incorporated into libc.
 * libsched.so.1 is now a filter library onto libc.
 */
#pragma weak schedctl_lookup = schedctl_init
schedctl_t *
schedctl_init(void)
{
	volatile sc_shared_t *scp = setup_schedctl();
	return ((scp == NULL)? NULL : (schedctl_t *)&scp->sc_preemptctl);
}

void
schedctl_exit(void)
{
}

/*
 * Contract private interface for java.
 * Set up the schedctl data if it doesn't exist yet.
 * Return a pointer to the pointer to the schedctl data.
 */
volatile sc_shared_t *volatile *
_thr_schedctl(void)
{
	ulwp_t *self = curthread;
	volatile sc_shared_t *volatile *ptr;

	if (self->ul_vfork)
		return (NULL);
	if (*(ptr = &self->ul_schedctl) == NULL)
		(void) setup_schedctl();
	return (ptr);
}

/*
 * Block signals and attempt to block preemption.
 * no_preempt()/preempt() must be used in pairs but can be nested.
 */
void
no_preempt(ulwp_t *self)
{
	volatile sc_shared_t *scp;

	if (self->ul_preempt++ == 0) {
		enter_critical(self);
		if ((scp = self->ul_schedctl) != NULL ||
		    (scp = setup_schedctl()) != NULL) {
			/*
			 * Save the pre-existing preempt value.
			 */
			self->ul_savpreempt = scp->sc_preemptctl.sc_nopreempt;
			scp->sc_preemptctl.sc_nopreempt = 1;
		}
	}
}

/*
 * Undo the effects of no_preempt().
 */
void
preempt(ulwp_t *self)
{
	volatile sc_shared_t *scp;

	ASSERT(self->ul_preempt > 0);
	if (--self->ul_preempt == 0) {
		if ((scp = self->ul_schedctl) != NULL) {
			/*
			 * Restore the pre-existing preempt value.
			 */
			scp->sc_preemptctl.sc_nopreempt = self->ul_savpreempt;
			if (scp->sc_preemptctl.sc_yield &&
			    scp->sc_preemptctl.sc_nopreempt == 0) {
				yield();
				if (scp->sc_preemptctl.sc_yield) {
					/*
					 * Shouldn't happen.  This is either
					 * a race condition or the thread
					 * just entered the real-time class.
					 */
					yield();
					scp->sc_preemptctl.sc_yield = 0;
				}
			}
		}
		exit_critical(self);
	}
}

/*
 * If a call to preempt() would cause the current thread to yield or to
 * take deferred actions in exit_critical(), then unpark the specified
 * lwp so it can run while we delay.  Return the original lwpid if the
 * unpark was not performed, else return zero.  The tests are a repeat
 * of some of the tests in preempt(), above.  This is a statistical
 * optimization solely for cond_sleep_queue(), below.
 */
static lwpid_t
preempt_unpark(ulwp_t *self, lwpid_t lwpid)
{
	volatile sc_shared_t *scp = self->ul_schedctl;

	ASSERT(self->ul_preempt == 1 && self->ul_critical > 0);
	if ((scp != NULL && scp->sc_preemptctl.sc_yield) ||
	    (self->ul_curplease && self->ul_critical == 1)) {
		(void) __lwp_unpark(lwpid);
		lwpid = 0;
	}
	return (lwpid);
}

/*
 * Spin for a while (if 'tryhard' is true), trying to grab the lock.
 * If this fails, return EBUSY and let the caller deal with it.
 * If this succeeds, return 0 with mutex_owner set to curthread.
 */
static int
mutex_trylock_adaptive(mutex_t *mp, int tryhard)
{
	ulwp_t *self = curthread;
	int error = EBUSY;
	ulwp_t *ulwp;
	volatile sc_shared_t *scp;
	volatile uint8_t *lockp = (volatile uint8_t *)&mp->mutex_lockw;
	volatile uint64_t *ownerp = (volatile uint64_t *)&mp->mutex_owner;
	uint32_t new_lockword;
	int count = 0;
	int max_count;
	uint8_t max_spinners;

	ASSERT(!(mp->mutex_type & USYNC_PROCESS));

	if (MUTEX_OWNED(mp, self))
		return (EBUSY);

	enter_critical(self);

	/* short-cut, not definitive (see below) */
	if (mp->mutex_flag & LOCK_NOTRECOVERABLE) {
		ASSERT(mp->mutex_type & LOCK_ROBUST);
		error = ENOTRECOVERABLE;
		goto done;
	}

	/*
	 * Make one attempt to acquire the lock before
	 * incurring the overhead of the spin loop.
	 */
	if (set_lock_byte(lockp) == 0) {
		*ownerp = (uintptr_t)self;
		error = 0;
		goto done;
	}
	if (!tryhard)
		goto done;
	if (ncpus == 0)
		ncpus = (int)_sysconf(_SC_NPROCESSORS_ONLN);
	if ((max_spinners = self->ul_max_spinners) >= ncpus)
		max_spinners = ncpus - 1;
	max_count = (max_spinners != 0)? self->ul_adaptive_spin : 0;
	if (max_count == 0)
		goto done;

	/*
	 * This spin loop is unfair to lwps that have already dropped into
	 * the kernel to sleep.  They will starve on a highly-contended mutex.
	 * This is just too bad.  The adaptive spin algorithm is intended
	 * to allow programs with highly-contended locks (that is, broken
	 * programs) to execute with reasonable speed despite their contention.
	 * Being fair would reduce the speed of such programs and well-written
	 * programs will not suffer in any case.
	 */
	if (spinners_incr(&mp->mutex_lockword, max_spinners) == -1)
		goto done;
	DTRACE_PROBE1(plockstat, mutex__spin, mp);
	for (count = 1; ; count++) {
		if (*lockp == 0 && set_lock_byte(lockp) == 0) {
			*ownerp = (uintptr_t)self;
			error = 0;
			break;
		}
		if (count == max_count)
			break;
		SMT_PAUSE();
		/*
		 * Stop spinning if the mutex owner is not running on
		 * a processor; it will not drop the lock any time soon
		 * and we would just be wasting time to keep spinning.
		 *
		 * Note that we are looking at another thread (ulwp_t)
		 * without ensuring that the other thread does not exit.
		 * The scheme relies on ulwp_t structures never being
		 * deallocated by the library (the library employs a free
		 * list of ulwp_t structs that are reused when new threads
		 * are created) and on schedctl shared memory never being
		 * deallocated once created via __schedctl().
		 *
		 * Thus, the worst that can happen when the spinning thread
		 * looks at the owner's schedctl data is that it is looking
		 * at some other thread's schedctl data.  This almost never
		 * happens and is benign when it does.
		 */
		if ((ulwp = (ulwp_t *)(uintptr_t)*ownerp) != NULL &&
		    ((scp = ulwp->ul_schedctl) == NULL ||
		    scp->sc_state != SC_ONPROC))
			break;
	}
	new_lockword = spinners_decr(&mp->mutex_lockword);
	if (error && (new_lockword & (LOCKMASK | SPINNERMASK)) == 0) {
		/*
		 * We haven't yet acquired the lock, the lock
		 * is free, and there are no other spinners.
		 * Make one final attempt to acquire the lock.
		 *
		 * This isn't strictly necessary since mutex_lock_queue()
		 * (the next action this thread will take if it doesn't
		 * acquire the lock here) makes one attempt to acquire
		 * the lock before putting the thread to sleep.
		 *
		 * If the next action for this thread (on failure here)
		 * were not to call mutex_lock_queue(), this would be
		 * necessary for correctness, to avoid ending up with an
		 * unheld mutex with waiters but no one to wake them up.
		 */
		if (set_lock_byte(lockp) == 0) {
			*ownerp = (uintptr_t)self;
			error = 0;
		}
		count++;
	}

done:
	if (error == 0 && (mp->mutex_flag & LOCK_NOTRECOVERABLE)) {
		ASSERT(mp->mutex_type & LOCK_ROBUST);
		/*
		 * We shouldn't own the mutex.
		 * Just clear the lock; everyone has already been waked up.
		 */
		*ownerp = 0;
		(void) clear_lockbyte(&mp->mutex_lockword);
		error = ENOTRECOVERABLE;
	}

	exit_critical(self);

	if (error) {
		if (count) {
			DTRACE_PROBE3(plockstat, mutex__spun, mp, 0, count);
		}
		if (error != EBUSY) {
			DTRACE_PROBE2(plockstat, mutex__error, mp, error);
		}
	} else {
		if (count) {
			DTRACE_PROBE3(plockstat, mutex__spun, mp, 1, count);
		}
		DTRACE_PROBE3(plockstat, mutex__acquire, mp, 0, count);
		if (mp->mutex_flag & LOCK_OWNERDEAD) {
			ASSERT(mp->mutex_type & LOCK_ROBUST);
			error = EOWNERDEAD;
		}
	}

	return (error);
}

/*
 * Same as mutex_trylock_adaptive(), except specifically for queue locks.
 * The owner field is not set here; the caller (spin_lock_set()) sets it.
 */
static int
mutex_queuelock_adaptive(mutex_t *mp)
{
	ulwp_t *ulwp;
	volatile sc_shared_t *scp;
	volatile uint8_t *lockp;
	volatile uint64_t *ownerp;
	int count = curthread->ul_queue_spin;

	ASSERT(mp->mutex_type == USYNC_THREAD);

	if (count == 0)
		return (EBUSY);

	lockp = (volatile uint8_t *)&mp->mutex_lockw;
	ownerp = (volatile uint64_t *)&mp->mutex_owner;
	while (--count >= 0) {
		if (*lockp == 0 && set_lock_byte(lockp) == 0)
			return (0);
		SMT_PAUSE();
		if ((ulwp = (ulwp_t *)(uintptr_t)*ownerp) != NULL &&
		    ((scp = ulwp->ul_schedctl) == NULL ||
		    scp->sc_state != SC_ONPROC))
			break;
	}

	return (EBUSY);
}

/*
 * Like mutex_trylock_adaptive(), but for process-shared mutexes.
 * Spin for a while (if 'tryhard' is true), trying to grab the lock.
 * If this fails, return EBUSY and let the caller deal with it.
 * If this succeeds, return 0 with mutex_owner set to curthread
 * and mutex_ownerpid set to the current pid.
 */
static int
mutex_trylock_process(mutex_t *mp, int tryhard)
{
	ulwp_t *self = curthread;
	uberdata_t *udp = self->ul_uberdata;
	int error = EBUSY;
	volatile uint64_t *lockp = (volatile uint64_t *)&mp->mutex_lockword64;
	uint32_t new_lockword;
	int count = 0;
	int max_count;
	uint8_t max_spinners;

#if defined(__sparc) && !defined(_LP64)
	/* horrible hack, necessary only on 32-bit sparc */
	int fix_alignment_problem =
	    (((uintptr_t)mp & (_LONG_LONG_ALIGNMENT - 1)) &&
	    self->ul_misaligned && !(mp->mutex_type & LOCK_ROBUST));
#endif

	ASSERT(mp->mutex_type & USYNC_PROCESS);

	if (shared_mutex_held(mp))
		return (EBUSY);

	enter_critical(self);

	/* short-cut, not definitive (see below) */
	if (mp->mutex_flag & LOCK_NOTRECOVERABLE) {
		ASSERT(mp->mutex_type & LOCK_ROBUST);
		error = ENOTRECOVERABLE;
		goto done;
	}

	/*
	 * Make one attempt to acquire the lock before
	 * incurring the overhead of the spin loop.
	 */
#if defined(__sparc) && !defined(_LP64)
	/* horrible hack, necessary only on 32-bit sparc */
	if (fix_alignment_problem) {
		if (set_lock_byte(&mp->mutex_lockw) == 0) {
			mp->mutex_ownerpid = udp->pid;
			mp->mutex_owner = (uintptr_t)self;
			error = 0;
			goto done;
		}
	} else
#endif
	if (set_lock_byte64(lockp, udp->pid) == 0) {
		mp->mutex_owner = (uintptr_t)self;
		/* mp->mutex_ownerpid was set by set_lock_byte64() */
		error = 0;
		goto done;
	}
	if (!tryhard)
		goto done;
	if (ncpus == 0)
		ncpus = (int)_sysconf(_SC_NPROCESSORS_ONLN);
	if ((max_spinners = self->ul_max_spinners) >= ncpus)
		max_spinners = ncpus - 1;
	max_count = (max_spinners != 0)? self->ul_adaptive_spin : 0;
	if (max_count == 0)
		goto done;

	/*
	 * This is a process-shared mutex.
	 * We cannot know if the owner is running on a processor.
	 * We just spin and hope that it is on a processor.
	 */
	if (spinners_incr(&mp->mutex_lockword, max_spinners) == -1)
		goto done;
	DTRACE_PROBE1(plockstat, mutex__spin, mp);
	for (count = 1; ; count++) {
#if defined(__sparc) && !defined(_LP64)
		/* horrible hack, necessary only on 32-bit sparc */
		if (fix_alignment_problem) {
			if ((*lockp & LOCKMASK64) == 0 &&
			    set_lock_byte(&mp->mutex_lockw) == 0) {
				mp->mutex_ownerpid = udp->pid;
				mp->mutex_owner = (uintptr_t)self;
				error = 0;
				break;
			}
		} else
#endif
		if ((*lockp & LOCKMASK64) == 0 &&
		    set_lock_byte64(lockp, udp->pid) == 0) {
			mp->mutex_owner = (uintptr_t)self;
			/* mp->mutex_ownerpid was set by set_lock_byte64() */
			error = 0;
			break;
		}
		if (count == max_count)
			break;
		SMT_PAUSE();
	}
	new_lockword = spinners_decr(&mp->mutex_lockword);
	if (error && (new_lockword & (LOCKMASK | SPINNERMASK)) == 0) {
		/*
		 * We haven't yet acquired the lock, the lock
		 * is free, and there are no other spinners.
		 * Make one final attempt to acquire the lock.
		 *
		 * This isn't strictly necessary since mutex_lock_kernel()
		 * (the next action this thread will take if it doesn't
		 * acquire the lock here) makes one attempt to acquire
		 * the lock before putting the thread to sleep.
		 *
		 * If the next action for this thread (on failure here)
		 * were not to call mutex_lock_kernel(), this would be
		 * necessary for correctness, to avoid ending up with an
		 * unheld mutex with waiters but no one to wake them up.
		 */
#if defined(__sparc) && !defined(_LP64)
		/* horrible hack, necessary only on 32-bit sparc */
		if (fix_alignment_problem) {
			if (set_lock_byte(&mp->mutex_lockw) == 0) {
				mp->mutex_ownerpid = udp->pid;
				mp->mutex_owner = (uintptr_t)self;
				error = 0;
			}
		} else
#endif
		if (set_lock_byte64(lockp, udp->pid) == 0) {
			mp->mutex_owner = (uintptr_t)self;
			/* mp->mutex_ownerpid was set by set_lock_byte64() */
			error = 0;
		}
		count++;
	}

done:
	if (error == 0 && (mp->mutex_flag & LOCK_NOTRECOVERABLE)) {
		ASSERT(mp->mutex_type & LOCK_ROBUST);
		/*
		 * We shouldn't own the mutex.
		 * Just clear the lock; everyone has already been waked up.
		 */
		mp->mutex_owner = 0;
		/* mp->mutex_ownerpid is cleared by clear_lockbyte64() */
		(void) clear_lockbyte64(&mp->mutex_lockword64);
		error = ENOTRECOVERABLE;
	}

	exit_critical(self);

	if (error) {
		if (count) {
			DTRACE_PROBE3(plockstat, mutex__spun, mp, 0, count);
		}
		if (error != EBUSY) {
			DTRACE_PROBE2(plockstat, mutex__error, mp, error);
		}
	} else {
		if (count) {
			DTRACE_PROBE3(plockstat, mutex__spun, mp, 1, count);
		}
		DTRACE_PROBE3(plockstat, mutex__acquire, mp, 0, count);
		if (mp->mutex_flag & (LOCK_OWNERDEAD | LOCK_UNMAPPED)) {
			ASSERT(mp->mutex_type & LOCK_ROBUST);
			if (mp->mutex_flag & LOCK_OWNERDEAD)
				error = EOWNERDEAD;
			else if (mp->mutex_type & USYNC_PROCESS_ROBUST)
				error = ELOCKUNMAPPED;
			else
				error = EOWNERDEAD;
		}
	}

	return (error);
}

/*
 * Mutex wakeup code for releasing a USYNC_THREAD mutex.
 * Returns the lwpid of the thread that was dequeued, if any.
 * The caller of mutex_wakeup() must call __lwp_unpark(lwpid)
 * to wake up the specified lwp.
 */
static lwpid_t
mutex_wakeup(mutex_t *mp)
{
	lwpid_t lwpid = 0;
	int more;
	queue_head_t *qp;
	ulwp_t *ulwp;

	/*
	 * Dequeue a waiter from the sleep queue.  Don't touch the mutex
	 * waiters bit if no one was found on the queue because the mutex
	 * might have been deallocated or reallocated for another purpose.
	 */
	qp = queue_lock(mp, MX);
	if ((ulwp = dequeue(qp, &more)) != NULL) {
		lwpid = ulwp->ul_lwpid;
		mp->mutex_waiters = more;
	}
	queue_unlock(qp);
	return (lwpid);
}

/*
 * Mutex wakeup code for releasing all waiters on a USYNC_THREAD mutex.
 */
static void
mutex_wakeup_all(mutex_t *mp)
{
	queue_head_t *qp;
	queue_root_t *qrp;
	int nlwpid = 0;
	int maxlwps = MAXLWPS;
	ulwp_t *ulwp;
	lwpid_t buffer[MAXLWPS];
	lwpid_t *lwpid = buffer;

	/*
	 * Walk the list of waiters and prepare to wake up all of them.
	 * The waiters flag has already been cleared from the mutex.
	 *
	 * We keep track of lwpids that are to be unparked in lwpid[].
	 * __lwp_unpark_all() is called to unpark all of them after
	 * they have been removed from the sleep queue and the sleep
	 * queue lock has been dropped.  If we run out of space in our
	 * on-stack buffer, we need to allocate more but we can't call
	 * lmalloc() because we are holding a queue lock when the overflow
	 * occurs and lmalloc() acquires a lock.  We can't use alloca()
	 * either because the application may have allocated a small
	 * stack and we don't want to overrun the stack.  So we call
	 * alloc_lwpids() to allocate a bigger buffer using the mmap()
	 * system call directly since that path acquires no locks.
	 */
	qp = queue_lock(mp, MX);
	for (;;) {
		if ((qrp = qp->qh_root) == NULL ||
		    (ulwp = qrp->qr_head) == NULL)
			break;
		ASSERT(ulwp->ul_wchan == mp);
		queue_unlink(qp, &qrp->qr_head, NULL);
		ulwp->ul_sleepq = NULL;
		ulwp->ul_wchan = NULL;
		if (nlwpid == maxlwps)
			lwpid = alloc_lwpids(lwpid, &nlwpid, &maxlwps);
		lwpid[nlwpid++] = ulwp->ul_lwpid;
	}

	if (nlwpid == 0) {
		queue_unlock(qp);
	} else {
		mp->mutex_waiters = 0;
		no_preempt(curthread);
		queue_unlock(qp);
		if (nlwpid == 1)
			(void) __lwp_unpark(lwpid[0]);
		else
			(void) __lwp_unpark_all(lwpid, nlwpid);
		preempt(curthread);
	}

	if (lwpid != buffer)
		(void) munmap((caddr_t)lwpid, maxlwps * sizeof (lwpid_t));
}

/*
 * Release a process-private mutex.
 * As an optimization, if there are waiters but there are also spinners
 * attempting to acquire the mutex, then don't bother waking up a waiter;
 * one of the spinners will acquire the mutex soon and it would be a waste
 * of resources to wake up some thread just to have it spin for a while
 * and then possibly go back to sleep.  See mutex_trylock_adaptive().
 */
static lwpid_t
mutex_unlock_queue(mutex_t *mp, int release_all)
{
	ulwp_t *self = curthread;
	lwpid_t lwpid = 0;
	uint32_t old_lockword;

	DTRACE_PROBE2(plockstat, mutex__release, mp, 0);
	sigoff(self);
	mp->mutex_owner = 0;
	old_lockword = clear_lockbyte(&mp->mutex_lockword);
	if ((old_lockword & WAITERMASK) &&
	    (release_all || (old_lockword & SPINNERMASK) == 0)) {
		no_preempt(self);	/* ensure a prompt wakeup */
		if (release_all)
			mutex_wakeup_all(mp);
		else
			lwpid = mutex_wakeup(mp);
		if (lwpid == 0)
			preempt(self);
	}
	sigon(self);
	return (lwpid);
}

/*
 * Like mutex_unlock_queue(), but for process-shared mutexes.
 */
static void
mutex_unlock_process(mutex_t *mp, int release_all)
{
	ulwp_t *self = curthread;
	uint64_t old_lockword64;

	DTRACE_PROBE2(plockstat, mutex__release, mp, 0);
	sigoff(self);
	mp->mutex_owner = 0;
#if defined(__sparc) && !defined(_LP64)
	/* horrible hack, necessary only on 32-bit sparc */
	if (((uintptr_t)mp & (_LONG_LONG_ALIGNMENT - 1)) &&
	    self->ul_misaligned && !(mp->mutex_type & LOCK_ROBUST)) {
		uint32_t old_lockword;
		mp->mutex_ownerpid = 0;
		old_lockword = clear_lockbyte(&mp->mutex_lockword);
		if ((old_lockword & WAITERMASK) &&
		    (release_all || (old_lockword & SPINNERMASK) == 0)) {
			no_preempt(self);	/* ensure a prompt wakeup */
			(void) ___lwp_mutex_wakeup(mp, release_all);
			preempt(self);
		}
		sigon(self);
		return;
	}
#endif
	/* mp->mutex_ownerpid is cleared by clear_lockbyte64() */
	old_lockword64 = clear_lockbyte64(&mp->mutex_lockword64);
	if ((old_lockword64 & WAITERMASK64) &&
	    (release_all || (old_lockword64 & SPINNERMASK64) == 0)) {
		no_preempt(self);	/* ensure a prompt wakeup */
		(void) ___lwp_mutex_wakeup(mp, release_all);
		preempt(self);
	}
	sigon(self);
}

void
stall(void)
{
	for (;;)
		(void) mutex_lock_kernel(&stall_mutex, NULL, NULL);
}

/*
 * Acquire a USYNC_THREAD mutex via user-level sleep queues.
 * We failed set_lock_byte(&mp->mutex_lockw) before coming here.
 * If successful, returns with mutex_owner set correctly.
 */
int
mutex_lock_queue(ulwp_t *self, tdb_mutex_stats_t *msp, mutex_t *mp,
    timespec_t *tsp)
{
	uberdata_t *udp = curthread->ul_uberdata;
	queue_head_t *qp;
	hrtime_t begin_sleep;
	int error = 0;

	self->ul_sp = stkptr();
	if (__td_event_report(self, TD_SLEEP, udp)) {
		self->ul_wchan = mp;
		self->ul_td_evbuf.eventnum = TD_SLEEP;
		self->ul_td_evbuf.eventdata = mp;
		tdb_event(TD_SLEEP, udp);
	}
	if (msp) {
		tdb_incr(msp->mutex_sleep);
		begin_sleep = gethrtime();
	}

	DTRACE_PROBE1(plockstat, mutex__block, mp);

	/*
	 * Put ourself on the sleep queue, and while we are
	 * unable to grab the lock, go park in the kernel.
	 * Take ourself off the sleep queue after we acquire the lock.
	 * The waiter bit can be set/cleared only while holding the queue lock.
	 */
	qp = queue_lock(mp, MX);
	enqueue(qp, self, 0);
	mp->mutex_waiters = 1;
	for (;;) {
		if (set_lock_byte(&mp->mutex_lockw) == 0) {
			mp->mutex_owner = (uintptr_t)self;
			mp->mutex_waiters = dequeue_self(qp);
			break;
		}
		set_parking_flag(self, 1);
		queue_unlock(qp);
		/*
		 * __lwp_park() will return the residual time in tsp
		 * if we are unparked before the timeout expires.
		 */
		error = __lwp_park(tsp, 0);
		set_parking_flag(self, 0);
		/*
		 * We could have taken a signal or suspended ourself.
		 * If we did, then we removed ourself from the queue.
		 * Someone else may have removed us from the queue
		 * as a consequence of mutex_unlock().  We may have
		 * gotten a timeout from __lwp_park().  Or we may still
		 * be on the queue and this is just a spurious wakeup.
		 */
		qp = queue_lock(mp, MX);
		if (self->ul_sleepq == NULL) {
			if (error) {
				mp->mutex_waiters = queue_waiter(qp)? 1 : 0;
				if (error != EINTR)
					break;
				error = 0;
			}
			if (set_lock_byte(&mp->mutex_lockw) == 0) {
				mp->mutex_owner = (uintptr_t)self;
				break;
			}
			enqueue(qp, self, 0);
			mp->mutex_waiters = 1;
		}
		ASSERT(self->ul_sleepq == qp &&
		    self->ul_qtype == MX &&
		    self->ul_wchan == mp);
		if (error) {
			if (error != EINTR) {
				mp->mutex_waiters = dequeue_self(qp);
				break;
			}
			error = 0;
		}
	}
	ASSERT(self->ul_sleepq == NULL && self->ul_link == NULL &&
	    self->ul_wchan == NULL);
	self->ul_sp = 0;

	ASSERT(error == 0 || error == EINVAL || error == ETIME);

	if (error == 0 && (mp->mutex_flag & LOCK_NOTRECOVERABLE)) {
		ASSERT(mp->mutex_type & LOCK_ROBUST);
		/*
		 * We shouldn't own the mutex.
		 * Just clear the lock; everyone has already been waked up.
		 */
		mp->mutex_owner = 0;
		(void) clear_lockbyte(&mp->mutex_lockword);
		error = ENOTRECOVERABLE;
	}

	queue_unlock(qp);

	if (msp)
		msp->mutex_sleep_time += gethrtime() - begin_sleep;

	if (error) {
		DTRACE_PROBE2(plockstat, mutex__blocked, mp, 0);
		DTRACE_PROBE2(plockstat, mutex__error, mp, error);
	} else {
		DTRACE_PROBE2(plockstat, mutex__blocked, mp, 1);
		DTRACE_PROBE3(plockstat, mutex__acquire, mp, 0, 0);
		if (mp->mutex_flag & LOCK_OWNERDEAD) {
			ASSERT(mp->mutex_type & LOCK_ROBUST);
			error = EOWNERDEAD;
		}
	}

	return (error);
}

static int
mutex_recursion(mutex_t *mp, int mtype, int try)
{
	ASSERT(mutex_held(mp));
	ASSERT(mtype & (LOCK_RECURSIVE|LOCK_ERRORCHECK));
	ASSERT(try == MUTEX_TRY || try == MUTEX_LOCK);

	if (mtype & LOCK_RECURSIVE) {
		if (mp->mutex_rcount == RECURSION_MAX) {
			DTRACE_PROBE2(plockstat, mutex__error, mp, EAGAIN);
			return (EAGAIN);
		}
		mp->mutex_rcount++;
		DTRACE_PROBE3(plockstat, mutex__acquire, mp, 1, 0);
		return (0);
	}
	if (try == MUTEX_LOCK) {
		DTRACE_PROBE2(plockstat, mutex__error, mp, EDEADLK);
		return (EDEADLK);
	}
	return (EBUSY);
}

/*
 * Register this USYNC_PROCESS|LOCK_ROBUST mutex with the kernel so
 * it can apply LOCK_OWNERDEAD|LOCK_UNMAPPED if it becomes necessary.
 * We use tdb_hash_lock here and in the synch object tracking code in
 * the tdb_agent.c file.  There is no conflict between these two usages.
 */
void
register_lock(mutex_t *mp)
{
	uberdata_t *udp = curthread->ul_uberdata;
	uint_t hash = LOCK_HASH(mp);
	robust_t *rlp;
	robust_t *invalid;
	robust_t **rlpp;
	robust_t **table;

	if ((table = udp->robustlocks) == NULL) {
		lmutex_lock(&udp->tdb_hash_lock);
		if ((table = udp->robustlocks) == NULL) {
			table = lmalloc(LOCKHASHSZ * sizeof (robust_t *));
			membar_producer();
			udp->robustlocks = table;
		}
		lmutex_unlock(&udp->tdb_hash_lock);
	}
	membar_consumer();

	/*
	 * First search the registered table with no locks held.
	 * This is safe because the table never shrinks
	 * and we can only get a false negative.
	 */
	for (rlp = table[hash]; rlp != NULL; rlp = rlp->robust_next) {
		if (rlp->robust_lock == mp)	/* already registered */
			return;
	}

	/*
	 * The lock was not found.
	 * Repeat the operation with tdb_hash_lock held.
	 */
	lmutex_lock(&udp->tdb_hash_lock);

	invalid = NULL;
	for (rlpp = &table[hash];
	    (rlp = *rlpp) != NULL;
	    rlpp = &rlp->robust_next) {
		if (rlp->robust_lock == mp) {	/* already registered */
			lmutex_unlock(&udp->tdb_hash_lock);
			return;
		}
		/* remember the first invalid entry, if any */
		if (rlp->robust_lock == INVALID_ADDR && invalid == NULL)
			invalid = rlp;
	}

	/*
	 * The lock has never been registered.
	 * Add it to the table and register it now.
	 */
	if ((rlp = invalid) != NULL) {
		/*
		 * Reuse the invalid entry we found above.
		 * The linkages are still correct.
		 */
		rlp->robust_lock = mp;
		membar_producer();
	} else {
		/*
		 * Allocate a new entry and add it to
		 * the hash table and to the global list.
		 */
		rlp = lmalloc(sizeof (*rlp));
		rlp->robust_lock = mp;
		rlp->robust_next = NULL;
		rlp->robust_list = udp->robustlist;
		udp->robustlist = rlp;
		membar_producer();
		*rlpp = rlp;
	}

	lmutex_unlock(&udp->tdb_hash_lock);

	(void) ___lwp_mutex_register(mp, &rlp->robust_lock);
}

/*
 * This is called in the child of fork()/forkall() to start over
 * with a clean slate.  (Each process must register its own locks.)
 * No locks are needed because all other threads are suspended or gone.
 */
void
unregister_locks(void)
{
	uberdata_t *udp = curthread->ul_uberdata;
	robust_t **table;
	robust_t *rlp;
	robust_t *next;

	/*
	 * Do this first, before calling lfree().
	 */
	table = udp->robustlocks;
	udp->robustlocks = NULL;
	rlp = udp->robustlist;
	udp->robustlist = NULL;

	/*
	 * Do this by traversing the global list, not the hash table.
	 */
	while (rlp != NULL) {
		next = rlp->robust_list;
		lfree(rlp, sizeof (*rlp));
		rlp = next;
	}
	if (table != NULL)
		lfree(table, LOCKHASHSZ * sizeof (robust_t *));
}

/*
 * Returns with mutex_owner set correctly.
 */
int
mutex_lock_internal(mutex_t *mp, timespec_t *tsp, int try)
{
	ulwp_t *self = curthread;
	uberdata_t *udp = self->ul_uberdata;
	int mtype = mp->mutex_type;
	tdb_mutex_stats_t *msp = MUTEX_STATS(mp, udp);
	int error = 0;
	int noceil = try & MUTEX_NOCEIL;
	uint8_t ceil;
	int myprio;

	try &= ~MUTEX_NOCEIL;
	ASSERT(try == MUTEX_TRY || try == MUTEX_LOCK);

	if (!self->ul_schedctl_called)
		(void) setup_schedctl();

	if (msp && try == MUTEX_TRY)
		tdb_incr(msp->mutex_try);

	if ((mtype & (LOCK_RECURSIVE|LOCK_ERRORCHECK)) && mutex_held(mp))
		return (mutex_recursion(mp, mtype, try));

	if (self->ul_error_detection && try == MUTEX_LOCK &&
	    tsp == NULL && mutex_held(mp))
		lock_error(mp, "mutex_lock", NULL, NULL);

	if ((mtype & LOCK_PRIO_PROTECT) && noceil == 0) {
		update_sched(self);
		if (self->ul_cid != self->ul_rtclassid) {
			DTRACE_PROBE2(plockstat, mutex__error, mp, EPERM);
			return (EPERM);
		}
		ceil = mp->mutex_ceiling;
		myprio = self->ul_epri? self->ul_epri : self->ul_pri;
		if (myprio > ceil) {
			DTRACE_PROBE2(plockstat, mutex__error, mp, EINVAL);
			return (EINVAL);
		}
		if ((error = _ceil_mylist_add(mp)) != 0) {
			DTRACE_PROBE2(plockstat, mutex__error, mp, error);
			return (error);
		}
		if (myprio < ceil)
			_ceil_prio_inherit(ceil);
	}

	if ((mtype & (USYNC_PROCESS | LOCK_ROBUST))
	    == (USYNC_PROCESS | LOCK_ROBUST))
		register_lock(mp);

	if (mtype & LOCK_PRIO_INHERIT) {
		/* go straight to the kernel */
		if (try == MUTEX_TRY)
			error = mutex_trylock_kernel(mp);
		else	/* MUTEX_LOCK */
			error = mutex_lock_kernel(mp, tsp, msp);
		/*
		 * The kernel never sets or clears the lock byte
		 * for LOCK_PRIO_INHERIT mutexes.
		 * Set it here for consistency.
		 */
		switch (error) {
		case 0:
			self->ul_pilocks++;
			mp->mutex_lockw = LOCKSET;
			break;
		case EOWNERDEAD:
		case ELOCKUNMAPPED:
			self->ul_pilocks++;
			mp->mutex_lockw = LOCKSET;
			/* FALLTHROUGH */
		case ENOTRECOVERABLE:
			ASSERT(mtype & LOCK_ROBUST);
			break;
		case EDEADLK:
			if (try == MUTEX_TRY) {
				error = EBUSY;
			} else if (tsp != NULL) {	/* simulate a timeout */
				/*
				 * Note: mutex_timedlock() never returns EINTR.
				 */
				timespec_t ts = *tsp;
				timespec_t rts;

				while (__nanosleep(&ts, &rts) == EINTR)
					ts = rts;
				error = ETIME;
			} else {		/* simulate a deadlock */
				stall();
			}
			break;
		}
	} else if (mtype & USYNC_PROCESS) {
		error = mutex_trylock_process(mp, try == MUTEX_LOCK);
		if (error == EBUSY && try == MUTEX_LOCK)
			error = mutex_lock_kernel(mp, tsp, msp);
	} else {	/* USYNC_THREAD */
		error = mutex_trylock_adaptive(mp, try == MUTEX_LOCK);
		if (error == EBUSY && try == MUTEX_LOCK)
			error = mutex_lock_queue(self, msp, mp, tsp);
	}

	switch (error) {
	case 0:
	case EOWNERDEAD:
	case ELOCKUNMAPPED:
		if (mtype & LOCK_ROBUST)
			remember_lock(mp);
		if (msp)
			record_begin_hold(msp);
		break;
	default:
		if ((mtype & LOCK_PRIO_PROTECT) && noceil == 0) {
			(void) _ceil_mylist_del(mp);
			if (myprio < ceil)
				_ceil_prio_waive();
		}
		if (try == MUTEX_TRY) {
			if (msp)
				tdb_incr(msp->mutex_try_fail);
			if (__td_event_report(self, TD_LOCK_TRY, udp)) {
				self->ul_td_evbuf.eventnum = TD_LOCK_TRY;
				tdb_event(TD_LOCK_TRY, udp);
			}
		}
		break;
	}

	return (error);
}

int
fast_process_lock(mutex_t *mp, timespec_t *tsp, int mtype, int try)
{
	ulwp_t *self = curthread;
	uberdata_t *udp = self->ul_uberdata;

	/*
	 * We know that USYNC_PROCESS is set in mtype and that
	 * zero, one, or both of the flags LOCK_RECURSIVE and
	 * LOCK_ERRORCHECK are set, and that no other flags are set.
	 */
	ASSERT((mtype & ~(USYNC_PROCESS|LOCK_RECURSIVE|LOCK_ERRORCHECK)) == 0);
	enter_critical(self);
#if defined(__sparc) && !defined(_LP64)
	/* horrible hack, necessary only on 32-bit sparc */
	if (((uintptr_t)mp & (_LONG_LONG_ALIGNMENT - 1)) &&
	    self->ul_misaligned) {
		if (set_lock_byte(&mp->mutex_lockw) == 0) {
			mp->mutex_ownerpid = udp->pid;
			mp->mutex_owner = (uintptr_t)self;
			exit_critical(self);
			DTRACE_PROBE3(plockstat, mutex__acquire, mp, 0, 0);
			return (0);
		}
	} else
#endif
	if (set_lock_byte64(&mp->mutex_lockword64, udp->pid) == 0) {
		mp->mutex_owner = (uintptr_t)self;
		/* mp->mutex_ownerpid was set by set_lock_byte64() */
		exit_critical(self);
		DTRACE_PROBE3(plockstat, mutex__acquire, mp, 0, 0);
		return (0);
	}
	exit_critical(self);

	if ((mtype & (LOCK_RECURSIVE|LOCK_ERRORCHECK)) && shared_mutex_held(mp))
		return (mutex_recursion(mp, mtype, try));

	if (try == MUTEX_LOCK) {
		if (mutex_trylock_process(mp, 1) == 0)
			return (0);
		return (mutex_lock_kernel(mp, tsp, NULL));
	}

	if (__td_event_report(self, TD_LOCK_TRY, udp)) {
		self->ul_td_evbuf.eventnum = TD_LOCK_TRY;
		tdb_event(TD_LOCK_TRY, udp);
	}
	return (EBUSY);
}

static int
mutex_lock_impl(mutex_t *mp, timespec_t *tsp)
{
	ulwp_t *self = curthread;
	int mtype = mp->mutex_type;
	uberflags_t *gflags;

	if (((uintptr_t)mp & (_LONG_LONG_ALIGNMENT - 1)) &&
	    self->ul_error_detection && self->ul_misaligned == 0)
		lock_error(mp, "mutex_lock", NULL, "mutex is misaligned");

	/*
	 * Optimize the case of USYNC_THREAD, including
	 * the LOCK_RECURSIVE and LOCK_ERRORCHECK cases,
	 * no error detection, no lock statistics,
	 * and the process has only a single thread.
	 * (Most likely a traditional single-threaded application.)
	 */
	if (((mtype & ~(LOCK_RECURSIVE|LOCK_ERRORCHECK)) |
	    self->ul_uberdata->uberflags.uf_all) == 0) {
		/*
		 * Only one thread exists so we don't need an atomic operation.
		 * We do, however, need to protect against signals.
		 */
		if (mp->mutex_lockw == 0) {
			sigoff(self);
			mp->mutex_lockw = LOCKSET;
			mp->mutex_owner = (uintptr_t)self;
			sigon(self);
			DTRACE_PROBE3(plockstat, mutex__acquire, mp, 0, 0);
			return (0);
		}
		if (mtype && MUTEX_OWNER(mp) == self)
			return (mutex_recursion(mp, mtype, MUTEX_LOCK));
		/*
		 * We have reached a deadlock, probably because the
		 * process is executing non-async-signal-safe code in
		 * a signal handler and is attempting to acquire a lock
		 * that it already owns.  This is not surprising, given
		 * bad programming practices over the years that has
		 * resulted in applications calling printf() and such
		 * in their signal handlers.  Unless the user has told
		 * us that the signal handlers are safe by setting:
		 *	export _THREAD_ASYNC_SAFE=1
		 * we return EDEADLK rather than actually deadlocking.
		 *
		 * A lock may explicitly override this with the
		 * LOCK_DEADLOCK flag which is currently set for POSIX
		 * NORMAL mutexes as the specification requires deadlock
		 * behavior and applications _do_ rely on that for their
		 * correctness guarantees.
		 */
		if (tsp == NULL &&
		    MUTEX_OWNER(mp) == self && !self->ul_async_safe &&
		    (mp->mutex_flag & LOCK_DEADLOCK) == 0) {
			DTRACE_PROBE2(plockstat, mutex__error, mp, EDEADLK);
			return (EDEADLK);
		}
	}

	/*
	 * Optimize the common cases of USYNC_THREAD or USYNC_PROCESS,
	 * no error detection, and no lock statistics.
	 * Include LOCK_RECURSIVE and LOCK_ERRORCHECK cases.
	 */
	if ((gflags = self->ul_schedctl_called) != NULL &&
	    (gflags->uf_trs_ted |
	    (mtype & ~(USYNC_PROCESS|LOCK_RECURSIVE|LOCK_ERRORCHECK))) == 0) {
		if (mtype & USYNC_PROCESS)
			return (fast_process_lock(mp, tsp, mtype, MUTEX_LOCK));
		sigoff(self);
		if (set_lock_byte(&mp->mutex_lockw) == 0) {
			mp->mutex_owner = (uintptr_t)self;
			sigon(self);
			DTRACE_PROBE3(plockstat, mutex__acquire, mp, 0, 0);
			return (0);
		}
		sigon(self);
		if (mtype && MUTEX_OWNER(mp) == self)
			return (mutex_recursion(mp, mtype, MUTEX_LOCK));
		if (mutex_trylock_adaptive(mp, 1) != 0)
			return (mutex_lock_queue(self, NULL, mp, tsp));
		return (0);
	}

	/* else do it the long way */
	return (mutex_lock_internal(mp, tsp, MUTEX_LOCK));
}

#pragma weak pthread_mutex_lock = mutex_lock
#pragma weak _mutex_lock = mutex_lock
int
mutex_lock(mutex_t *mp)
{
	ASSERT(!curthread->ul_critical || curthread->ul_bindflags);
	return (mutex_lock_impl(mp, NULL));
}

#pragma weak pthread_mutex_enter_np = mutex_enter
void
mutex_enter(mutex_t *mp)
{
	int ret;
	int attr = mp->mutex_type & ALL_ATTRIBUTES;

	/*
	 * Require LOCK_ERRORCHECK, accept LOCK_RECURSIVE.
	 */
	if (attr != LOCK_ERRORCHECK &&
	    attr != (LOCK_ERRORCHECK | LOCK_RECURSIVE)) {
		mutex_panic(mp, "mutex_enter: bad mutex type");
	}
	ret = mutex_lock(mp);
	if (ret == EDEADLK) {
		mutex_panic(mp, "recursive mutex_enter");
	} else if (ret == EAGAIN) {
		mutex_panic(mp, "excessive recursive mutex_enter");
	} else if (ret != 0) {
		mutex_panic(mp, "unknown mutex_enter failure");
	}
}

int
pthread_mutex_timedlock(pthread_mutex_t *_RESTRICT_KYWD mp,
    const struct timespec *_RESTRICT_KYWD abstime)
{
	timespec_t tslocal;
	int error;

	ASSERT(!curthread->ul_critical || curthread->ul_bindflags);
	abstime_to_reltime(CLOCK_REALTIME, abstime, &tslocal);
	error = mutex_lock_impl((mutex_t *)mp, &tslocal);
	if (error == ETIME)
		error = ETIMEDOUT;
	return (error);
}

int
pthread_mutex_reltimedlock_np(pthread_mutex_t *_RESTRICT_KYWD mp,
    const struct timespec *_RESTRICT_KYWD reltime)
{
	timespec_t tslocal;
	int error;

	ASSERT(!curthread->ul_critical || curthread->ul_bindflags);
	tslocal = *reltime;
	error = mutex_lock_impl((mutex_t *)mp, &tslocal);
	if (error == ETIME)
		error = ETIMEDOUT;
	return (error);
}

#pragma weak pthread_mutex_trylock = mutex_trylock
int
mutex_trylock(mutex_t *mp)
{
	ulwp_t *self = curthread;
	uberdata_t *udp = self->ul_uberdata;
	int mtype = mp->mutex_type;
	uberflags_t *gflags;

	ASSERT(!curthread->ul_critical || curthread->ul_bindflags);

	/*
	 * Optimize the case of USYNC_THREAD, including
	 * the LOCK_RECURSIVE and LOCK_ERRORCHECK cases,
	 * no error detection, no lock statistics,
	 * and the process has only a single thread.
	 * (Most likely a traditional single-threaded application.)
	 */
	if (((mtype & ~(LOCK_RECURSIVE|LOCK_ERRORCHECK)) |
	    udp->uberflags.uf_all) == 0) {
		/*
		 * Only one thread exists so we don't need an atomic operation.
		 * We do, however, need to protect against signals.
		 */
		if (mp->mutex_lockw == 0) {
			sigoff(self);
			mp->mutex_lockw = LOCKSET;
			mp->mutex_owner = (uintptr_t)self;
			sigon(self);
			DTRACE_PROBE3(plockstat, mutex__acquire, mp, 0, 0);
			return (0);
		}
		if (mtype && MUTEX_OWNER(mp) == self)
			return (mutex_recursion(mp, mtype, MUTEX_TRY));
		return (EBUSY);
	}

	/*
	 * Optimize the common cases of USYNC_THREAD or USYNC_PROCESS,
	 * no error detection, and no lock statistics.
	 * Include LOCK_RECURSIVE and LOCK_ERRORCHECK cases.
	 */
	if ((gflags = self->ul_schedctl_called) != NULL &&
	    (gflags->uf_trs_ted |
	    (mtype & ~(USYNC_PROCESS|LOCK_RECURSIVE|LOCK_ERRORCHECK))) == 0) {
		if (mtype & USYNC_PROCESS)
			return (fast_process_lock(mp, NULL, mtype, MUTEX_TRY));
		sigoff(self);
		if (set_lock_byte(&mp->mutex_lockw) == 0) {
			mp->mutex_owner = (uintptr_t)self;
			sigon(self);
			DTRACE_PROBE3(plockstat, mutex__acquire, mp, 0, 0);
			return (0);
		}
		sigon(self);
		if (mtype && MUTEX_OWNER(mp) == self)
			return (mutex_recursion(mp, mtype, MUTEX_TRY));
		if (__td_event_report(self, TD_LOCK_TRY, udp)) {
			self->ul_td_evbuf.eventnum = TD_LOCK_TRY;
			tdb_event(TD_LOCK_TRY, udp);
		}
		return (EBUSY);
	}

	/* else do it the long way */
	return (mutex_lock_internal(mp, NULL, MUTEX_TRY));
}

int
mutex_unlock_internal(mutex_t *mp, int retain_robust_flags)
{
	ulwp_t *self = curthread;
	uberdata_t *udp = self->ul_uberdata;
	int mtype = mp->mutex_type;
	tdb_mutex_stats_t *msp;
	int error = 0;
	int release_all;
	lwpid_t lwpid;

	if ((mtype & (LOCK_ERRORCHECK | LOCK_ROBUST)) &&
	    !mutex_held(mp))
		return (EPERM);

	if (self->ul_error_detection && !mutex_held(mp))
		lock_error(mp, "mutex_unlock", NULL, NULL);

	if ((mtype & LOCK_RECURSIVE) && mp->mutex_rcount != 0) {
		mp->mutex_rcount--;
		DTRACE_PROBE2(plockstat, mutex__release, mp, 1);
		return (0);
	}

	if ((msp = MUTEX_STATS(mp, udp)) != NULL)
		(void) record_hold_time(msp);

	if (!retain_robust_flags && !(mtype & LOCK_PRIO_INHERIT) &&
	    (mp->mutex_flag & (LOCK_OWNERDEAD | LOCK_UNMAPPED))) {
		ASSERT(mtype & LOCK_ROBUST);
		mp->mutex_flag &= ~(LOCK_OWNERDEAD | LOCK_UNMAPPED);
		mp->mutex_flag |= LOCK_NOTRECOVERABLE;
	}
	release_all = ((mp->mutex_flag & LOCK_NOTRECOVERABLE) != 0);

	if (mtype & LOCK_PRIO_INHERIT) {
		no_preempt(self);
		mp->mutex_owner = 0;
		/* mp->mutex_ownerpid is cleared by ___lwp_mutex_unlock() */
		DTRACE_PROBE2(plockstat, mutex__release, mp, 0);
		mp->mutex_lockw = LOCKCLEAR;
		self->ul_pilocks--;
		error = ___lwp_mutex_unlock(mp);
		preempt(self);
	} else if (mtype & USYNC_PROCESS) {
		mutex_unlock_process(mp, release_all);
	} else {	/* USYNC_THREAD */
		if ((lwpid = mutex_unlock_queue(mp, release_all)) != 0) {
			(void) __lwp_unpark(lwpid);
			preempt(self);
		}
	}

	if (mtype & LOCK_ROBUST)
		forget_lock(mp);

	if ((mtype & LOCK_PRIO_PROTECT) && _ceil_mylist_del(mp))
		_ceil_prio_waive();

	return (error);
}

#pragma weak pthread_mutex_unlock = mutex_unlock
#pragma weak _mutex_unlock = mutex_unlock
int
mutex_unlock(mutex_t *mp)
{
	ulwp_t *self = curthread;
	int mtype = mp->mutex_type;
	uberflags_t *gflags;
	lwpid_t lwpid;
	short el;

	/*
	 * Optimize the case of USYNC_THREAD, including
	 * the LOCK_RECURSIVE and LOCK_ERRORCHECK cases,
	 * no error detection, no lock statistics,
	 * and the process has only a single thread.
	 * (Most likely a traditional single-threaded application.)
	 */
	if (((mtype & ~(LOCK_RECURSIVE|LOCK_ERRORCHECK)) |
	    self->ul_uberdata->uberflags.uf_all) == 0) {
		if (mtype) {
			/*
			 * At this point we know that one or both of the
			 * flags LOCK_RECURSIVE or LOCK_ERRORCHECK is set.
			 */
			if ((mtype & LOCK_ERRORCHECK) && !MUTEX_OWNED(mp, self))
				return (EPERM);
			if ((mtype & LOCK_RECURSIVE) && mp->mutex_rcount != 0) {
				mp->mutex_rcount--;
				DTRACE_PROBE2(plockstat, mutex__release, mp, 1);
				return (0);
			}
		}
		/*
		 * Only one thread exists so we don't need an atomic operation.
		 * Also, there can be no waiters.
		 */
		sigoff(self);
		mp->mutex_owner = 0;
		mp->mutex_lockword = 0;
		sigon(self);
		DTRACE_PROBE2(plockstat, mutex__release, mp, 0);
		return (0);
	}

	/*
	 * Optimize the common cases of USYNC_THREAD or USYNC_PROCESS,
	 * no error detection, and no lock statistics.
	 * Include LOCK_RECURSIVE and LOCK_ERRORCHECK cases.
	 */
	if ((gflags = self->ul_schedctl_called) != NULL) {
		if (((el = gflags->uf_trs_ted) | mtype) == 0) {
fast_unlock:
			if ((lwpid = mutex_unlock_queue(mp, 0)) != 0) {
				(void) __lwp_unpark(lwpid);
				preempt(self);
			}
			return (0);
		}
		if (el)		/* error detection or lock statistics */
			goto slow_unlock;
		if ((mtype & ~(LOCK_RECURSIVE|LOCK_ERRORCHECK)) == 0) {
			/*
			 * At this point we know that one or both of the
			 * flags LOCK_RECURSIVE or LOCK_ERRORCHECK is set.
			 */
			if ((mtype & LOCK_ERRORCHECK) && !MUTEX_OWNED(mp, self))
				return (EPERM);
			if ((mtype & LOCK_RECURSIVE) && mp->mutex_rcount != 0) {
				mp->mutex_rcount--;
				DTRACE_PROBE2(plockstat, mutex__release, mp, 1);
				return (0);
			}
			goto fast_unlock;
		}
		if ((mtype &
		    ~(USYNC_PROCESS|LOCK_RECURSIVE|LOCK_ERRORCHECK)) == 0) {
			/*
			 * At this point we know that zero, one, or both of the
			 * flags LOCK_RECURSIVE or LOCK_ERRORCHECK is set and
			 * that the USYNC_PROCESS flag is set.
			 */
			if ((mtype & LOCK_ERRORCHECK) && !shared_mutex_held(mp))
				return (EPERM);
			if ((mtype & LOCK_RECURSIVE) && mp->mutex_rcount != 0) {
				mp->mutex_rcount--;
				DTRACE_PROBE2(plockstat, mutex__release, mp, 1);
				return (0);
			}
			mutex_unlock_process(mp, 0);
			return (0);
		}
	}

	/* else do it the long way */
slow_unlock:
	return (mutex_unlock_internal(mp, 0));
}

#pragma weak pthread_mutex_exit_np = mutex_exit
void
mutex_exit(mutex_t *mp)
{
	int ret;
	int attr = mp->mutex_type & ALL_ATTRIBUTES;

	if (attr != LOCK_ERRORCHECK &&
	    attr != (LOCK_ERRORCHECK | LOCK_RECURSIVE)) {
		mutex_panic(mp, "mutex_exit: bad mutex type");
	}
	ret = mutex_unlock(mp);
	if (ret == EPERM) {
		mutex_panic(mp, "mutex_exit: not owner");
	} else if (ret != 0) {
		mutex_panic(mp, "unknown mutex_exit failure");
	}

}

/*
 * Internally to the library, almost all mutex lock/unlock actions
 * go through these lmutex_ functions, to protect critical regions.
 * We replicate a bit of code from mutex_lock() and mutex_unlock()
 * to make these functions faster since we know that the mutex type
 * of all internal locks is USYNC_THREAD.  We also know that internal
 * locking can never fail, so we panic if it does.
 */
void
lmutex_lock(mutex_t *mp)
{
	ulwp_t *self = curthread;
	uberdata_t *udp = self->ul_uberdata;

	ASSERT(mp->mutex_type == USYNC_THREAD);

	enter_critical(self);
	/*
	 * Optimize the case of no lock statistics and only a single thread.
	 * (Most likely a traditional single-threaded application.)
	 */
	if (udp->uberflags.uf_all == 0) {
		/*
		 * Only one thread exists; the mutex must be free.
		 */
		ASSERT(mp->mutex_lockw == 0);
		mp->mutex_lockw = LOCKSET;
		mp->mutex_owner = (uintptr_t)self;
		DTRACE_PROBE3(plockstat, mutex__acquire, mp, 0, 0);
	} else {
		tdb_mutex_stats_t *msp = MUTEX_STATS(mp, udp);

		if (!self->ul_schedctl_called)
			(void) setup_schedctl();

		if (set_lock_byte(&mp->mutex_lockw) == 0) {
			mp->mutex_owner = (uintptr_t)self;
			DTRACE_PROBE3(plockstat, mutex__acquire, mp, 0, 0);
		} else if (mutex_trylock_adaptive(mp, 1) != 0) {
			(void) mutex_lock_queue(self, msp, mp, NULL);
		}

		if (msp)
			record_begin_hold(msp);
	}
}

void
lmutex_unlock(mutex_t *mp)
{
	ulwp_t *self = curthread;
	uberdata_t *udp = self->ul_uberdata;

	ASSERT(mp->mutex_type == USYNC_THREAD);

	/*
	 * Optimize the case of no lock statistics and only a single thread.
	 * (Most likely a traditional single-threaded application.)
	 */
	if (udp->uberflags.uf_all == 0) {
		/*
		 * Only one thread exists so there can be no waiters.
		 */
		mp->mutex_owner = 0;
		mp->mutex_lockword = 0;
		DTRACE_PROBE2(plockstat, mutex__release, mp, 0);
	} else {
		tdb_mutex_stats_t *msp = MUTEX_STATS(mp, udp);
		lwpid_t lwpid;

		if (msp)
			(void) record_hold_time(msp);
		if ((lwpid = mutex_unlock_queue(mp, 0)) != 0) {
			(void) __lwp_unpark(lwpid);
			preempt(self);
		}
	}
	exit_critical(self);
}

/*
 * For specialized code in libc, like the asynchronous i/o code,
 * the following sig_*() locking primitives are used in order
 * to make the code asynchronous signal safe.  Signals are
 * deferred while locks acquired by these functions are held.
 */
void
sig_mutex_lock(mutex_t *mp)
{
	ulwp_t *self = curthread;

	sigoff(self);
	(void) mutex_lock(mp);
}

void
sig_mutex_unlock(mutex_t *mp)
{
	ulwp_t *self = curthread;

	(void) mutex_unlock(mp);
	sigon(self);
}

int
sig_mutex_trylock(mutex_t *mp)
{
	ulwp_t *self = curthread;
	int error;

	sigoff(self);
	if ((error = mutex_trylock(mp)) != 0)
		sigon(self);
	return (error);
}

/*
 * sig_cond_wait() is a cancellation point.
 */
int
sig_cond_wait(cond_t *cv, mutex_t *mp)
{
	int error;

	ASSERT(curthread->ul_sigdefer != 0);
	pthread_testcancel();
	error = __cond_wait(cv, mp);
	if (error == EINTR && curthread->ul_cursig) {
		sig_mutex_unlock(mp);
		/* take the deferred signal here */
		sig_mutex_lock(mp);
	}
	pthread_testcancel();
	return (error);
}

/*
 * sig_cond_reltimedwait() is a cancellation point.
 */
int
sig_cond_reltimedwait(cond_t *cv, mutex_t *mp, const timespec_t *ts)
{
	int error;

	ASSERT(curthread->ul_sigdefer != 0);
	pthread_testcancel();
	error = __cond_reltimedwait(cv, mp, ts);
	if (error == EINTR && curthread->ul_cursig) {
		sig_mutex_unlock(mp);
		/* take the deferred signal here */
		sig_mutex_lock(mp);
	}
	pthread_testcancel();
	return (error);
}

/*
 * For specialized code in libc, like the stdio code.
 * the following cancel_safe_*() locking primitives are used in
 * order to make the code cancellation-safe.  Cancellation is
 * deferred while locks acquired by these functions are held.
 */
void
cancel_safe_mutex_lock(mutex_t *mp)
{
	(void) mutex_lock(mp);
	curthread->ul_libc_locks++;
}

int
cancel_safe_mutex_trylock(mutex_t *mp)
{
	int error;

	if ((error = mutex_trylock(mp)) == 0)
		curthread->ul_libc_locks++;
	return (error);
}

void
cancel_safe_mutex_unlock(mutex_t *mp)
{
	ulwp_t *self = curthread;

	ASSERT(self->ul_libc_locks != 0);

	(void) mutex_unlock(mp);

	/*
	 * Decrement the count of locks held by cancel_safe_mutex_lock().
	 * If we are then in a position to terminate cleanly and
	 * if there is a pending cancellation and cancellation
	 * is not disabled and we received EINTR from a recent
	 * system call then perform the cancellation action now.
	 */
	if (--self->ul_libc_locks == 0 &&
	    !(self->ul_vfork | self->ul_nocancel |
	    self->ul_critical | self->ul_sigdefer) &&
	    cancel_active())
		pthread_exit(PTHREAD_CANCELED);
}

static int
shared_mutex_held(mutex_t *mparg)
{
	/*
	 * The 'volatile' is necessary to make sure the compiler doesn't
	 * reorder the tests of the various components of the mutex.
	 * They must be tested in this order:
	 *	mutex_lockw
	 *	mutex_owner
	 *	mutex_ownerpid
	 * This relies on the fact that everywhere mutex_lockw is cleared,
	 * mutex_owner and mutex_ownerpid are cleared before mutex_lockw
	 * is cleared, and that everywhere mutex_lockw is set, mutex_owner
	 * and mutex_ownerpid are set after mutex_lockw is set, and that
	 * mutex_lockw is set or cleared with a memory barrier.
	 */
	volatile mutex_t *mp = (volatile mutex_t *)mparg;
	ulwp_t *self = curthread;
	uberdata_t *udp = self->ul_uberdata;

	return (MUTEX_OWNED(mp, self) && mp->mutex_ownerpid == udp->pid);
}

#pragma weak _mutex_held = mutex_held
int
mutex_held(mutex_t *mparg)
{
	volatile mutex_t *mp = (volatile mutex_t *)mparg;

	if (mparg->mutex_type & USYNC_PROCESS)
		return (shared_mutex_held(mparg));
	return (MUTEX_OWNED(mp, curthread));
}

#pragma weak pthread_mutex_destroy = mutex_destroy
#pragma weak _mutex_destroy = mutex_destroy
int
mutex_destroy(mutex_t *mp)
{
	if (mp->mutex_type & USYNC_PROCESS)
		forget_lock(mp);
	(void) memset(mp, 0, sizeof (*mp));
	tdb_sync_obj_deregister(mp);
	return (0);
}

#pragma weak pthread_mutex_consistent_np = mutex_consistent
#pragma weak pthread_mutex_consistent = mutex_consistent
int
mutex_consistent(mutex_t *mp)
{
	/*
	 * Do this only for an inconsistent, initialized robust lock
	 * that we hold.  For all other cases, return EINVAL.
	 */
	if (mutex_held(mp) &&
	    (mp->mutex_type & LOCK_ROBUST) &&
	    (mp->mutex_flag & LOCK_INITED) &&
	    (mp->mutex_flag & (LOCK_OWNERDEAD | LOCK_UNMAPPED))) {
		mp->mutex_flag &= ~(LOCK_OWNERDEAD | LOCK_UNMAPPED);
		mp->mutex_rcount = 0;
		return (0);
	}
	return (EINVAL);
}

/*
 * Spin locks are separate from ordinary mutexes,
 * but we use the same data structure for them.
 */

int
pthread_spin_init(pthread_spinlock_t *lock, int pshared)
{
	mutex_t *mp = (mutex_t *)lock;

	(void) memset(mp, 0, sizeof (*mp));
	if (pshared == PTHREAD_PROCESS_SHARED)
		mp->mutex_type = USYNC_PROCESS;
	else
		mp->mutex_type = USYNC_THREAD;
	mp->mutex_flag = LOCK_INITED;
	mp->mutex_magic = MUTEX_MAGIC;

	/*
	 * This should be at the beginning of the function,
	 * but for the sake of old broken applications that
	 * do not have proper alignment for their mutexes
	 * (and don't check the return code from pthread_spin_init),
	 * we put it here, after initializing the mutex regardless.
	 */
	if (((uintptr_t)mp & (_LONG_LONG_ALIGNMENT - 1)) &&
	    curthread->ul_misaligned == 0)
		return (EINVAL);

	return (0);
}

int
pthread_spin_destroy(pthread_spinlock_t *lock)
{
	(void) memset(lock, 0, sizeof (*lock));
	return (0);
}

int
pthread_spin_trylock(pthread_spinlock_t *lock)
{
	mutex_t *mp = (mutex_t *)lock;
	ulwp_t *self = curthread;
	int error = 0;

	no_preempt(self);
	if (set_lock_byte(&mp->mutex_lockw) != 0)
		error = EBUSY;
	else {
		mp->mutex_owner = (uintptr_t)self;
		if (mp->mutex_type == USYNC_PROCESS)
			mp->mutex_ownerpid = self->ul_uberdata->pid;
		DTRACE_PROBE3(plockstat, mutex__acquire, mp, 0, 0);
	}
	preempt(self);
	return (error);
}

int
pthread_spin_lock(pthread_spinlock_t *lock)
{
	mutex_t *mp = (mutex_t *)lock;
	ulwp_t *self = curthread;
	volatile uint8_t *lockp = (volatile uint8_t *)&mp->mutex_lockw;
	int count = 0;

	ASSERT(!self->ul_critical || self->ul_bindflags);

	DTRACE_PROBE1(plockstat, mutex__spin, mp);

	/*
	 * We don't care whether the owner is running on a processor.
	 * We just spin because that's what this interface requires.
	 */
	for (;;) {
		if (*lockp == 0) {	/* lock byte appears to be clear */
			no_preempt(self);
			if (set_lock_byte(lockp) == 0)
				break;
			preempt(self);
		}
		if (count < INT_MAX)
			count++;
		SMT_PAUSE();
	}
	mp->mutex_owner = (uintptr_t)self;
	if (mp->mutex_type == USYNC_PROCESS)
		mp->mutex_ownerpid = self->ul_uberdata->pid;
	preempt(self);
	if (count) {
		DTRACE_PROBE3(plockstat, mutex__spun, mp, 1, count);
	}
	DTRACE_PROBE3(plockstat, mutex__acquire, mp, 0, count);
	return (0);
}

int
pthread_spin_unlock(pthread_spinlock_t *lock)
{
	mutex_t *mp = (mutex_t *)lock;
	ulwp_t *self = curthread;

	no_preempt(self);
	mp->mutex_owner = 0;
	mp->mutex_ownerpid = 0;
	DTRACE_PROBE2(plockstat, mutex__release, mp, 0);
	(void) atomic_swap_32(&mp->mutex_lockword, 0);
	preempt(self);
	return (0);
}

#define	INITIAL_LOCKS	8	/* initial size of ul_heldlocks.array */

/*
 * Find/allocate an entry for 'lock' in our array of held locks.
 */
static mutex_t **
find_lock_entry(mutex_t *lock)
{
	ulwp_t *self = curthread;
	mutex_t **remembered = NULL;
	mutex_t **lockptr;
	uint_t nlocks;

	if ((nlocks = self->ul_heldlockcnt) != 0)
		lockptr = self->ul_heldlocks.array;
	else {
		nlocks = 1;
		lockptr = &self->ul_heldlocks.single;
	}

	for (; nlocks; nlocks--, lockptr++) {
		if (*lockptr == lock)
			return (lockptr);
		if (*lockptr == NULL && remembered == NULL)
			remembered = lockptr;
	}
	if (remembered != NULL) {
		*remembered = lock;
		return (remembered);
	}

	/*
	 * No entry available.  Allocate more space, converting
	 * the single entry into an array of entries if necessary.
	 */
	if ((nlocks = self->ul_heldlockcnt) == 0) {
		/*
		 * Initial allocation of the array.
		 * Convert the single entry into an array.
		 */
		self->ul_heldlockcnt = nlocks = INITIAL_LOCKS;
		lockptr = lmalloc(nlocks * sizeof (mutex_t *));
		/*
		 * The single entry becomes the first entry in the array.
		 */
		*lockptr = self->ul_heldlocks.single;
		self->ul_heldlocks.array = lockptr;
		/*
		 * Return the next available entry in the array.
		 */
		*++lockptr = lock;
		return (lockptr);
	}
	/*
	 * Reallocate the array, double the size each time.
	 */
	lockptr = lmalloc(nlocks * 2 * sizeof (mutex_t *));
	(void) memcpy(lockptr, self->ul_heldlocks.array,
	    nlocks * sizeof (mutex_t *));
	lfree(self->ul_heldlocks.array, nlocks * sizeof (mutex_t *));
	self->ul_heldlocks.array = lockptr;
	self->ul_heldlockcnt *= 2;
	/*
	 * Return the next available entry in the newly allocated array.
	 */
	*(lockptr += nlocks) = lock;
	return (lockptr);
}

/*
 * Insert 'lock' into our list of held locks.
 * Currently only used for LOCK_ROBUST mutexes.
 */
void
remember_lock(mutex_t *lock)
{
	(void) find_lock_entry(lock);
}

/*
 * Remove 'lock' from our list of held locks.
 * Currently only used for LOCK_ROBUST mutexes.
 */
void
forget_lock(mutex_t *lock)
{
	*find_lock_entry(lock) = NULL;
}

/*
 * Free the array of held locks.
 */
void
heldlock_free(ulwp_t *ulwp)
{
	uint_t nlocks;

	if ((nlocks = ulwp->ul_heldlockcnt) != 0)
		lfree(ulwp->ul_heldlocks.array, nlocks * sizeof (mutex_t *));
	ulwp->ul_heldlockcnt = 0;
	ulwp->ul_heldlocks.array = NULL;
}

/*
 * Mark all held LOCK_ROBUST mutexes LOCK_OWNERDEAD.
 * Called from _thrp_exit() to deal with abandoned locks.
 */
void
heldlock_exit(void)
{
	ulwp_t *self = curthread;
	mutex_t **lockptr;
	uint_t nlocks;
	mutex_t *mp;

	if ((nlocks = self->ul_heldlockcnt) != 0)
		lockptr = self->ul_heldlocks.array;
	else {
		nlocks = 1;
		lockptr = &self->ul_heldlocks.single;
	}

	for (; nlocks; nlocks--, lockptr++) {
		/*
		 * The kernel takes care of transitioning held
		 * LOCK_PRIO_INHERIT mutexes to LOCK_OWNERDEAD.
		 * We avoid that case here.
		 */
		if ((mp = *lockptr) != NULL &&
		    mutex_held(mp) &&
		    (mp->mutex_type & (LOCK_ROBUST | LOCK_PRIO_INHERIT)) ==
		    LOCK_ROBUST) {
			mp->mutex_rcount = 0;
			if (!(mp->mutex_flag & LOCK_UNMAPPED))
				mp->mutex_flag |= LOCK_OWNERDEAD;
			(void) mutex_unlock_internal(mp, 1);
		}
	}

	heldlock_free(self);
}

#pragma weak _cond_init = cond_init
int
cond_init(cond_t *cvp, int type, void *arg __unused)
{
	if (type != USYNC_THREAD && type != USYNC_PROCESS)
		return (EINVAL);
	(void) memset(cvp, 0, sizeof (*cvp));
	cvp->cond_type = (uint16_t)type;
	cvp->cond_magic = COND_MAGIC;

	/*
	 * This should be at the beginning of the function,
	 * but for the sake of old broken applications that
	 * do not have proper alignment for their condvars
	 * (and don't check the return code from cond_init),
	 * we put it here, after initializing the condvar regardless.
	 */
	if (((uintptr_t)cvp & (_LONG_LONG_ALIGNMENT - 1)) &&
	    curthread->ul_misaligned == 0)
		return (EINVAL);

	return (0);
}

/*
 * cond_sleep_queue(): utility function for cond_wait_queue().
 *
 * Go to sleep on a condvar sleep queue, expect to be waked up
 * by someone calling cond_signal() or cond_broadcast() or due
 * to receiving a UNIX signal or being cancelled, or just simply
 * due to a spurious wakeup (like someome calling forkall()).
 *
 * The associated mutex is *not* reacquired before returning.
 * That must be done by the caller of cond_sleep_queue().
 */
static int
cond_sleep_queue(cond_t *cvp, mutex_t *mp, timespec_t *tsp)
{
	ulwp_t *self = curthread;
	queue_head_t *qp;
	queue_head_t *mqp;
	lwpid_t lwpid;
	int signalled;
	int error;
	int cv_wake;
	int release_all;

	/*
	 * Put ourself on the CV sleep queue, unlock the mutex, then
	 * park ourself and unpark a candidate lwp to grab the mutex.
	 * We must go onto the CV sleep queue before dropping the
	 * mutex in order to guarantee atomicity of the operation.
	 */
	self->ul_sp = stkptr();
	qp = queue_lock(cvp, CV);
	enqueue(qp, self, 0);
	cvp->cond_waiters_user = 1;
	self->ul_cvmutex = mp;
	self->ul_cv_wake = cv_wake = (tsp != NULL);
	self->ul_signalled = 0;
	if (mp->mutex_flag & LOCK_OWNERDEAD) {
		mp->mutex_flag &= ~LOCK_OWNERDEAD;
		mp->mutex_flag |= LOCK_NOTRECOVERABLE;
	}
	release_all = ((mp->mutex_flag & LOCK_NOTRECOVERABLE) != 0);
	lwpid = mutex_unlock_queue(mp, release_all);
	for (;;) {
		set_parking_flag(self, 1);
		queue_unlock(qp);
		if (lwpid != 0) {
			lwpid = preempt_unpark(self, lwpid);
			preempt(self);
		}
		/*
		 * We may have a deferred signal present,
		 * in which case we should return EINTR.
		 * Also, we may have received a SIGCANCEL; if so
		 * and we are cancelable we should return EINTR.
		 * We force an immediate EINTR return from
		 * __lwp_park() by turning our parking flag off.
		 */
		if (self->ul_cursig != 0 ||
		    (self->ul_cancelable && self->ul_cancel_pending))
			set_parking_flag(self, 0);
		/*
		 * __lwp_park() will return the residual time in tsp
		 * if we are unparked before the timeout expires.
		 */
		error = __lwp_park(tsp, lwpid);
		set_parking_flag(self, 0);
		lwpid = 0;	/* unpark the other lwp only once */
		/*
		 * We were waked up by cond_signal(), cond_broadcast(),
		 * by an interrupt or timeout (EINTR or ETIME),
		 * or we may just have gotten a spurious wakeup.
		 */
		qp = queue_lock(cvp, CV);
		if (!cv_wake)
			mqp = queue_lock(mp, MX);
		if (self->ul_sleepq == NULL)
			break;
		/*
		 * We are on either the condvar sleep queue or the
		 * mutex sleep queue.  Break out of the sleep if we
		 * were interrupted or we timed out (EINTR or ETIME).
		 * Else this is a spurious wakeup; continue the loop.
		 */
		if (!cv_wake && self->ul_sleepq == mqp) { /* mutex queue */
			if (error) {
				mp->mutex_waiters = dequeue_self(mqp);
				break;
			}
			tsp = NULL;	/* no more timeout */
		} else if (self->ul_sleepq == qp) {	/* condvar queue */
			if (error) {
				cvp->cond_waiters_user = dequeue_self(qp);
				break;
			}
			/*
			 * Else a spurious wakeup on the condvar queue.
			 * __lwp_park() has already adjusted the timeout.
			 */
		} else {
			thr_panic("cond_sleep_queue(): thread not on queue");
		}
		if (!cv_wake)
			queue_unlock(mqp);
	}

	self->ul_sp = 0;
	self->ul_cv_wake = 0;
	ASSERT(self->ul_cvmutex == NULL);
	ASSERT(self->ul_sleepq == NULL && self->ul_link == NULL &&
	    self->ul_wchan == NULL);

	signalled = self->ul_signalled;
	self->ul_signalled = 0;
	queue_unlock(qp);
	if (!cv_wake)
		queue_unlock(mqp);

	/*
	 * If we were concurrently cond_signal()d and any of:
	 * received a UNIX signal, were cancelled, or got a timeout,
	 * then perform another cond_signal() to avoid consuming it.
	 */
	if (error && signalled)
		(void) cond_signal(cvp);

	return (error);
}

static void
cond_wait_check_alignment(cond_t *cvp, mutex_t *mp)
{
	if ((uintptr_t)mp & (_LONG_LONG_ALIGNMENT - 1))
		lock_error(mp, "cond_wait", cvp, "mutex is misaligned");
	if ((uintptr_t)cvp & (_LONG_LONG_ALIGNMENT - 1))
		lock_error(mp, "cond_wait", cvp, "condvar is misaligned");
}

int
cond_wait_queue(cond_t *cvp, mutex_t *mp, timespec_t *tsp)
{
	ulwp_t *self = curthread;
	int error;
	int merror;

	if (self->ul_error_detection && self->ul_misaligned == 0)
		cond_wait_check_alignment(cvp, mp);

	/*
	 * The old thread library was programmed to defer signals
	 * while in cond_wait() so that the associated mutex would
	 * be guaranteed to be held when the application signal
	 * handler was invoked.
	 *
	 * We do not behave this way by default; the state of the
	 * associated mutex in the signal handler is undefined.
	 *
	 * To accommodate applications that depend on the old
	 * behavior, the _THREAD_COND_WAIT_DEFER environment
	 * variable can be set to 1 and we will behave in the
	 * old way with respect to cond_wait().
	 */
	if (self->ul_cond_wait_defer)
		sigoff(self);

	error = cond_sleep_queue(cvp, mp, tsp);

	/*
	 * Reacquire the mutex.
	 */
	if ((merror = mutex_lock_impl(mp, NULL)) != 0)
		error = merror;

	/*
	 * Take any deferred signal now, after we have reacquired the mutex.
	 */
	if (self->ul_cond_wait_defer)
		sigon(self);

	return (error);
}

/*
 * cond_sleep_kernel(): utility function for cond_wait_kernel().
 * See the comment ahead of cond_sleep_queue(), above.
 */
static int
cond_sleep_kernel(cond_t *cvp, mutex_t *mp, timespec_t *tsp)
{
	int mtype = mp->mutex_type;
	ulwp_t *self = curthread;
	int error;

	if ((mtype & LOCK_PRIO_PROTECT) && _ceil_mylist_del(mp))
		_ceil_prio_waive();

	self->ul_sp = stkptr();
	self->ul_wchan = cvp;
	sigoff(self);
	mp->mutex_owner = 0;
	/* mp->mutex_ownerpid is cleared by ___lwp_cond_wait() */
	if (mtype & LOCK_PRIO_INHERIT) {
		mp->mutex_lockw = LOCKCLEAR;
		self->ul_pilocks--;
	}
	/*
	 * ___lwp_cond_wait() returns immediately with EINTR if
	 * set_parking_flag(self,0) is called on this lwp before it
	 * goes to sleep in the kernel.  sigacthandler() calls this
	 * when a deferred signal is noted.  This assures that we don't
	 * get stuck in ___lwp_cond_wait() with all signals blocked
	 * due to taking a deferred signal before going to sleep.
	 */
	set_parking_flag(self, 1);
	if (self->ul_cursig != 0 ||
	    (self->ul_cancelable && self->ul_cancel_pending))
		set_parking_flag(self, 0);
	error = ___lwp_cond_wait(cvp, mp, tsp, 1);
	set_parking_flag(self, 0);
	sigon(self);
	self->ul_sp = 0;
	self->ul_wchan = NULL;
	return (error);
}

int
cond_wait_kernel(cond_t *cvp, mutex_t *mp, timespec_t *tsp)
{
	ulwp_t *self = curthread;
	int error;
	int merror;

	if (self->ul_error_detection && self->ul_misaligned == 0)
		cond_wait_check_alignment(cvp, mp);

	/*
	 * See the large comment in cond_wait_queue(), above.
	 */
	if (self->ul_cond_wait_defer)
		sigoff(self);

	error = cond_sleep_kernel(cvp, mp, tsp);

	/*
	 * Override the return code from ___lwp_cond_wait()
	 * with any non-zero return code from mutex_lock().
	 * This addresses robust lock failures in particular;
	 * the caller must see the EOWNERDEAD or ENOTRECOVERABLE
	 * errors in order to take corrective action.
	 */
	if ((merror = mutex_lock_impl(mp, NULL)) != 0)
		error = merror;

	/*
	 * Take any deferred signal now, after we have reacquired the mutex.
	 */
	if (self->ul_cond_wait_defer)
		sigon(self);

	return (error);
}

/*
 * Common code for cond_wait() and cond_timedwait()
 */
int
cond_wait_common(cond_t *cvp, mutex_t *mp, timespec_t *tsp)
{
	int mtype = mp->mutex_type;
	hrtime_t begin_sleep = 0;
	ulwp_t *self = curthread;
	uberdata_t *udp = self->ul_uberdata;
	tdb_cond_stats_t *csp = COND_STATS(cvp, udp);
	tdb_mutex_stats_t *msp = MUTEX_STATS(mp, udp);
	uint8_t rcount;
	int error = 0;

	/*
	 * The SUSV3 Posix spec for pthread_cond_timedwait() states:
	 *	Except in the case of [ETIMEDOUT], all these error checks
	 *	shall act as if they were performed immediately at the
	 *	beginning of processing for the function and shall cause
	 *	an error return, in effect, prior to modifying the state
	 *	of the mutex specified by mutex or the condition variable
	 *	specified by cond.
	 * Therefore, we must return EINVAL now if the timout is invalid.
	 */
	if (tsp != NULL &&
	    (tsp->tv_sec < 0 || (ulong_t)tsp->tv_nsec >= NANOSEC))
		return (EINVAL);

	if (__td_event_report(self, TD_SLEEP, udp)) {
		self->ul_sp = stkptr();
		self->ul_wchan = cvp;
		self->ul_td_evbuf.eventnum = TD_SLEEP;
		self->ul_td_evbuf.eventdata = cvp;
		tdb_event(TD_SLEEP, udp);
		self->ul_sp = 0;
	}
	if (csp) {
		if (tsp)
			tdb_incr(csp->cond_timedwait);
		else
			tdb_incr(csp->cond_wait);
	}
	if (msp)
		begin_sleep = record_hold_time(msp);
	else if (csp)
		begin_sleep = gethrtime();

	if (self->ul_error_detection) {
		if (!mutex_held(mp))
			lock_error(mp, "cond_wait", cvp, NULL);
		if ((mtype & LOCK_RECURSIVE) && mp->mutex_rcount != 0)
			lock_error(mp, "recursive mutex in cond_wait",
			    cvp, NULL);
		if (cvp->cond_type & USYNC_PROCESS) {
			if (!(mtype & USYNC_PROCESS))
				lock_error(mp, "cond_wait", cvp,
				    "condvar process-shared, "
				    "mutex process-private");
		} else {
			if (mtype & USYNC_PROCESS)
				lock_error(mp, "cond_wait", cvp,
				    "condvar process-private, "
				    "mutex process-shared");
		}
	}

	/*
	 * We deal with recursive mutexes by completely
	 * dropping the lock and restoring the recursion
	 * count after waking up.  This is arguably wrong,
	 * but it obeys the principle of least astonishment.
	 */
	rcount = mp->mutex_rcount;
	mp->mutex_rcount = 0;
	if ((mtype &
	    (USYNC_PROCESS | LOCK_PRIO_INHERIT | LOCK_PRIO_PROTECT)) |
	    (cvp->cond_type & USYNC_PROCESS))
		error = cond_wait_kernel(cvp, mp, tsp);
	else
		error = cond_wait_queue(cvp, mp, tsp);
	mp->mutex_rcount = rcount;

	if (csp) {
		hrtime_t lapse = gethrtime() - begin_sleep;
		if (tsp == NULL)
			csp->cond_wait_sleep_time += lapse;
		else {
			csp->cond_timedwait_sleep_time += lapse;
			if (error == ETIME)
				tdb_incr(csp->cond_timedwait_timeout);
		}
	}
	return (error);
}

/*
 * cond_wait() is a cancellation point but __cond_wait() is not.
 * Internally, libc calls the non-cancellation version.
 * Other libraries need to use pthread_setcancelstate(), as appropriate,
 * since __cond_wait() is not exported from libc.
 */
int
__cond_wait(cond_t *cvp, mutex_t *mp)
{
	ulwp_t *self = curthread;
	uberdata_t *udp = self->ul_uberdata;
	uberflags_t *gflags;

	if ((mp->mutex_type & (LOCK_ERRORCHECK | LOCK_ROBUST)) &&
	    !mutex_held(mp))
		return (EPERM);

	/*
	 * Optimize the common case of USYNC_THREAD plus
	 * no error detection, no lock statistics, and no event tracing.
	 */
	if ((gflags = self->ul_schedctl_called) != NULL &&
	    (cvp->cond_type | mp->mutex_type | gflags->uf_trs_ted |
	    self->ul_td_events_enable |
	    udp->tdb.tdb_ev_global_mask.event_bits[0]) == 0)
		return (cond_wait_queue(cvp, mp, NULL));

	/*
	 * Else do it the long way.
	 */
	return (cond_wait_common(cvp, mp, NULL));
}

#pragma weak _cond_wait = cond_wait
int
cond_wait(cond_t *cvp, mutex_t *mp)
{
	int error;

	_cancelon();
	error = __cond_wait(cvp, mp);
	if (error == EINTR)
		_canceloff();
	else
		_canceloff_nocancel();
	return (error);
}

/*
 * pthread_cond_wait() is a cancellation point.
 */
int
pthread_cond_wait(pthread_cond_t *_RESTRICT_KYWD cvp,
    pthread_mutex_t *_RESTRICT_KYWD mp)
{
	int error;

	error = cond_wait((cond_t *)cvp, (mutex_t *)mp);
	return ((error == EINTR)? 0 : error);
}

/*
 * cond_timedwait() is a cancellation point but __cond_timedwait() is not.
 */
int
__cond_timedwait(cond_t *cvp, mutex_t *mp, const timespec_t *abstime)
{
	clockid_t clock_id = cvp->cond_clockid;
	timespec_t reltime;
	int error;

	if ((mp->mutex_type & (LOCK_ERRORCHECK | LOCK_ROBUST)) &&
	    !mutex_held(mp))
		return (EPERM);

	if (clock_id != CLOCK_REALTIME && clock_id != CLOCK_HIGHRES)
		clock_id = CLOCK_REALTIME;
	abstime_to_reltime(clock_id, abstime, &reltime);
	error = cond_wait_common(cvp, mp, &reltime);
	if (error == ETIME && clock_id == CLOCK_HIGHRES) {
		/*
		 * Don't return ETIME if we didn't really get a timeout.
		 * This can happen if we return because someone resets
		 * the system clock.  Just return zero in this case,
		 * giving a spurious wakeup but not a timeout.
		 */
		if ((hrtime_t)(uint32_t)abstime->tv_sec * NANOSEC +
		    abstime->tv_nsec > gethrtime())
			error = 0;
	}
	return (error);
}

int
cond_timedwait(cond_t *cvp, mutex_t *mp, const timespec_t *abstime)
{
	int error;

	_cancelon();
	error = __cond_timedwait(cvp, mp, abstime);
	if (error == EINTR)
		_canceloff();
	else
		_canceloff_nocancel();
	return (error);
}

/*
 * pthread_cond_timedwait() is a cancellation point.
 */
int
pthread_cond_timedwait(pthread_cond_t *_RESTRICT_KYWD cvp,
    pthread_mutex_t *_RESTRICT_KYWD mp,
    const struct timespec *_RESTRICT_KYWD abstime)
{
	int error;

	error = cond_timedwait((cond_t *)cvp, (mutex_t *)mp, abstime);
	if (error == ETIME)
		error = ETIMEDOUT;
	else if (error == EINTR)
		error = 0;
	return (error);
}

/*
 * cond_reltimedwait() is a cancellation point but __cond_reltimedwait() is not.
 */
int
__cond_reltimedwait(cond_t *cvp, mutex_t *mp, const timespec_t *reltime)
{
	timespec_t tslocal = *reltime;

	if ((mp->mutex_type & (LOCK_ERRORCHECK | LOCK_ROBUST)) &&
	    !mutex_held(mp))
		return (EPERM);

	return (cond_wait_common(cvp, mp, &tslocal));
}

int
cond_reltimedwait(cond_t *cvp, mutex_t *mp, const timespec_t *reltime)
{
	int error;

	_cancelon();
	error = __cond_reltimedwait(cvp, mp, reltime);
	if (error == EINTR)
		_canceloff();
	else
		_canceloff_nocancel();
	return (error);
}

int
pthread_cond_reltimedwait_np(pthread_cond_t *_RESTRICT_KYWD cvp,
    pthread_mutex_t *_RESTRICT_KYWD mp,
    const struct timespec *_RESTRICT_KYWD reltime)
{
	int error;

	error = cond_reltimedwait((cond_t *)cvp, (mutex_t *)mp, reltime);
	if (error == ETIME)
		error = ETIMEDOUT;
	else if (error == EINTR)
		error = 0;
	return (error);
}

#pragma weak pthread_cond_signal = cond_signal
#pragma weak _cond_signal = cond_signal
int
cond_signal(cond_t *cvp)
{
	ulwp_t *self = curthread;
	uberdata_t *udp = self->ul_uberdata;
	tdb_cond_stats_t *csp = COND_STATS(cvp, udp);
	int error = 0;
	int more;
	lwpid_t lwpid;
	queue_head_t *qp;
	mutex_t *mp;
	queue_head_t *mqp;
	ulwp_t **ulwpp;
	ulwp_t *ulwp;
	ulwp_t *prev;

	if (csp)
		tdb_incr(csp->cond_signal);

	if (cvp->cond_waiters_kernel)	/* someone sleeping in the kernel? */
		error = _lwp_cond_signal(cvp);

	if (!cvp->cond_waiters_user)	/* no one sleeping at user-level */
		return (error);

	/*
	 * Move some thread from the condvar sleep queue to the mutex sleep
	 * queue for the mutex that it will acquire on being waked up.
	 * We can do this only if we own the mutex it will acquire.
	 * If we do not own the mutex, or if its ul_cv_wake flag
	 * is set, just dequeue and unpark it.
	 */
	qp = queue_lock(cvp, CV);
	ulwpp = queue_slot(qp, &prev, &more);
	cvp->cond_waiters_user = more;
	if (ulwpp == NULL) {	/* no one on the sleep queue */
		queue_unlock(qp);
		return (error);
	}
	ulwp = *ulwpp;

	/*
	 * Inform the thread that it was the recipient of a cond_signal().
	 * This lets it deal with cond_signal() and, concurrently,
	 * one or more of a cancellation, a UNIX signal, or a timeout.
	 * These latter conditions must not consume a cond_signal().
	 */
	ulwp->ul_signalled = 1;

	/*
	 * Dequeue the waiter but leave its ul_sleepq non-NULL
	 * while we move it to the mutex queue so that it can
	 * deal properly with spurious wakeups.
	 */
	queue_unlink(qp, ulwpp, prev);

	mp = ulwp->ul_cvmutex;		/* the mutex it will acquire */
	ulwp->ul_cvmutex = NULL;
	ASSERT(mp != NULL);

	if (ulwp->ul_cv_wake || !MUTEX_OWNED(mp, self)) {
		/* just wake it up */
		lwpid = ulwp->ul_lwpid;
		no_preempt(self);
		ulwp->ul_sleepq = NULL;
		ulwp->ul_wchan = NULL;
		queue_unlock(qp);
		(void) __lwp_unpark(lwpid);
		preempt(self);
	} else {
		/* move it to the mutex queue */
		mqp = queue_lock(mp, MX);
		enqueue(mqp, ulwp, 0);
		mp->mutex_waiters = 1;
		queue_unlock(mqp);
		queue_unlock(qp);
	}

	return (error);
}

/*
 * Utility function called by mutex_wakeup_all(), cond_broadcast(),
 * and rw_queue_release() to (re)allocate a big buffer to hold the
 * lwpids of all the threads to be set running after they are removed
 * from their sleep queues.  Since we are holding a queue lock, we
 * cannot call any function that might acquire a lock.  mmap(), munmap(),
 * lwp_unpark_all() are simple system calls and are safe in this regard.
 */
lwpid_t *
alloc_lwpids(lwpid_t *lwpid, int *nlwpid_ptr, int *maxlwps_ptr)
{
	/*
	 * Allocate NEWLWPS ids on the first overflow.
	 * Double the allocation each time after that.
	 */
	int nlwpid = *nlwpid_ptr;
	int maxlwps = *maxlwps_ptr;
	int first_allocation;
	int newlwps;
	void *vaddr;

	ASSERT(nlwpid == maxlwps);

	first_allocation = (maxlwps == MAXLWPS);
	newlwps = first_allocation? NEWLWPS : 2 * maxlwps;
	vaddr = mmap(NULL, newlwps * sizeof (lwpid_t),
	    PROT_READ | PROT_WRITE, MAP_PRIVATE | MAP_ANON, -1, (off_t)0);

	if (vaddr == MAP_FAILED) {
		/*
		 * Let's hope this never happens.
		 * If it does, then we have a terrible
		 * thundering herd on our hands.
		 */
		(void) __lwp_unpark_all(lwpid, nlwpid);
		*nlwpid_ptr = 0;
	} else {
		(void) memcpy(vaddr, lwpid, maxlwps * sizeof (lwpid_t));
		if (!first_allocation)
			(void) munmap((caddr_t)lwpid,
			    maxlwps * sizeof (lwpid_t));
		lwpid = vaddr;
		*maxlwps_ptr = newlwps;
	}

	return (lwpid);
}

#pragma weak pthread_cond_broadcast = cond_broadcast
#pragma weak _cond_broadcast = cond_broadcast
int
cond_broadcast(cond_t *cvp)
{
	ulwp_t *self = curthread;
	uberdata_t *udp = self->ul_uberdata;
	tdb_cond_stats_t *csp = COND_STATS(cvp, udp);
	int error = 0;
	queue_head_t *qp;
	queue_root_t *qrp;
	mutex_t *mp;
	mutex_t *mp_cache = NULL;
	queue_head_t *mqp = NULL;
	ulwp_t *ulwp;
	int nlwpid = 0;
	int maxlwps = MAXLWPS;
	lwpid_t buffer[MAXLWPS];
	lwpid_t *lwpid = buffer;

	if (csp)
		tdb_incr(csp->cond_broadcast);

	if (cvp->cond_waiters_kernel)	/* someone sleeping in the kernel? */
		error = _lwp_cond_broadcast(cvp);

	if (!cvp->cond_waiters_user)	/* no one sleeping at user-level */
		return (error);

	/*
	 * Move everyone from the condvar sleep queue to the mutex sleep
	 * queue for the mutex that they will acquire on being waked up.
	 * We can do this only if we own the mutex they will acquire.
	 * If we do not own the mutex, or if their ul_cv_wake flag
	 * is set, just dequeue and unpark them.
	 *
	 * We keep track of lwpids that are to be unparked in lwpid[].
	 * __lwp_unpark_all() is called to unpark all of them after
	 * they have been removed from the sleep queue and the sleep
	 * queue lock has been dropped.  If we run out of space in our
	 * on-stack buffer, we need to allocate more but we can't call
	 * lmalloc() because we are holding a queue lock when the overflow
	 * occurs and lmalloc() acquires a lock.  We can't use alloca()
	 * either because the application may have allocated a small
	 * stack and we don't want to overrun the stack.  So we call
	 * alloc_lwpids() to allocate a bigger buffer using the mmap()
	 * system call directly since that path acquires no locks.
	 */
	qp = queue_lock(cvp, CV);
	cvp->cond_waiters_user = 0;
	for (;;) {
		if ((qrp = qp->qh_root) == NULL ||
		    (ulwp = qrp->qr_head) == NULL)
			break;
		ASSERT(ulwp->ul_wchan == cvp);
		queue_unlink(qp, &qrp->qr_head, NULL);
		mp = ulwp->ul_cvmutex;		/* its mutex */
		ulwp->ul_cvmutex = NULL;
		ASSERT(mp != NULL);
		if (ulwp->ul_cv_wake || !MUTEX_OWNED(mp, self)) {
			/* just wake it up */
			ulwp->ul_sleepq = NULL;
			ulwp->ul_wchan = NULL;
			if (nlwpid == maxlwps)
				lwpid = alloc_lwpids(lwpid, &nlwpid, &maxlwps);
			lwpid[nlwpid++] = ulwp->ul_lwpid;
		} else {
			/* move it to the mutex queue */
			if (mp != mp_cache) {
				mp_cache = mp;
				if (mqp != NULL)
					queue_unlock(mqp);
				mqp = queue_lock(mp, MX);
			}
			enqueue(mqp, ulwp, 0);
			mp->mutex_waiters = 1;
		}
	}
	if (mqp != NULL)
		queue_unlock(mqp);
	if (nlwpid == 0) {
		queue_unlock(qp);
	} else {
		no_preempt(self);
		queue_unlock(qp);
		if (nlwpid == 1)
			(void) __lwp_unpark(lwpid[0]);
		else
			(void) __lwp_unpark_all(lwpid, nlwpid);
		preempt(self);
	}
	if (lwpid != buffer)
		(void) munmap((caddr_t)lwpid, maxlwps * sizeof (lwpid_t));
	return (error);
}

#pragma weak pthread_cond_destroy = cond_destroy
int
cond_destroy(cond_t *cvp)
{
	cvp->cond_magic = 0;
	tdb_sync_obj_deregister(cvp);
	return (0);
}

#if defined(DEBUG)
void
assert_no_libc_locks_held(void)
{
	ASSERT(!curthread->ul_critical || curthread->ul_bindflags);
}

/* protected by link_lock */
uint64_t spin_lock_spin;
uint64_t spin_lock_spin2;
uint64_t spin_lock_sleep;
uint64_t spin_lock_wakeup;

/*
 * Record spin lock statistics.
 * Called by a thread exiting itself in thrp_exit().
 * Also called via atexit() from the thread calling
 * exit() to do all the other threads as well.
 */
void
record_spin_locks(ulwp_t *ulwp)
{
	spin_lock_spin += ulwp->ul_spin_lock_spin;
	spin_lock_spin2 += ulwp->ul_spin_lock_spin2;
	spin_lock_sleep += ulwp->ul_spin_lock_sleep;
	spin_lock_wakeup += ulwp->ul_spin_lock_wakeup;
	ulwp->ul_spin_lock_spin = 0;
	ulwp->ul_spin_lock_spin2 = 0;
	ulwp->ul_spin_lock_sleep = 0;
	ulwp->ul_spin_lock_wakeup = 0;
}

/*
 * atexit function:  dump the queue statistics to stderr.
 */
#include <stdio.h>
void
dump_queue_statistics(void)
{
	uberdata_t *udp = curthread->ul_uberdata;
	queue_head_t *qp;
	int qn;
	uint64_t spin_lock_total = 0;

	if (udp->queue_head == NULL || thread_queue_dump == 0)
		return;

	if (fprintf(stderr, "\n%5d mutex queues:\n", QHASHSIZE) < 0 ||
	    fprintf(stderr, "queue#   lockcount    max qlen    max hlen\n") < 0)
		return;
	for (qn = 0, qp = udp->queue_head; qn < QHASHSIZE; qn++, qp++) {
		if (qp->qh_lockcount == 0)
			continue;
		spin_lock_total += qp->qh_lockcount;
		if (fprintf(stderr, "%5d %12llu%12u%12u\n", qn,
		    (u_longlong_t)qp->qh_lockcount,
		    qp->qh_qmax, qp->qh_hmax) < 0)
			return;
	}

	if (fprintf(stderr, "\n%5d condvar queues:\n", QHASHSIZE) < 0 ||
	    fprintf(stderr, "queue#   lockcount    max qlen    max hlen\n") < 0)
		return;
	for (qn = 0; qn < QHASHSIZE; qn++, qp++) {
		if (qp->qh_lockcount == 0)
			continue;
		spin_lock_total += qp->qh_lockcount;
		if (fprintf(stderr, "%5d %12llu%12u%12u\n", qn,
		    (u_longlong_t)qp->qh_lockcount,
		    qp->qh_qmax, qp->qh_hmax) < 0)
			return;
	}

	(void) fprintf(stderr, "\n  spin_lock_total  = %10llu\n",
	    (u_longlong_t)spin_lock_total);
	(void) fprintf(stderr, "  spin_lock_spin   = %10llu\n",
	    (u_longlong_t)spin_lock_spin);
	(void) fprintf(stderr, "  spin_lock_spin2  = %10llu\n",
	    (u_longlong_t)spin_lock_spin2);
	(void) fprintf(stderr, "  spin_lock_sleep  = %10llu\n",
	    (u_longlong_t)spin_lock_sleep);
	(void) fprintf(stderr, "  spin_lock_wakeup = %10llu\n",
	    (u_longlong_t)spin_lock_wakeup);
}
#endif<|MERGE_RESOLUTION|>--- conflicted
+++ resolved
@@ -31,7 +31,6 @@
 #include <sys/rtpriocntl.h>
 #include <atomic.h>
 
-<<<<<<< HEAD
 /*
  * XXXARM: We need a cross-dtrace -G but don't have one, so all we can do is
  * kill the probes for now
@@ -45,10 +44,7 @@
 #endif
 
 
-#if defined(THREAD_DEBUG)
-=======
 #if defined(DEBUG)
->>>>>>> eac40bb3
 #define	INCR32(x)	(((x) != UINT32_MAX)? (x)++ : 0)
 #define	INCR(x)		((x)++)
 #define	DECR(x)		((x)--)
