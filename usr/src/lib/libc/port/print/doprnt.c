/*
 * CDDL HEADER START
 *
 * The contents of this file are subject to the terms of the
 * Common Development and Distribution License (the "License").
 * You may not use this file except in compliance with the License.
 *
 * You can obtain a copy of the license at usr/src/OPENSOLARIS.LICENSE
 * or http://www.opensolaris.org/os/licensing.
 * See the License for the specific language governing permissions
 * and limitations under the License.
 *
 * When distributing Covered Code, include this CDDL HEADER in each
 * file and include the License file at usr/src/OPENSOLARIS.LICENSE.
 * If applicable, add the following below this CDDL HEADER, with the
 * fields enclosed by brackets "[]" replaced with your own identifying
 * information: Portions Copyright [yyyy] [name of copyright owner]
 *
 * CDDL HEADER END
 */

/*
 * Copyright 2009 Sun Microsystems, Inc.  All rights reserved.
 * Use is subject to license terms.
 */
/*
 * Copyright 2017 Hayashi Naoyuki
 */

/*	Copyright (c) 1988 AT&T	*/
/*	  All Rights Reserved  	*/

/*
 *	_doprnt: common code for printf, fprintf, sprintf
 */

#include "lint.h"
#include "mtlib.h"
#include "print.h"	/* parameters & macros for doprnt */
#include <wchar.h>
#include "libc.h"
#include <stdlib.h>
#include <limits.h>
#include <ctype.h>
#include <stdarg.h>
#include <values.h>
#include <memory.h>
#include <string.h>
#include <locale.h>
#include <widec.h>
#include "../i18n/_locale.h"
#include <errno.h>
#include <sys/types.h>
#include <libw.h>
#include "mse.h"
#include "xpg6.h"

static const char nullstr[] = "(null)";
static const wchar_t widenullstr[] = L"(null)";

#if defined(__i386) || defined(__amd64) || \
    defined(__sparcv9) || defined(__aarch64__)
#define	GETQVAL(arg)	(va_arg(arg, long double))
#else /* !defined(__i386) && !defined(__sparcv9) */
#define	GETQVAL(arg)	*(va_arg(arg, long double *))
#endif /* !defined(__i386) && !defined(__sparcv9) */

#ifdef	_WIDE
#define	STRCHR	wcschr
#define	STRSPN	wcsspn
#define	ATOI(x)	_watoi((wchar_t *)x)
#define	_P_HYPHEN	L"-"
#define	_P_PLUS		L"+"
#define	_P_BLANK	L" "
#define	_P_ZEROx	L"0x"
#define	_P_ZEROX	L"0X"
#define	_M_ISDIGIT(c)	(((c) >= 0) && ((c) < 256) && isdigit((c)))
#define	_M_ISUPPER(c)	(((c) >= 0) && ((c) < 256) && isupper((c)))
#else  /* _WIDE */
#define	STRCHR	strchr
#define	STRSPN	strspn
#define	ATOI(x)	atoi(x)
#define	_P_HYPHEN	"-"
#define	_P_PLUS		"+"
#define	_P_BLANK	" "
#define	_P_ZEROx	"0x"
#define	_P_ZEROX	"0X"
#define	_M_ISDIGIT(c)	isdigit((c))
#define	_M_ISUPPER(c)	isupper((c))
#endif /* _WIDE */

#ifdef	_WIDE
#define	PUT(p, n) \
	{ \
		int	retp; \
		retp = put_wide(iop, &bufptr, bufferend, p, n, sflag); \
		if (retp == EOF) { \
			return ((ssize_t)EOF); \
		} \
	}

#define	PAD(s, n) \
	{ \
		int	retp; \
		retp = pad_wide(iop, &bufptr, bufferend, s, n, sflag); \
		if (retp == EOF) { \
			return ((ssize_t)EOF); \
		} \
	}

#define	FPCONV(func, val, prec, decpt, sign, cvtbuf) \
	{ \
		char	cb[DECIMAL_STRING_LENGTH]; \
		wchar_t	*wp; \
		char	*cp; \
		(void) func(val, prec, decpt, sign, cb); \
		wp = cvtbuf; \
		cp = cb; \
		while (*cp) { \
			*wp++ = (wchar_t)*cp++; \
		} \
		*wp = L'\0'; \
	}

#else  /* _WIDE */
#define	PUT(p, n)	\
	{\
		/*\
		 * When _doprnt() is called by [v]snprintf, we need to \
		 * always call _dowrite().  We also need to call _dowrite() \
		 * if the bufptr lies beyond the end of the buffer.  This \
		 * is possible due to known off-by-one errors in __flsbuf() \
		 * and _fwrite_unlocked().  See 1235867 and 1231720 for the \
		 * sordid details. \
		 */\
		if (snflag || bufptr > bufferend ||\
		    (unsigned long)(bufferend - bufptr) < (n)) {\
			if (!_dowrite(p, n, iop, &bufptr)) {\
				return (EOF);\
			}\
		} else {\
			unsigned char	*fbp = bufptr;\
			switch (n) {\
			case 4:\
				*fbp = *p;\
				*(fbp + 1) = *(p + 1);\
				*(fbp + 2) = *(p + 2);\
				*(fbp + 3) = *(p + 3);\
				bufptr += 4;\
				break;\
			case 3:\
				*fbp = *p;\
				*(fbp + 1) = *(p + 1);\
				*(fbp + 2) = *(p + 2);\
				bufptr += 3;\
				break;\
			case 2:\
				*fbp = *p;\
				*(fbp + 1) = *(p + 1);\
				bufptr += 2;\
				break;\
			case 1:\
				*bufptr++ = *p;\
				break;\
			default:\
				bufptr = (unsigned char *)memcpy(fbp, p, n)\
					+ (n);\
			}\
		}\
	}

#define	PAD(s, n)    { ssize_t nn; \
<<<<<<< HEAD
		    for (nn = n; nn > PAD_LEN; nn -= PAD_LEN) \
			if (!_dowrite(s, PAD_LEN, iop, &bufptr)) \
				return (EOF); \
=======
			for (nn = n; nn > PAD_LEN; nn -= PAD_LEN) \
				if (!_dowrite(s, PAD_LEN, iop, &bufptr)) \
					return (EOF); \
>>>>>>> 8b26092d
			PUT(s, nn); \
		}

#define	FPCONV(func, val, prec, decpt, sign, cvtbuf) \
		(void) func(val, prec, decpt, sign, cvtbuf);

#endif /* _WIDE */

/* bit positions for flags used in doprnt */

#define	LENGTH	0x1	/* l */
#define	FPLUS	0x2	/* + */
#define	FMINUS	0x4	/* - */
#define	FBLANK	0x8	/* blank */
#define	FSHARP	0x10	/* # */
#define	PADZERO 0x20	/* padding zeroes requested via '0' */
#define	DOTSEEN 0x40	/* dot appeared in format specification */
#define	SUFFIX	0x80	/* a suffix is to appear in the output */
#define	RZERO	0x100	/* there will be trailing zeros in output */
#define	LZERO	0x200	/* there will be leading zeroes in output */
#define	SHORT   0x400	/* h */
#define	QUAD    0x800	/* Q for long double */
#define	XLONG   0x1000	/* ll for long long */
#define	CHAR    0x2000	/* hh for char */

#ifdef	_WIDE
static wchar_t *insert_decimal_point(wchar_t *ep);
static wchar_t *insert_thousands_sep(wchar_t *bp, wchar_t *ep);
#else  /* _WIDE */
static char *insert_decimal_point(char *ep);
static char *insert_thousands_sep(char *bp, char *ep);
#endif /* _WIDE */

static int	_rec_scrswidth(wchar_t *, ssize_t);

/*
 *	Positional Parameter information
 */
#define	MAXARGS	30	/* max. number of args for fast positional paramters */

static ssize_t
_dowrite(const char *p, ssize_t n, FILE *iop, unsigned char **ptrptr);

/*
 * stva_list is used to subvert C's restriction that a variable with an
 * array type can not appear on the left hand side of an assignment operator.
 * By putting the array inside a structure, the functionality of assigning to
 * the whole array through a simple assignment is achieved..
 */
typedef struct stva_list {
	va_list	ap;
} stva_list;

#ifdef	_WIDE
static void _wmkarglst(wchar_t *, stva_list, stva_list [], int);
static void _wgetarg(wchar_t *, stva_list *, long, int);
#else  /* _WIDE */
static void _mkarglst(char *, stva_list, stva_list [], int);
void _getarg(char *, stva_list *, long, int);
#endif /* _WIDE */




static int
_lowdigit(ssize_t *valptr)
{
	/* This function computes the decimal low-order digit of the number */
	/* pointed to by valptr, and returns this digit after dividing   */
	/* *valptr by ten.  This function is called ONLY to compute the */
	/* low-order digit of a long whose high-order bit is set. */

	ssize_t lowbit = *valptr & 1;
	long value = (*valptr >> 1) & ~HIBITL;

	*valptr = value / 5;
	value = value % 5 * 2 + lowbit + '0';
	return ((int)value);
}

static int
_lowlldigit(long long *valptr)
{
	ssize_t lowbit = *valptr & 1;
	long long value = (*valptr >> 1) & ~HIBITLL;
		*valptr = value / 5;
		value = value % 5 * 2 + lowbit + '0';
		return ((int)value);
}

/* The function _dowrite carries out buffer pointer bookkeeping surrounding */
/* a call to fwrite.  It is called only when the end of the file output */
/* buffer is approached or in other unusual situations. */

static ssize_t
_dowrite(const char *p, ssize_t n, FILE *iop, unsigned char **ptrptr)
{
	if (!(iop->_flag & _IOREAD)) {
		iop->_cnt -= (*ptrptr - iop->_ptr);
		iop->_ptr = *ptrptr;
		_bufsync(iop, _bufend(iop));
		if (_FWRITE(p, 1, n, iop) != n) {
			return (0);
		}
		*ptrptr = iop->_ptr;
	} else {
		if (n > iop->_cnt)
			n = iop->_cnt;
		iop->_cnt -= n;
		*ptrptr = (unsigned char *)memcpy((char *)*ptrptr, p, n) + n;
		iop->_ptr = *ptrptr;
	}
	return (1);
}

#define	PAD_LEN	20
	static const char _blanks[] = "                    ";
	static const char _zeroes[] = "00000000000000000000";
#ifdef	_WIDE
	static const wchar_t uc_digs[] = L"0123456789ABCDEF";
	static const wchar_t lc_digs[] = L"0123456789abcdef";
#else /* _WIDE */
	static const char uc_digs[] = "0123456789ABCDEF";
	static const char lc_digs[] = "0123456789abcdef";
#endif /* _WIDE */

#ifdef	_WIDE
static int
put_wide(FILE *iop, unsigned char **bufptr,
    unsigned char *bufferend, wchar_t *p, size_t n,
    int sflag)
{
	unsigned char	*newbufptr;
	wchar_t	*q;
	int	r;
	size_t	len, i;

	if (sflag) {
		len = (wchar_t *)bufferend - (wchar_t *)*bufptr;
		if (n > len) {
			(void) wmemcpy((wchar_t *)*bufptr, p, len);
			iop->_ptr = bufferend;
			return (EOF);
		} else {
			(void) wmemcpy((wchar_t *)*bufptr, p, n);
			*bufptr = (unsigned char *)((wchar_t *)*bufptr + n);
			return (0);
		}
	} else {
		char *tmpp, *tmpq;
		size_t tsize;

		tsize = (n + 1) * MB_LEN_MAX;
		tmpp = lmalloc(tsize);
		if (tmpp == NULL) {
			errno = ENOMEM;
			return (EOF);
		}
		q = p;
		tmpq = tmpp;
		for (len = 0, i = 0; i < n; i++) {
			r = wctomb(tmpq, *q++);
			if (r == -1) {
				lfree(tmpp, tsize);
				errno = EILSEQ;
				return (EOF);
			}
			len += r;
			tmpq += r;
		}
		tmpq = tmpp;
		newbufptr = *bufptr + len;
		if (newbufptr > bufferend) {
			if (!_dowrite(tmpp, len, iop, bufptr)) {
				lfree(tmpp, tsize);
				return (EOF);
			}
		} else {
			(void) memcpy(*bufptr, tmpp, len);
			*bufptr = newbufptr;
		}
		lfree(tmpp, tsize);
		return (0);
	}
}

static int
pad_wide(FILE *iop, unsigned char **bufptr,
    unsigned char *bufferend, const char *s, size_t n,
    int sflag)
{
	unsigned char	*newbufptr;
	ssize_t	nn;
	size_t	len;
	wchar_t	ps;

	if (sflag) {
		/* for swprintf */
		ps = (wchar_t)s[0];
		len = (wchar_t *)bufferend - (wchar_t *)*bufptr;
		if (n > len) {
			(void) wmemset((wchar_t *)*bufptr, ps, len);
			iop->_ptr = bufferend;
			return (EOF);
		} else {
			(void) wmemset((wchar_t *)*bufptr, ps, n);
			*bufptr = (unsigned char *)((wchar_t *)*bufptr + n);
			return (0);
		}
	} else {
		for (nn = n; nn > PAD_LEN; nn -= PAD_LEN) {
			if (!_dowrite(s, PAD_LEN, iop, bufptr))
				return (EOF);
		}
		newbufptr = *bufptr + nn;
		if (newbufptr > bufferend) {
			if (!_dowrite(s, nn, iop, bufptr))
				return (EOF);
		} else {
			(void) memcpy(*bufptr, s, nn);
			*bufptr = newbufptr;
		}
		return (0);
	}
}
#endif /* _WIDE */

#ifdef	_WIDE
ssize_t
_wdoprnt(const wchar_t *format, va_list in_args, FILE *iop)
{
	return (_wndoprnt(format, in_args, iop, 0));
}
#else	/* _WIDE */
ssize_t
_doprnt(const char *format, va_list in_args, FILE *iop)
{
	return (_ndoprnt(format, in_args, iop, 0));
}
#endif	/* _WIDE */


#ifdef	_WIDE
ssize_t
_wndoprnt(const wchar_t *format, va_list in_args, FILE *iop, int prflag)
#else  /* _WIDE */
ssize_t
_ndoprnt(const char *format, va_list in_args, FILE *iop, int prflag)
#endif /* _WIDE */
{

#ifdef	_WIDE
	int	sflag = 0;
	size_t	maxcount;
#else
	int	snflag = 0;
#endif /* _WIDE */
	/* bufptr is used inside of doprnt instead of iop->_ptr; */
	/* bufferend is a copy of _bufend(iop), if it exists.  For */
	/* dummy file descriptors (iop->_flag & _IOREAD), bufferend */
	/* may be meaningless. Dummy file descriptors are used so that */
	/* sprintf and vsprintf may share the _doprnt routine with the */
	/* rest of the printf family. */

	unsigned char *bufptr;
	unsigned char *bufferend;

#ifdef	_WIDE
	/* This variable counts output characters. */
	size_t	count = 0;
#else  /* _WIDE */
	/* This variable counts output characters. */
	int	count = 0;
#endif /* _WIDE */

#ifdef	_WIDE
	wchar_t	*bp;
	size_t bpsize;
	wchar_t	*p;
	char	*cbp;

#else  /* _WIDE */
	/* Starting and ending points for value to be printed */
	char	*bp;
	char *p;

	/* Field width and precision */
	ssize_t preco;
	char tmpbuf[10];
	int	retcode;
#endif /* _WIDE */
	/* Field width and precision */
	int	prec = 0;
	ssize_t width;
	ssize_t num;
	wchar_t *wp;
	ssize_t wcount = 0;
	char wflag;
	char lflag;
	int quote;		/* ' */

#ifdef	_WIDE
	/* Format code */
	wchar_t	fcode;
#else  /* _WIDE */
	/* Format code */
	char	fcode;
	ssize_t sec_display;
#endif /* _WIDE */

	/* Number of padding zeroes required on the left and right */
	ssize_t	lzero, rzero, rz, leadzeroes;


	/* Flags - bit positions defined by LENGTH, FPLUS, FMINUS, FBLANK, */
	/* and FSHARP are set if corresponding character is in format */
	/* Bit position defined by PADZERO means extra space in the field */
	/* should be padded with leading zeroes rather than with blanks */

	ssize_t	flagword;

#ifdef	_WIDE
	/* Values are developed in this buffer */
	wchar_t	buf[max(MAXLLDIGS, 1034)];
	wchar_t	cvtbuf[512 + DECIMAL_STRING_LENGTH];

	/* Pointer to sign, "0x", "0X", or empty */
	wchar_t	*prefix;
	wchar_t	prefixbuf[4];

	/* Exponent or empty */
	wchar_t	*suffix;

	/* Buffer to create exponent */
	wchar_t	expbuf[MAXESIZ + 1];
#else  /* _WIDE */
	/* Values are developed in this buffer */
	char	buf[max(MAXLLDIGS, 1034)];
	char	cvtbuf[512 + DECIMAL_STRING_LENGTH];

	/* Pointer to sign, "0x", "0X", or empty */
	char	*prefix;
	char	prefixbuf[4];

	/* Exponent or empty */
	char	*suffix;

	/* Buffer to create exponent */
	char	expbuf[MAXESIZ + 1];
#endif /* _WIDE */

	/* Length of prefix and of suffix */
	ssize_t	prefixlength, suffixlength;

	/* Combined length of leading zeroes, trailing zeroes, and suffix */
	ssize_t 	otherlength;

	/* The value being converted, if integer */
	ssize_t	val;

	/* The value being converted, if long long */
	long long ll = 0LL;

	/* Output value from aconvert */
	int	exp;

	/* Output values from fcvt and ecvt */
	int	decpt, sign;

#ifdef	_WIDE
	/* Pointer to a translate table for digits of whatever radix */
	const wchar_t *tab;
#else  /* _WIDE */
	/* Pointer to a translate table for digits of whatever radix */
	const char *tab;
#endif /* _WIDE */

	/* Work variables */
	ssize_t	k, lradix, mradix;

	int	inf_nan = 0;
	int	inf_nan_mixed_case = 0;

#ifdef	_WIDE
	/* variables for positional parameters */
	/* save the beginning of the format */
	wchar_t *sformat = (wchar_t *)format;
#else  /* _WIDE */
	/* variables for positional parameters */
	char *sformat = (char *)format; /* save the beginning of the format */
#endif

	int	fpos = 1;		/* 1 if first positional parameter */
	stva_list	args,	/* used to step through the argument list */
	    sargs;		/* used to save the start of the arg list */
	stva_list	bargs;	/* used to restore args if positional width */
				/* or precision */
	stva_list	arglst[MAXARGS]; /* array giving appropriate values */
					/* for va_arg() to retrieve the */
					/* corresponding argument: */
					/* arglst[0] is the first arg */
					/* arglst[1] is the second arg, etc */

	int	starflg = 0;	/* set to 1 if * format specifier seen */

	/*
	 * Initialize args and sargs to the start of the argument list.
	 * We don't know any portable way to copy an arbitrary C object
	 * so we use a system-specific routine (probably a macro) from
	 * stdarg.h.  (Remember that if va_list is an array, in_args will
	 * be a pointer and &in_args won't be what we would want for
	 * memcpy.)
	 */
	va_copy(args.ap, in_args);
	sargs = args;

#ifdef	_WIDE
	if (iop->_flag == _IOREAD)
		sflag = 1;

	if (!sflag) {
#endif /* _WIDE */
	/* if first I/O to the stream get a buffer */
	/* Note that iop->_base should not equal 0 for sprintf and vsprintf */
	if (iop->_base == 0)  {
		if (_findbuf(iop) == 0)
			return (EOF);
		/*
		 * _findbuf leaves _cnt set to 0 which is the wrong thing
		 * to do for fully buffered files
		 */
		if (!(iop->_flag & (_IOLBF|_IONBF)))
			iop->_cnt = _bufend(iop) - iop->_base;
	}
#ifdef	_WIDE
	}
#endif /* _WIDE */

#ifdef	_WIDE
	bufptr = iop->_ptr;
	if (sflag) {
		maxcount = (size_t)iop->_cnt;
		bufferend = (unsigned char *)(((wchar_t *)iop->_ptr) +
		    maxcount);
	} else {
		bufferend = _bufend(iop);
	}
#else  /* _WIDE */
	/* initialize buffer pointer and buffer end pointer */
	bufptr = iop->_ptr;
	if (iop->_flag & _IOREAD) {
		/*
		 * [v]sprintf or [v]snprintf
		 */
		if (iop->_cnt == MAXINT) {
			/*
			 * [v]sprintf (no boundschecking)
			 */
			bufferend =
			    (unsigned char *)((long)bufptr | (-1L & ~HIBITL));
		} else {
			/*
			 * [v]snprintf (with boundschecking) or
			 * iop with _IORW has been read.
			 */
			bufferend = _bufend(iop);
			if (bufferend == NULL) {
				/*
				 * [v]snprintf
				 *
				 * [v]snprint() needs to be always handled by
				 * _dowrite().
				 */
				snflag = 1;
			}
		}
	} else {
		/*
		 * [v]printf or [v]fprintf
		 */
		bufferend = _bufend(iop);
	}
#endif /* _WIDE */

	/*
	 *	The main loop -- this loop goes through one iteration
	 *	for each string of ordinary characters or format specification.
	 */
	for (; ; ) {
		ssize_t n;

		if ((fcode = *format) != '\0' && fcode != '%') {
#ifdef	_WIDE
			bp = (wchar_t *)format;
#else  /* _WIDE */
			bp = (char *)format;
#endif /* _WIDE */
			do {
				format++;
			} while ((fcode = *format) != '\0' && fcode != '%');

			count += (n = format - bp); /* n = no. of non-% chars */
			PUT(bp, n);
		}
		if (fcode == '\0') {  /* end of format; return */
			ssize_t nn = bufptr - iop->_ptr;

#ifdef	_WIDE
			if (sflag) {
				iop->_ptr = bufptr;
				return ((ssize_t)count);
			}
#endif /* _WIDE */

			iop->_cnt -= nn;
			iop->_ptr = bufptr;
			/* in case of interrupt during last several lines */
			if ((bufptr + iop->_cnt) > bufferend && !(iop->_flag \
			    & _IOREAD))
				_bufsync(iop, bufferend);
			if (iop->_flag & (_IONBF | _IOLBF) && \
			    (iop->_flag & _IONBF || \
			    memchr((char *)(bufptr+iop->_cnt), \
			    '\n', -iop->_cnt) != NULL))
				(void) _xflsbuf(iop);
#ifdef	_WIDE
			return (FERROR(iop) ? EOF : (ssize_t)count);
#else  /* _WIDE */
			return (FERROR(iop) ? EOF : (int)count);
#endif /* _WIDE */
		}

		/*
		 *	% has been found.
		 *	The following switch is used to parse the format
		 *	specification and to perform the operation specified
		 *	by the format letter.  The program repeatedly goes
		 *	back to this switch until the format letter is
		 *	encountered.
		 */
		width = prefixlength = otherlength = 0;
		flagword = suffixlength = 0;
		format++;
		wflag = 0;
		lflag = 0;
		quote = 0;
#ifndef	_WIDE
		sec_display = 0;
#endif

	charswitch:

		switch (fcode = *format++) {

		case '+':
			flagword |= FPLUS;
			goto charswitch;
		case '-':
			flagword |= FMINUS;
			flagword &= ~PADZERO; /* ignore 0 flag */
			goto charswitch;
		case ' ':
			flagword |= FBLANK;
			goto charswitch;
		case '\'':	/* XSH4 */
			quote++;
			goto charswitch;
		case '#':
			flagword |= FSHARP;
			goto charswitch;

		/* Scan the field width and precision */
		case '.':
			flagword |= DOTSEEN;
			prec = 0;
			goto charswitch;

		case '*':
			if (_M_ISDIGIT(*format)) {
				starflg = 1;
				bargs = args;
				goto charswitch;
			}
			if (!(flagword & DOTSEEN)) {
				width = va_arg(args.ap, int);
				if (width < 0) {
					width = -width;
					flagword |= FMINUS;
				}
			} else {
				prec = va_arg(args.ap, int);
				if (prec < 0) {
					prec = 0;
					flagword ^= DOTSEEN; /* ANSI sez so */
				}
			}
			goto charswitch;

		case '$':
			{
			ssize_t		position;
			stva_list	targs;
			if (fpos) {
#ifdef	_WIDE
				_wmkarglst(sformat, sargs, arglst, prflag);
#else  /* _WIDE */
				_mkarglst(sformat, sargs, arglst, prflag);
#endif /* _WIDE */
				fpos = 0;
			}
			if (flagword & DOTSEEN) {
				position = prec;
				prec = 0;
			} else {
				position = width;
				width = 0;
			}
			if (position <= 0) {
				/* illegal position */
				format--;
				continue;
			}
			if (position <= MAXARGS) {
				targs = arglst[position - 1];
			} else {
				targs = arglst[MAXARGS - 1];
#ifdef	_WIDE
				_wgetarg(sformat, &targs, position, prflag);
#else  /* _WIDE */
				_getarg(sformat, &targs, position, prflag);
#endif /* _WIDE */
			}
			if (!starflg)
				args = targs;
			else {
				starflg = 0;
				args = bargs;
				if (flagword & DOTSEEN) {
					prec = va_arg(targs.ap, int);
					if (prec < 0) {
						prec = 0;
						flagword ^= DOTSEEN; /* XSH */
					}
				} else {
					width = va_arg(targs.ap, int);
					if (width < 0) {
						width = -width;
						flagword |= FMINUS;
					}
				}
			}
			goto charswitch;
			}

		case '0':	/* obsolescent spec:  leading zero in width */
				/* means pad with leading zeros */
			if (!(flagword & (DOTSEEN | FMINUS)))
				flagword |= PADZERO;
			/* FALLTHROUGH */
		case '1':
		case '2':
		case '3':
		case '4':
		case '5':
		case '6':
		case '7':
		case '8':
		case '9':
			num = fcode - '0';
			while (_M_ISDIGIT(fcode = *format)) {
				num = num * 10 + fcode - '0';
				format++;
			}
			if (flagword & DOTSEEN)
				prec = num;
			else
				width = num;
			goto charswitch;

		/* Scan the length modifier */
		case 'l':
			if (!(flagword & XLONG)) {
				if (lflag) {
					/* long long */
					flagword &= ~LENGTH;
					flagword |= XLONG;
				} else	{
					/* long */
					flagword |= LENGTH;
				}
			}
			lflag++;
			goto charswitch;

		case 'L':			/* long double */
			flagword |= QUAD;
			goto charswitch;

		case 'h':
			if (!(flagword & CHAR)) {
				if (flagword & SHORT) {
					/* char - hh */
					flagword &= ~SHORT;
					flagword |= CHAR;
				} else {
					/* short */
					flagword |= SHORT;
				}
			}
			goto charswitch;
		case 'j':
#ifndef _LP64
			/*
			 * *printf_c89() in 32-bit libc uses
			 * 32-bit intmax_t; otherwise intmax_t
			 * is 64-bits.
			 */
			if (!(prflag & _F_INTMAX32)) {
#endif
				flagword |= XLONG;	/* [u]intmax_t (64) */
#ifndef _LP64
			}
#endif
			goto charswitch;

		case 't':
			/*
			 * LENGTH is shared by l, t, z specifiers; protect
			 * against (destructive) undefined behavior (eg:
			 * avoid %llt setting XLONG and LENGTH) with invalid
			 * combinations of specifiers
			 */
			if (!(flagword & XLONG)) {
				flagword |= LENGTH;	/* ptrdiff_t */
			}
			goto charswitch;

		case 'z':
			if (!(flagword & XLONG)) {
				flagword |= LENGTH;	/* [s]size_t */
			}
			goto charswitch;

		/*
		 *	The character addressed by format must be
		 *	the format letter -- there is nothing
		 *	left for it to be.
		 *
		 *	The status of the +, -, #, and blank
		 *	flags are reflected in the variable
		 *	"flagword".  "width" and "prec" contain
		 *	numbers corresponding to the digit
		 *	strings before and after the decimal
		 *	point, respectively. If there was no
		 *	decimal point, then flagword & DOTSEEN
		 *	is false and the value of prec is meaningless.
		 *
		 *	The following switch cases set things up
		 *	for printing.  What ultimately gets
		 *	printed will be padding blanks, a
		 *	prefix, left padding zeroes, a value,
		 *	right padding zeroes, a suffix, and
		 *	more padding blanks.  Padding blanks
		 *	will not appear simultaneously on both
		 *	the left and the right.  Each case in
		 *	this switch will compute the value, and
		 *	leave in several variables the informa-
		 *	tion necessary to construct what is to
		 *	be printed.
		 *
		 *	The prefix is a sign, a blank, "0x",
		 *	"0X", a sign or a blank followed by "0x"
		 *	or "0X", or nothing, and is addressed by
		 *	"prefix".
		 *
		 *	The suffix is either null or an
		 *	exponent, and is addressed by "suffix".
		 *	If there is a suffix, the flagword bit
		 *	SUFFIX will be set.
		 *
		 *	The value to be printed starts at "bp"
		 *	and continues up to and not including
		 *	"p".
		 *
		 *	"lzero" and "rzero" will contain the
		 *	number of padding zeroes required on
		 *	the left and right, respectively.
		 *	The flagword bits LZERO and RZERO tell
		 *	whether padding zeros are required.
		 *
		 *	The number of padding blanks, and
		 *	whether they go on the left or the
		 *	right, will be computed on exit from
		 *	the switch.
		 */



		/*
		 *	decimal fixed point representations
		 *
		 *	HIBITL is 100...000
		 *	binary, and is equal to	the maximum
		 *	negative number.
		 *	We assume a 2's complement machine
		 */
		case 'i':
		case 'd':
			if ((flagword & PADZERO) && (flagword & DOTSEEN))
				flagword &= ~PADZERO; /* ignore 0 flag */
			/* Set buffer pointer to last digit */
			p = bp = buf + MAXLLDIGS;

			/* Fetch the argument to be printed */
			if (flagword & XLONG) {		/* long long */
				ll = va_arg(args.ap, long long);

				/* If signed conversion, make sign */
				if (ll < 0) {
					prefix = _P_HYPHEN;
					prefixlength = 1;
					/*
					 * Negate, checking in advance for
					 * possible overflow.
					 */
					if (ll != HIBITLL)
						ll = -ll;
					else
					/* number is -HIBITLL; convert last */
					/* digit now and get positive number */
						*--bp = _lowlldigit(&ll);
				} else if (flagword & FPLUS) {
					prefix = _P_PLUS;
					prefixlength = 1;
				} else if (flagword & FBLANK) {
					prefix = _P_BLANK;
					prefixlength = 1;
				}
			} else {		/* not long long */
				if (flagword & LENGTH)
					val = va_arg(args.ap, long);
				else
					val = va_arg(args.ap, int);

				if (flagword & SHORT)
					val = (short)val;
				else if (flagword & CHAR)
					val = (char)val;

				/* If signed conversion, make sign */
				if (val < 0) {
					prefix = _P_HYPHEN;
					prefixlength = 1;
					/*
					 * Negate, checking in advance
					 * for possible overflow.
					 */
					if (val != HIBITL)
						val = -val;
					/*
					 * number is -HIBITL; convert
					 * last digit now and get
					 * positive number
					 */
					else
						*--bp = _lowdigit(&val);
				} else if (flagword & FPLUS) {
					prefix = _P_PLUS;
					prefixlength = 1;
				} else if (flagword & FBLANK) {
					prefix = _P_BLANK;
					prefixlength = 1;
				}
			}

		decimal:
			{
			long qval = val;
			long long lll = ll;
			long long tll;
			if (flagword & XLONG) {
				if (lll < 10LL) {
#ifdef	_WIDE
					if (lll != 0LL || !(flagword & DOTSEEN))
						*--bp = (wchar_t)lll + L'0';
#else  /* _WIDE */
					if (lll != 0LL || !(flagword & DOTSEEN))
						*--bp = (char)lll + '0';
#endif /* _WIDE */
				} else {
					do {
						tll = lll;
						lll /= 10;
#ifdef	_WIDE
						*--bp = (wchar_t)
						    (tll - lll * 10 + '0');
#else  /* _WIDE */
						*--bp = (char) \
						    (tll - lll * 10 + '0');
#endif /* _WIDE */
					} while (lll >= 10);
#ifdef	_WIDE
					*--bp = (wchar_t)lll + '0';
#else  /* _WIDE */
					*--bp = (char)lll + '0';
#endif /* _WIDE */
				}
			} else {
				if (qval <= 9) {
#ifdef	_WIDE
					if (qval != 0 || !(flagword & DOTSEEN))
						*--bp = (wchar_t)qval + '0';
#else  /* _WIDE */
					if (qval != 0 || !(flagword & DOTSEEN))
						*--bp = (char)qval + '0';
#endif /* _WIDE */
				} else {
					do {
						n = qval;
						qval /= 10;
#ifdef	_WIDE
						*--bp = (wchar_t) \
						    (n - qval * 10 + '0');
#else  /* _WIDE */
						*--bp = (char) \
						    (n - qval * 10 + '0');
#endif /* _WIDE */
					} while (qval > 9);
#ifdef	_WIDE
					*--bp = (wchar_t)qval + '0';
#else  /* _WIDE */
					*--bp = (char)qval + '0';
#endif /* _WIDE */
				}
			}
			}
			/* Handle the ' flag */
			if (quote) {
				p = insert_thousands_sep(bp, p);
			}

			/* Calculate minimum padding zero requirement */
			if (flagword & DOTSEEN) {
				leadzeroes = prec - (p - bp);
				if (leadzeroes > 0) {
					otherlength = lzero = leadzeroes;
					flagword |= LZERO;
				}
			}
			break;

		case 'u':
			if ((flagword & PADZERO) && (flagword & DOTSEEN))
				flagword &= ~PADZERO; /* ignore 0 flag */
			p = bp = buf + MAXLLDIGS;

			/* Fetch the argument to be printed */
			if (flagword & XLONG) {
				ll = va_arg(args.ap, long long);

				if (ll & HIBITLL)
					*--bp = _lowlldigit(&ll);
			} else {
				if (flagword & LENGTH)
					val = va_arg(args.ap, long);
				else
					val = va_arg(args.ap, unsigned);

				if (flagword & SHORT)
					val = (unsigned short)val;
				else if (flagword & CHAR)
					val = (unsigned char)val;

				if (val & HIBITL)
					*--bp = _lowdigit(&val);
			}

			goto decimal;

		/*
		 *	non-decimal fixed point representations
		 *	for radix equal to a power of two
		 *
		 *	"mradix" is one less than the radix for the conversion.
		 *	"lradix" is one less than the base 2 log
		 *	of the radix for the conversion. Conversion is unsigned.
		 *	HIBITL is 100...000
		 *	binary, and is equal to	the maximum
		 *	negative number.
		 *	We assume a 2's complement machine
		 */

		case 'o':
			mradix = 7;
			lradix = 2;
			/*
			 * DR151 and clarification in C90
			 * presence of '#' increases precision to first
			 * digit of the result to be zero
			 */
			if ((flagword & DOTSEEN) && (flagword & FSHARP) &&
			    prec == 0)
				prec = 1;

			goto fixed;

		case 'p':
			flagword &= ~(XLONG | SHORT);
			flagword |= LENGTH;

			/* FALLTHRU */
		case 'X':
		case 'x':
			mradix = 15;
			lradix = 3;

		fixed:
			if ((flagword & PADZERO) && (flagword & DOTSEEN))
				flagword &= ~PADZERO; /* ignore 0 flag */

#ifdef	_WIDE
			/* Set translate table for digits */
			tab = (wchar_t *)((fcode == 'X') ? uc_digs : lc_digs);
#else  /* _WIDE */
			/* Set translate table for digits */
			tab = (fcode == 'X') ? uc_digs : lc_digs;
#endif /* _WIDE */

			/* Fetch the argument to be printed */
			if (flagword & XLONG) {
				ll = va_arg(args.ap, long long);
			} else {
				if (flagword & LENGTH)
					val = va_arg(args.ap, long);
				else
					val = va_arg(args.ap, unsigned);

				if (flagword & SHORT)
					val = (unsigned short) val;
				else if (flagword & CHAR)
					val = (unsigned char) val;
			}
			p = bp = buf + MAXLLDIGS;

			/* Develop the digits of the value */
			if (flagword & XLONG) {
				long long lll = ll;

				if (lll == 0LL) {
					if (!(flagword & DOTSEEN)) {
						otherlength = lzero = 1;
						flagword |= LZERO;
					}
				} else do {
					*--bp = tab[(ssize_t)(lll & mradix)];
					lll = ((lll >> 1) & ~HIBITLL) \
					    >> lradix;
				} while (lll != 0LL);
			} else {
				long qval = val;

				if (qval == 0) {
					if (!(flagword & DOTSEEN)) {
						otherlength = lzero = 1;
						flagword |= LZERO;
					}
				} else do {
					*--bp = tab[qval & mradix];
					qval = ((qval >> 1) & ~HIBITL) \
					    >> lradix;
				} while (qval != 0);
			}

			/* Calculate minimum padding zero requirement */
			if (flagword & DOTSEEN) {
				leadzeroes = prec - (p - bp);
				if (leadzeroes > 0) {
					otherlength = lzero = leadzeroes;
					flagword |= LZERO;
				}
			}

			/* Handle the # flag, (val != 0) for int and long */
			/* (ll!= 0) handles long long case */
			if ((flagword & FSHARP) &&
			    (((flagword & XLONG) == 0 && val != 0) ||
			    ((flagword & XLONG) == XLONG && ll != 0)))
				switch (fcode) {
				case 'o':
					if (!(flagword & LZERO)) {
						otherlength = lzero = 1;
						flagword |= LZERO;
					}
					break;
				case 'x':
					prefix = _P_ZEROx;
					prefixlength = 2;
					break;
				case 'X':
					prefix = _P_ZEROX;
					prefixlength = 2;
					break;
				}

			break;

		case 'A':
		case 'a':
			/* A format */
			if (flagword & QUAD) {
				long double	qval = GETQVAL(args.ap);

				/* establish default precision */
				if (!(flagword & DOTSEEN))
#if defined(__sparc) || defined(__aarch64__)
					prec = HEXFP_QUAD_DIG - 1;
#elif defined(__i386) || defined(__amd64)
					prec = HEXFP_EXTENDED_DIG - 1;
#else
#error Unknown architecture
#endif

				FPCONV(__qaconvert, &qval,
				    min(prec + 1, MAXECVT), &exp, &sign,
				    cvtbuf);
			} else {
				double	dval = va_arg(args.ap, double);

				/* establish default precision */
				if (!(flagword & DOTSEEN))
					prec = HEXFP_DOUBLE_DIG - 1;

				FPCONV(__aconvert, dval,
				    min(prec + 1, MAXECVT), &exp, &sign,
				    cvtbuf);
			}
			bp = cvtbuf;

			/*
			 * The following is wide-character safe because
			 * __aconvert and __qaconvert only produce ASCII
			 * characters.
			 */
			if (!isxdigit((unsigned char)*bp)) {
				inf_nan = 1;
				break;
			}

			/*
			 * Create the prefix.  We ought to use the strings
			 * defined above (_P_HYPHEN, etc.), but that would
			 * be awkward: we'd either have to define six more
			 * of them or we'd have to use strcpy/strcat to
			 * assemble the ones already defined.  So instead,
			 * we just build the prefix character by character.
			 */
			p = prefix = prefixbuf;
			if (sign) {
				*p++ = '-';
				prefixlength = 1;
			} else if (flagword & FPLUS) {
				*p++ = '+';
				prefixlength = 1;
			} else if (flagword & FBLANK) {
				*p++ = ' ';
				prefixlength = 1;
			}
			*p++ = '0';
			*p++ = (fcode == 'A') ? 'X' : 'x';
			*p = '\0';
			prefixlength += 2;

			/* put the first digit in the buffer */
			p = &buf[0];
			*p++ = (*bp != '\0') ? *bp++ : '0';

			/* Put in a decimal point if needed */
			if (prec != 0 || (flagword & FSHARP))
				p = insert_decimal_point(p);

			/* Create the rest of the mantissa */
			rz = prec;
			if (fcode == 'A') {
				for (; rz > 0 && *bp != '\0'; --rz) {
					*p++ = ('a' <= *bp && *bp <= 'f')?
					    *bp - 32 : *bp;
					bp++;
				}
			} else {
				for (; rz > 0 && *bp != '\0'; --rz)
					*p++ = *bp++;
			}
			if (rz > 0) {
				otherlength = rzero = rz;
				flagword |= RZERO;
			}

			bp = &buf[0];

			/*
			 * Create the exponent in right-to-left order.
			 * buf[0] == '0' if and only if the value being
			 * converted is exactly zero, in which case the
			 * exponent should be +0 regardless of exp.
			 */
			suffix = &expbuf[MAXESIZ];
			*suffix = '\0';
			if (buf[0] != '0') {
				int	nn;

				nn = exp;
				if (nn < 0)
					nn = -nn;
				for (; nn > 9; nn /= 10)
					*--suffix = todigit(nn % 10);
				*--suffix = todigit(nn);
				*--suffix = (exp >= 0) ? '+' : '-';
			} else {
				*--suffix = '0';
				*--suffix = '+';
			}

			/* put in the p */
			*--suffix = (fcode == 'A') ? 'P' : 'p';

			/* compute size of suffix */
			suffixlength = &expbuf[MAXESIZ] - suffix;
			otherlength += suffixlength;
			flagword |= SUFFIX;
			break;

		case 'E':
		case 'e':
			/*
			 * E-format.  The general strategy
			 * here is fairly easy: we take what
			 * econvert gives us and re-format it.
			 * (qeconvert for long double)
			 */

			/* Establish default precision */
			if (!(flagword & DOTSEEN))
				prec = 6;

			if (flagword & QUAD) {	/* long double */
				long double	qval = GETQVAL(args.ap);

				FPCONV(qeconvert, &qval,
				    min(prec + 1, MAXECVT), &decpt, &sign,
				    cvtbuf);
			} else {	/* double */
				double	dval = va_arg(args.ap, double);

				FPCONV(econvert, dval,
				    min(prec + 1, MAXECVT), &decpt, &sign,
				    cvtbuf);
			}
			bp = cvtbuf;
			if (*bp > '9') {
				inf_nan = 1;
				inf_nan_mixed_case = (__xpg6 &
				    _C99SUSv3_mixed_case_Inf_and_NaN);
				break;
			}

			/* Determine the prefix */
		e_merge:
			if (sign) {
				prefix = _P_HYPHEN;
				prefixlength = 1;
			} else if (flagword & FPLUS) {
				prefix = _P_PLUS;
				prefixlength = 1;
			} else if (flagword & FBLANK) {
				prefix = _P_BLANK;
				prefixlength = 1;
			}

			/* Place the first digit in the buffer */
			p = &buf[0];
			*p++ = (*bp != '\0') ? *bp++ : '0';

			/* Put in a decimal point if needed */
			if (prec != 0 || (flagword & FSHARP))
				p = insert_decimal_point(p);

			/* Create the rest of the mantissa */
			rz = prec;
			for (; rz > 0 && *bp != '\0'; --rz)
				*p++ = *bp++;
			if (rz > 0) {
				otherlength = rzero = rz;
				flagword |= RZERO;
			}

			bp = &buf[0];

			/*
			 * Create the exponent.  buf[0] == '0' if and
			 * only if the value being converted is exactly
			 * zero, in which case the exponent should be
			 * +0 regardless of decpt.
			 */
			*(suffix = &expbuf[MAXESIZ]) = '\0';
			if (buf[0] != '0') {
				int nn = decpt - 1;
				if (nn < 0)
					nn = -nn;
				for (; nn > 9; nn /= 10)
					*--suffix = todigit(nn % 10);
				*--suffix = todigit(nn);
			}

			/* Prepend leading zeroes to the exponent */
			while (suffix > &expbuf[MAXESIZ - 2])
				*--suffix = '0';

			/* Put in the exponent sign */
			*--suffix = (decpt > 0 || buf[0] == '0') ? '+' : '-';

			/* Put in the e */
			*--suffix = _M_ISUPPER(fcode) ? 'E'  : 'e';

			/* compute size of suffix */
			otherlength += (suffixlength = &expbuf[MAXESIZ] \
			    - suffix);
			flagword |= SUFFIX;
			break;

		case 'F':
		case 'f':
			/*
			 * F-format floating point.  This is a
			 * good deal less simple than E-format.
			 * The overall strategy will be to call
			 * fconvert, reformat its result into buf,
			 * and calculate how many trailing
			 * zeroes will be required.  There will
			 * never be any leading zeroes needed.
			 * (qfconvert for long double)
			 */

			/* Establish default precision */
			if (!(flagword & DOTSEEN))
				prec = 6;

			if (flagword & QUAD) {	/* long double */
				long double	qval = GETQVAL(args.ap);

				FPCONV(qfconvert, &qval, min(prec, MAXFCVT),
				    &decpt, &sign, cvtbuf);
				bp = cvtbuf;
				if (*bp == 0) {
					/*
					 * qfconvert would have required
					 * too many characters; use qeconvert
					 * instead
					 */
					FPCONV(qeconvert, &qval,
					    min(prec + 1, MAXECVT), &decpt,
					    &sign, cvtbuf);
					goto e_merge;
				}
			} else {	/* double */
				double	dval = va_arg(args.ap, double);

				FPCONV(fconvert, dval, min(prec, MAXFCVT),
				    &decpt, &sign, cvtbuf);
			}
			bp = cvtbuf;
			if (*bp > '9') {
				inf_nan = 1;
				if (fcode == 'f')
					inf_nan_mixed_case = (__xpg6 &
					    _C99SUSv3_mixed_case_Inf_and_NaN);
				break;
			}

			/* Determine the prefix */
		f_merge:
			if (sign) {
				prefix = _P_HYPHEN;
				prefixlength = 1;
			} else if (flagword & FPLUS) {
				prefix = _P_PLUS;
				prefixlength = 1;
			} else if (flagword & FBLANK) {
				prefix = _P_BLANK;
				prefixlength = 1;
			}

			/* Initialize buffer pointer */
			p = &buf[0];

			{
				ssize_t nn = decpt;

				/* Emit the digits before the decimal point */
				k = 0;
				do {
					*p++ = (nn <= 0 || *bp == '\0' || \
					    k >= MAXFSIG) ? '0' : (k++, *bp++);
				} while (--nn > 0);

				if (quote)
					p = insert_thousands_sep(buf, p);

				/* Put in a decimal point if needed */
				if (prec > 0 || (flagword & FSHARP))
					p = insert_decimal_point(p);

				/* Digits (if any) after the decimal point */
				nn = min(prec, MAXFCVT);
				if (prec > nn) {
					flagword |= RZERO;
					otherlength = rzero = prec - nn;
				}
				while (--nn >= 0)
					*p++ = (++decpt <= 0 || *bp == '\0' || \
					    k >= MAXFSIG) ? '0' : (k++, *bp++);
			}

			bp = &buf[0];

			break;

		case 'G':
		case 'g':
			/*
			 * g-format.  We play around a bit
			 * and then jump into e or f, as needed.
			 */

			/* Establish default precision */
			if (!(flagword & DOTSEEN))
				prec = 6;
			else if (prec == 0)
				prec = 1;

			if (flagword & QUAD) {	/* long double */
				long double	qval = GETQVAL(args.ap);

				FPCONV(qeconvert, &qval, min(prec, MAXECVT),
				    &decpt, &sign, cvtbuf);
			} else {	/* double */
				double	dval = va_arg(args.ap, double);

				FPCONV(econvert, dval, min(prec, MAXECVT),
				    &decpt, &sign, cvtbuf);
			}
			bp = cvtbuf;
			if (*bp > '9') {
				inf_nan = 1;
				inf_nan_mixed_case = (__xpg6 &
				    _C99SUSv3_mixed_case_Inf_and_NaN);
				break;
			}
			if (*bp == '0')	/* the value converted is zero */
				decpt = 1;

			{
				int kk = prec;
				if (!(flagword & FSHARP)) {
#ifdef	_WIDE
					n = wcslen(bp);
#else  /* _WIDE */
					n = strlen(bp);
#endif /* _WIDE */
					if (n < kk)
						kk = (int)n;
					while (kk >= 1 && bp[kk-1] == '0')
						--kk;
				}
				if (decpt < -3 || decpt > prec) {
					prec = kk - 1;
					goto e_merge;
				}
				prec = kk - decpt;
				goto f_merge;
			}

		case '%':
			buf[0] = fcode;
			goto c_merge;

#ifndef	_WIDE
		case 'w':
			wflag = 1;
			goto charswitch;
#endif /* _WIDE */


		case 'C': /* XPG XSH4 extention */
wide_C:
			{
				wchar_t	temp;

				temp = va_arg(args.ap, wchar_t);
#ifdef	_WIDE
				if (temp) {
					buf[0] = temp;
					p = (bp = buf) + 1;
				} else {
					buf[0] = 0;
					p = (bp = buf) + 1;
				}
				wcount = 1;
				wflag = 1;
#else  /* _WIDE */
				if (temp) {
					retcode = wctomb(buf, temp);
					if (retcode == -1) {
						errno = EILSEQ;
						return (EOF);
					} else {
						p = (bp = buf) + retcode;
					}
				} else { /* NULL character */
					buf[0] = 0;
					p = (bp = buf) + 1;
				}
				wcount = p - bp;
#endif /* _WIDE */
			}
			break;
		case 'c':
			if (lflag) {
				goto wide_C;
			}
#ifndef	_WIDE
			if (wflag) {
				wchar_t	temp;

				temp = va_arg(args.ap, wchar_t);
				if (temp) {
					retcode = wctomb(buf, temp);
					if (retcode == -1) {
						p = (bp = buf) + 1;
					} else {
						p = (bp = buf) + retcode;
					}
				} else { /* NULL character */
					buf[0] = 0;
					p = (bp = buf) + 1;
				}
				wcount = p - bp;
			} else {
#endif /* _WIDE */
				if (flagword & XLONG) {
					long long temp;
					temp = va_arg(args.ap, long long);
#ifdef	_WIDE
					buf[0] = (wchar_t)temp;
#else  /* _WIDE */
					buf[0] = (char)temp;
#endif /* _WIDE */
				} else
					buf[0] = va_arg(args.ap, int);
			c_merge:
				p = (bp = &buf[0]) + 1;
#ifdef	_WIDE
				wcount = 1;
				wflag = 1;
#endif /* _WIDE */
#ifndef	_WIDE
			}
#endif /* _WIDE */
			break;

		case 'S': /* XPG XSH4 extention */
wide_S:
#ifdef	_WIDE
			if (!lflag) {
				lflag++;
			}
			bp = va_arg(args.ap, wchar_t *);
			if (bp == NULL)
				bp = (wchar_t *)widenullstr;
			if (!(flagword & DOTSEEN)) {
				/* wide character handling */
				prec = MAXINT;
			}

			wp = bp;
			wcount = 0;
			while (*wp) {
				if ((prec - wcount - 1) >= 0) {
					wcount++;
					wp++;
				} else {
					break;
				}
			}
			p = wp;
			wflag = 1;
			break;
#else  /* _WIDE */
			if (!wflag)
				wflag++;
			bp = va_arg(args.ap, char *);
			if (bp == NULL)
				bp = (char *)widenullstr;
			if (!(flagword & DOTSEEN)) {
				/* wide character handling */
				prec = MAXINT;
			}

			wp = (wchar_t *)(uintptr_t)bp;
			wcount = 0;
			while (*wp) {
				int nbytes;

				nbytes = wctomb(tmpbuf, *wp);
				if (nbytes < 0) {
					errno = EILSEQ;
					return (EOF);
				}
				if ((prec - (wcount + nbytes)) >= 0) {
					wcount += nbytes;
					wp++;
				} else {
					break;
				}
			}
			sec_display = wcount;
			p = (char *)wp;
			break;
#endif /* _WIDE */
		case 's':
			if (lflag) {
				goto wide_S;
			}
#ifdef	_WIDE
			cbp = va_arg(args.ap, char *);
			if (cbp == NULL)
				cbp = (char *)nullstr;
			if (!(flagword & DOTSEEN)) {
				size_t	nwc;
				wchar_t	*wstr;

				nwc = mbstowcs(NULL, cbp, 0);
				if (nwc == (size_t)-1) {
					errno = EILSEQ;
					return (EOF);
				}
				bpsize = sizeof (wchar_t) * (nwc + 1);
				wstr = (wchar_t *)lmalloc(bpsize);
				if (wstr == NULL) {
					errno = EILSEQ;
					return (EOF);
				}
				nwc = mbstowcs(wstr, cbp, MAXINT);
				wcount = nwc;
				bp = wstr;
				p = wstr + nwc;
			} else {
				size_t	nwc;
				wchar_t	*wstr;

				nwc = mbstowcs(NULL, cbp, 0);
				if (nwc == (size_t)-1) {
					errno = EILSEQ;
					return (EOF);
				}
				if (prec > nwc) {
					bpsize = sizeof (wchar_t) * nwc;
					wstr = (wchar_t *)lmalloc(bpsize);
					if (wstr == NULL) {
						errno = ENOMEM;
						return (EOF);
					}
					nwc = mbstowcs(wstr, cbp, nwc);
					wcount = nwc;
					bp = wstr;
					p = wstr + nwc;
				} else {
					wchar_t	*wstr;

					bpsize = sizeof (wchar_t) * prec;
					wstr = (wchar_t *)lmalloc(bpsize);
					if (wstr == NULL) {
						errno = ENOMEM;
						return (EOF);
					}
					nwc = mbstowcs(wstr, cbp, prec);
					wcount = prec;
					bp = wstr;
					p = wstr + nwc;
				}
			}
			wflag = 1;
#else  /* _WIDE */
			bp = va_arg(args.ap, char *);
			if (bp == NULL)
				bp = (char *)nullstr;
			if (!(flagword & DOTSEEN)) {
				if (wflag) {
					/* wide character handling */
					prec = MAXINT;
					goto wide_hand;
				}


				p = bp + strlen(bp);

				/*
				 * sec_display only needed if width
				 * is specified (ie, "%<width>s")
				 * Solaris behavior counts <width> in
				 * screen column width.  (If XPG4 behavior,
				 * <width> is counted in bytes.)
				 */
				if (width > 0 && __xpg4 == 0 &&
				    MB_CUR_MAX > 1) {
#define	NW	256
					wchar_t wbuff[NW];
					wchar_t *wp, *wptr;
					size_t wpsize;
					size_t nwc;

					wp = NULL;
					if ((nwc = mbstowcs(wbuff, bp,
					    NW)) == (size_t)-1) {
						/* Estimate width */
						sec_display = strlen(bp);
						goto mbs_err;
					}
					if (nwc < NW) {
						wptr = wbuff;
					} else {
						/*
						 * If widechar does not fit into
						 * wbuff, allocate larger buffer
						 */
						if ((nwc =
						    mbstowcs(NULL, bp, 0)) ==
						    (size_t)-1) {
							sec_display =
							    strlen(bp);
							goto mbs_err;
						}
						wpsize = (nwc + 1) *
						    sizeof (wchar_t);
						if ((wp = lmalloc(wpsize))
						    == NULL) {
							errno = ENOMEM;
							return (EOF);
						}
						if ((nwc = mbstowcs(wp,
						    bp, nwc)) == (size_t)-1) {
							sec_display = \
							    strlen(bp);
							goto mbs_err;
						}
						wptr = wp;
					}
					sec_display = wcswidth(wptr, nwc);
					if (sec_display == -1) {
						sec_display =
						    _rec_scrswidth(wptr, nwc);
					}
				mbs_err:
					if (wp)
						lfree(wp, wpsize);
				}
			} else { /* a strnlen function would be useful here! */
				/*
				 * If we've seen a dot, and count has been set
				 * to 0, then we don't output in any cases
				 * below. prec should be always >= 0. So we only
				 * check to see if it's zero.
				 */
				if (prec == 0) {
					p = bp;
					break;
				}

				if (wflag) {
					/* wide character handling */

				wide_hand:
					wp = (wchar_t *)(uintptr_t)bp;
					preco = prec;
					wcount = 0;
					while (*wp &&
					    (prec -= _scrwidth(*wp)) >= 0) {
						if ((retcode =
						    wctomb(tmpbuf, *wp)) < 0)
							wcount++;
						else
							wcount += retcode;
						wp++;
					}
					if (*wp)
						prec += _scrwidth(*wp);
					p = (char *)wp;
					sec_display = preco - prec;
				} else if (__xpg4 == 0 && MB_CUR_MAX > 1) {
					/*
					 * Solaris behavior - count
					 * precision as screen column width
					 */
					char *qp = bp;
					int ncol, nbytes;
					wchar_t wc;

					ncol = 0;
					preco = prec;
					while (*qp) {
						if (isascii(*qp)) {
							qp++;
							if (--prec == 0)
								break;
							continue;
						}
						if ((nbytes = mbtowc(&wc, qp,
						    MB_LEN_MAX)) == -1) {
							/* print illegal char */
							nbytes = 1;
							ncol = 1;
						} else {
							ncol = _scrwidth(wc);
							if (ncol == 0) {
								ncol = 1;
							}
						}

						if ((prec -= ncol) >= 0) {
							qp += nbytes;
							if (prec == 0)
								break;
						} else {
							break;
						}
					}
					if (prec < 0)
						prec += ncol;
					p = qp;
					sec_display = preco - prec;
				} else {
					/*
					 * XPG4 behavior - count
					 * precision as bytes.
					 * We don't use strlen() because
					 * the given char string may not
					 * be null-terminated.
					 */
					char *qp;

					qp = memchr(bp, '\0', prec);
					if (qp == NULL) {
						p = bp + prec;
					} else {
						p = qp;
					}
				}
			}
#endif /* _WIDE */
			break;

		case 'n':
			{
			if (flagword & XLONG) {
				long long *svcount;
				svcount = va_arg(args.ap, long long *);
				*svcount = (long long)count;
			} else if (flagword & LENGTH) {
				long *svcount;
				svcount = va_arg(args.ap, long *);
				*svcount = (long)count;
			} else if (flagword & SHORT) {
				short *svcount;
				svcount = va_arg(args.ap, short *);
				*svcount = (short)count;
			} else if (flagword & CHAR) {
				char *svcount;
				svcount = va_arg(args.ap, char *);
				*svcount = (char)count;
			} else {
				int *svcount;
				svcount = va_arg(args.ap, int *);
				*svcount = count;
			}
			continue;
		}
		default: /* this is technically an error; what we do is to */
			/* back up the format pointer to the offending char */
			/* and continue with the format scan */
			format--;
			continue;
		}

		if (inf_nan) {
			if (inf_nan_mixed_case) {
				/* advance p */
				for (p = bp + 1; *p != '\0'; p++)
					;
			} else {
				int upper;

				/* advance p and make output all one case */
				upper = _M_ISUPPER(fcode);
				for (p = bp; *p != '\0'; p++)
					*p = upper? toupper(*p) : tolower(*p);
			}
			if (sign) {
				prefix = _P_HYPHEN;
				prefixlength = 1;
			} else if (flagword & FPLUS) {
				prefix = _P_PLUS;
				prefixlength = 1;
			} else if (flagword & FBLANK) {
				prefix = _P_BLANK;
				prefixlength = 1;
			}
			inf_nan = 0;
			inf_nan_mixed_case = 0;
			flagword &= ~PADZERO; /* ignore 0 flag */
		}

		/* Calculate number of padding blanks */
		n = p - bp; /* n == size of the converted value (in bytes) */

#ifdef	_WIDE
		k = n;
#else  /* _WIDE */
		if (sec_display) /* when format is %s or %ws or %S */
			k = sec_display;
		else
			k = n;
#endif /* _WIDE */
		/*
		 * k is the (screen) width or # of bytes of the converted value
		 */
		k += prefixlength + otherlength;

#ifdef	_WIDE
		if (wflag) {
			count += wcount;
		} else {
			count += n;
		}
#else  /* _WIDE */
		/*
		 * update count which is the overall size of the output data
		 * and passed to memchr()
		 */
		if (wflag)
			/*
			 * when wflag != 0 (i.e. %ws or %wc), the size of the
			 * converted value is wcount bytes
			 */
			count += wcount;
		else
			/*
			 * when wflag == 0, the size of the converted
			 * value is n (= p-bp) bytes
			 */
			count += n;
#endif /* _WIDE */
		count += prefixlength + otherlength;

		if (width > k) {
			count += (width - k);
			/*
			 * Set up for padding zeroes if requested
			 * Otherwise emit padding blanks unless output is
			 * to be left-justified.
			 */

			if (flagword & PADZERO) {
				if (!(flagword & LZERO)) {
					flagword |= LZERO;
					lzero = width - k;
				} else
					lzero += width - k;
				k = width; /* cancel padding blanks */
			} else
				/* Blanks on left if required */
				if (!(flagword & FMINUS))
					PAD(_blanks, width - k);
		}

		/* Prefix, if any */
		if (prefixlength != 0)
			PUT(prefix, prefixlength);

		/* Zeroes on the left */
		if ((flagword & LZERO)) /* && */
			/* (!(flagword & SHORT) || !(flagword & FMINUS)) */
			PAD(_zeroes, lzero);

#ifdef	_WIDE
		if (n > 0)
			PUT(bp, n);
		if ((fcode == 's') && !lflag) {
			if (bp)
				lfree(bp, bpsize);
		}
#else  /* _WIDE */
		/* The value itself */
		if ((fcode == 's' || fcode == 'S') && wflag) {
			/* wide character handling */
			wchar_t *wp = (wchar_t *)(uintptr_t)bp;
			int cnt;
			char *bufp;
			long printn;
			printn = (wchar_t *)(uintptr_t)p -
			    (wchar_t *)(uintptr_t)bp;
			bufp = buf;
			while (printn > 0) {
				if ((cnt = wctomb(buf, *wp)) < 0)
					cnt = 1;
				PUT(bufp, cnt);
				wp++;
				printn--;
			}
		} else {	/* non wide character value */
			if (n > 0)
				PUT(bp, n);
		}
#endif /* _WIDE */

		if (flagword & (RZERO | SUFFIX | FMINUS)) {
			/* Zeroes on the right */
			if (flagword & RZERO)
				PAD(_zeroes, rzero);

			/* The suffix */
			if (flagword & SUFFIX)
				PUT(suffix, suffixlength);

			/* Blanks on the right if required */
			if (flagword & FMINUS && width > k)
				PAD(_blanks, width - k);
		}
	}
}

#ifdef	_WIDE
static int
_watoi(wchar_t *fmt)
{
	int	n = 0;
	wchar_t	ch;

	ch = *fmt;
	if (_M_ISDIGIT(ch)) {
		n = ch - '0';
		ch = *++fmt;
		while (_M_ISDIGIT(ch)) {
			n *= 10;
			n += ch - '0';
			ch = *++fmt;
		}
	}
	return (n);
}
#endif /* _WIDE */

/*
 * This function initializes arglst, to contain the appropriate va_list values
 * for the first MAXARGS arguments.
 */

/*
 * Type modifier flags:
 *  0x01	for long
 *  0x02	for int
 *  0x04	for long long
 *  0x08	for long double
 */

#define	FLAG_LONG	0x01
#define	FLAG_INT	0x02
#define	FLAG_LONG_LONG	0x04
#define	FLAG_LONG_DBL	0x08

#ifdef	_WIDE
static void
_wmkarglst(wchar_t *fmt, stva_list args, stva_list arglst[],
    int prflag __unused)
#else  /* _WIDE */
static void
_mkarglst(char *fmt, stva_list args, stva_list arglst[], int prflag __unused)
#endif /* _WIDE */
{
#ifdef	_WIDE
	static const wchar_t	digits[] = L"01234567890";
	static const wchar_t	skips[] = L"# +-.'0123456789h$";
#else  /* _WIDE */
	static const char digits[] = "01234567890";
	static const char skips[] = "# +-.'0123456789h$";
#endif /* _WIDE */
	enum types {INT = 1, LONG, CHAR_PTR, DOUBLE, LONG_DOUBLE, VOID_PTR,
	    LONG_PTR, INT_PTR, LONG_LONG, LONG_LONG_PTR};
	enum types typelst[MAXARGS], curtype;
	ssize_t n;
	int  maxnum, curargno, flags;

	/*
	 * Algorithm	1. set all argument types to zero.
	 *		2. walk through fmt putting arg types in typelst[].
	 *		3. walk through args using va_arg(args.ap, typelst[n])
	 *		   and set arglst[] to the appropriate values.
	 * Assumptions:	Cannot use %*$... to specify variable position.
	 */

	(void) memset((void *) typelst, 0, sizeof (typelst));
	maxnum = -1;
	curargno = 0;
	while ((fmt = STRCHR(fmt, '%')) != 0) {
		fmt++;	/* skip % */
		if (fmt[n = STRSPN(fmt, digits)] == '$') {
			/* convert to zero base */
			curargno = ATOI(fmt) - 1;
			if (curargno < 0)
				continue;
			fmt += n + 1;
		}
		flags = 0;
	again:;
		fmt += STRSPN(fmt, skips);
		switch (*fmt++) {
		case '%':	/* there is no argument! */
			continue;
		case 'l':
			if (flags & (FLAG_LONG | FLAG_LONG_LONG)) {
				flags |= FLAG_LONG_LONG;
				flags &= ~FLAG_LONG;
			} else {
				flags |= FLAG_LONG;
			}
			goto again;
		case 'j':
#ifndef _LP64
			/*
			 * *printf_c89() in 32-bit libc uses
			 * 32-bit intmax_t; otherwise intmax_t
			 * is 64-bits.
			 */
			if (!(prflag & _F_INTMAX32)) {
#endif
				flags |= FLAG_LONG_LONG;	/* 64-bit */
#ifndef _LP64
			}
#endif
			goto again;
		case 't':
			flags |= FLAG_LONG;
			goto again;
		case 'z':
			flags |= FLAG_LONG;
			goto again;
		case 'L':
			flags |= FLAG_LONG_DBL;
			goto again;
		case '*':	/* int argument used for value */
			/* check if there is a positional parameter */
#ifdef	_WIDE
			if ((*fmt >= 0) && (*fmt < 256) && isdigit(*fmt))
#else  /* _WIDE */
			if (isdigit(*fmt))
#endif /* _WIDE */
			{
				int	targno;
				targno = ATOI(fmt) - 1;
				fmt += STRSPN(fmt, digits);
				if (*fmt == '$')
					fmt++; /* skip '$' */
				if (targno >= 0 && targno < MAXARGS) {
					typelst[targno] = INT;
					if (maxnum < targno)
						maxnum = targno;
				}
				goto again;
			}
			flags |= FLAG_INT;
			curtype = INT;
			break;
		case 'a':
		case 'A':
		case 'e':
		case 'E':
		case 'f':
		case 'F':
		case 'g':
		case 'G':
			if (flags & FLAG_LONG_DBL)
				curtype = LONG_DOUBLE;
			else
				curtype = DOUBLE;
			break;
		case 's':
			curtype = CHAR_PTR;
			break;
		case 'p':
			curtype = VOID_PTR;
			break;
		case 'n':
			if (flags & FLAG_LONG_LONG)
				curtype = LONG_LONG_PTR;
			else if (flags & FLAG_LONG)
				curtype = LONG_PTR;
			else
				curtype = INT_PTR;
			break;
		default:
			if (flags & FLAG_LONG_LONG)
				curtype = LONG_LONG;
			else if (flags & FLAG_LONG)
				curtype = LONG;
			else
				curtype = INT;
			break;
		}
		if (curargno >= 0 && curargno < MAXARGS) {
			typelst[curargno] = curtype;
			if (maxnum < curargno)
				maxnum = curargno;
		}
		curargno++;	/* default to next in list */
		if (flags & FLAG_INT)	/* took care of *, keep going */
		{
			flags ^= FLAG_INT;
			goto again;
		}
	}
	for (n = 0; n <= maxnum; n++) {
		arglst[n] = args;
		if (typelst[n] == 0)
			typelst[n] = INT;

		switch (typelst[n]) {
		case INT:
			(void) va_arg(args.ap, int);
			break;
		case LONG:
			(void) va_arg(args.ap, long);
			break;
		case CHAR_PTR:
			(void) va_arg(args.ap, char *);
			break;
		case DOUBLE:
			(void) va_arg(args.ap, double);
			break;
		case LONG_DOUBLE:
			(void) GETQVAL(args.ap);
			break;
		case VOID_PTR:
			(void) va_arg(args.ap, void *);
			break;
		case LONG_PTR:
			(void) va_arg(args.ap, long *);
			break;
		case INT_PTR:
			(void) va_arg(args.ap, int *);
			break;
		case LONG_LONG:
			(void) va_arg(args.ap, long long);
			break;
		case LONG_LONG_PTR:
			(void) va_arg(args.ap, long long *);
			break;
		}
	}
}

/*
 * This function is used to find the va_list value for arguments whose
 * position is greater than MAXARGS.  This function is slow, so hopefully
 * MAXARGS will be big enough so that this function need only be called in
 * unusual circumstances.
 * pargs is assumed to contain the value of arglst[MAXARGS - 1].
 */
#ifdef	_WIDE
static void
_wgetarg(wchar_t *fmt, stva_list *pargs, long argno, int prflag __unused)
#else  /* _WIDE */
void
_getarg(char *fmt, stva_list *pargs, long argno, int prflag __unused)
#endif /* _WIDE */
{

#ifdef	_WIDE
	static const wchar_t	digits[] = L"01234567890";
	static const wchar_t	skips[] = L"# +-.'0123456789h$";
	wchar_t	*sfmt = fmt;
#else  /* _WIDE */
	static const char digits[] = "01234567890";
	static const char skips[] = "# +-.'0123456789h$";
	char	*sfmt = fmt;
#endif /* _WIDE */
	ssize_t n;
	int i, curargno, flags;
	int	found = 1;

	i = MAXARGS;
	curargno = 1;
	while (found) {
		fmt = sfmt;
		found = 0;
		while ((i != argno) && (fmt = STRCHR(fmt, '%')) != 0) {
			fmt++;	/* skip % */
			if (fmt[n = STRSPN(fmt, digits)] == '$') {
				curargno = ATOI(fmt);
				if (curargno <= 0)
					continue;
				fmt += n + 1;
			}

			/* find conversion specifier for next argument */
			if (i != curargno) {
				curargno++;
				continue;
			} else
				found = 1;
			flags = 0;
		again:;
			fmt += STRSPN(fmt, skips);
			switch (*fmt++) {
			case '%':	/* there is no argument! */
				continue;
			case 'l':
				if (flags & (FLAG_LONG | FLAG_LONG_LONG)) {
					flags |= FLAG_LONG_LONG;
					flags &= ~FLAG_LONG;
				} else {
					flags |= FLAG_LONG;
				}
				goto again;
			case 'j':
#ifndef _LP64
				/*
				 * *printf_c89() in 32-bit libc uses
				 * 32-bit intmax_t; otherwise intmax_t
				 * is 64-bits.
				 */
				if (!(prflag & _F_INTMAX32)) {
#endif
					flags |= FLAG_LONG_LONG;  /* 64-bit */
#ifndef _LP64
				}
#endif
				goto again;
			case 't':
				flags |= FLAG_LONG;
				goto again;
			case 'z':
				flags |= FLAG_LONG;
				goto again;
			case 'L':
				flags |= FLAG_LONG_DBL;
				goto again;
			case '*':	/* int argument used for value */
				/*
				 * check if there is a positional parameter;
				 * if so, just skip it; its size will be
				 * correctly determined by default
				 */
				if (_M_ISDIGIT(*fmt)) {
					fmt += STRSPN(fmt, digits);
					if (*fmt == '$')
						fmt++; /* skip '$' */
					goto again;
				}
				flags |= FLAG_INT;
				(void) va_arg((*pargs).ap, int);
				break;
			case 'a':
			case 'A':
			case 'e':
			case 'E':
			case 'f':
			case 'F':
			case 'g':
			case 'G':
				if (flags & FLAG_LONG_DBL)
					(void) GETQVAL((*pargs).ap);
				else
					(void) va_arg((*pargs).ap, double);
				break;
			case 's':
				(void) va_arg((*pargs).ap, char *);
				break;
			case 'p':
				(void) va_arg((*pargs).ap, void *);
				break;
			case 'n':
				if (flags & FLAG_LONG_LONG)
					(void) va_arg((*pargs).ap, long long *);
				else if (flags & FLAG_LONG)
					(void) va_arg((*pargs).ap, long *);
				else
					(void) va_arg((*pargs).ap, int *);
				break;
			default:
				if (flags & FLAG_LONG_LONG)
					(void) va_arg((*pargs).ap, long long);
				else if (flags & FLAG_LONG)
					(void) va_arg((*pargs).ap, long int);
				else
					(void) va_arg((*pargs).ap, int);
				break;
			}
			i++;
			curargno++;	/* default to next in list */
			if (flags & FLAG_INT)	/* took care of *, keep going */
			{
				flags ^= FLAG_INT;
				goto again;
			}
		}

		/* missing specifier for parameter, assume param is an int */
		if (!found && i != argno) {
			(void) va_arg((*pargs).ap, int);
			i++;
			curargno = i;
			found = 1;
		}
	}
}

#ifdef	_WIDE
static wchar_t *
insert_thousands_sep(wchar_t *bp, wchar_t *ep)
#else  /* _WIDE */
static char *
insert_thousands_sep(char *bp, char *ep)
#endif /* _WIDE */
{
	char thousep;
	struct lconv *locptr;
	ssize_t buf_index;
	int i;
#ifdef	_WIDE
	wchar_t *obp = bp;
	wchar_t buf[371];
	wchar_t *bufptr = buf;
#else  /* _WIDE */
	char *obp = bp;
	char buf[371];
	char *bufptr = buf;
#endif /* _WIDE */
	char *grp_ptr;

	/* get the thousands sep. from the current locale */
	locptr = localeconv();
	thousep	= *locptr->thousands_sep;
	grp_ptr = locptr->grouping;

	/* thousands sep. not use in this locale or no grouping required */
	if (!thousep || (*grp_ptr == '\0'))
		return (ep);

	buf_index = ep - bp;
	for (;;) {
		if (*grp_ptr == CHAR_MAX) {
			for (i = 0; i < buf_index--; i++)
				*bufptr++ = *(bp + buf_index);
			break;
		}
		for (i = 0; i < *grp_ptr && buf_index-- > 0; i++)
			*bufptr++ = *(bp + buf_index);

		if (buf_index > 0) {
#ifdef	_WIDE
			*bufptr++ = (wchar_t)thousep;
#else  /* _WIDE */
			*bufptr++ = thousep;
#endif /* _WIDE */
			ep++;
		}
		else
			break;
		if (*(grp_ptr + 1) != '\0')
			++grp_ptr;
	}

	/* put the string in the caller's buffer in reverse order */
	--bufptr;
	while (buf <= bufptr)
		*obp++ = *bufptr--;
	return (ep);
}

#ifdef _WIDE
static wchar_t *
insert_decimal_point(wchar_t *ep)
#else
static char *
insert_decimal_point(char *ep)
#endif
{
	struct lconv *locptr = localeconv();
	char	*dp = locptr->decimal_point;
#ifdef _WIDE
	wchar_t wdp;

	(void) mbtowc(&wdp, dp, MB_CUR_MAX);
	*ep = wdp;
	return (ep + 1);
#else
	(void) memcpy(ep, dp, strlen(dp));
	return (ep + strlen(dp));
#endif
}


/*
 *  Recovery scrswidth function -
 *  this variant of wcswidth() accepts non-printable or illegal
 *  widechar characters.
 */
static int
_rec_scrswidth(wchar_t *wp, ssize_t n)
{
	int col;
	int i;

	col = 0;
	while (*wp && (n-- > 0)) {
		if ((i = _scrwidth(*wp++)) == 0)
			i = 1;
		col += i;
	}
	return (col);
}<|MERGE_RESOLUTION|>--- conflicted
+++ resolved
@@ -170,15 +170,9 @@
 	}
 
 #define	PAD(s, n)    { ssize_t nn; \
-<<<<<<< HEAD
-		    for (nn = n; nn > PAD_LEN; nn -= PAD_LEN) \
-			if (!_dowrite(s, PAD_LEN, iop, &bufptr)) \
-				return (EOF); \
-=======
 			for (nn = n; nn > PAD_LEN; nn -= PAD_LEN) \
 				if (!_dowrite(s, PAD_LEN, iop, &bufptr)) \
 					return (EOF); \
->>>>>>> 8b26092d
 			PUT(s, nn); \
 		}
 
