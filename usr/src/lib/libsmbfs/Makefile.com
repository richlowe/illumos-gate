#
# CDDL HEADER START
#
# The contents of this file are subject to the terms of the
# Common Development and Distribution License (the "License").
# You may not use this file except in compliance with the License.
#
# You can obtain a copy of the license at usr/src/OPENSOLARIS.LICENSE
# or http://www.opensolaris.org/os/licensing.
# See the License for the specific language governing permissions
# and limitations under the License.
#
# When distributing Covered Code, include this CDDL HEADER in each
# file and include the License file at usr/src/OPENSOLARIS.LICENSE.
# If applicable, add the following below this CDDL HEADER, with the
# fields enclosed by brackets "[]" replaced with your own identifying
# information: Portions Copyright [yyyy] [name of copyright owner]
#
# CDDL HEADER END
#

#
# Copyright 2009 Sun Microsystems, Inc.  All rights reserved.
# Use is subject to license terms.
# Copyright 2015 Igor Kozhukhov <ikozhukhov@gmail.com>
#
# Copyright 2018 Nexenta Systems, Inc.  All rights reserved.
#
# Copyright (c) 2018, Joyent, Inc.

#
# lib/libsmbfs/Makefile.com
#

LIBRARY=	libsmbfs.a
VERS=		.1

# leaving out: kiconv.o

OBJ_LIB=\
	acl_api.o \
	acl_print.o \
	charsets.o \
	cfopt.o \
	connect.o \
	crypt.o \
	ctx.o \
	derparse.o \
	file.o \
	findvc.o \
	getaddr.o \
	iod_cl.o \
	iod_wk.o \
	keychain.o \
	krb5ssp.o \
	mbuf.o \
	nb.o \
	nb_name.o \
	nb_net.o \
	nbns_rq.o \
	newvc.o \
	nls.o \
	ntlm.o \
	ntlmssp.o \
	print.o \
	rcfile.o \
	rc_scf.o \
	spnego.o \
	spnegoparse.o \
	ssp.o \
	subr.o \
	ui-sun.o \
	utf_str.o

OBJ_CMN= smbfs_ntacl.o

OBJECTS= $(OBJ_LIB) $(OBJ_CMN)

include $(SRC)/lib/Makefile.lib

LIBS =		$(DYNLIB) $(LINTLIB)

SRCDIR=		../smb
CMNDIR=		$(SRC)/common/smbclnt

SRCS=		$(OBJ_LIB:%.o=$(SRCDIR)/%.c) \
		$(OBJ_CMN:%.o=$(CMNDIR)/%.c)

$(LINTLIB) :=	SRCS = $(SRCDIR)/$(LINTSRC)

CSTD=	$(CSTD_GNU99)

LDLIBS += -lsocket -lnsl -lc -lmd -lpkcs11 -lkrb5 -lsec -lidmap -lscf -luuid

# normal warnings...
CFLAGS	+=	$(CCVERBOSE)

CERRWARN +=	$(CNOWARN_UNINIT)
CERRWARN +=	-_gcc=-Wno-unused-variable

# not linted
SMATCH=off

CPPFLAGS += -D__EXTENSIONS__ -D_REENTRANT -DMIA \
	-I$(SRCDIR) -I.. -I../netsmb \
	-I$(SRC)/uts/common \
	-I$(SRC)/common/smbclnt

# This is pretty mature code, so let's just ignore these.
LINTCHECKFLAGS += -erroff=E_INCONS_ARG_DECL2
LINTCHECKFLAGS += -erroff=E_INCONS_VAL_TYPE_DECL2
LINTCHECKFLAGS += -erroff=E_FUNC_RET_MAYBE_IGNORED2
LINTCHECKFLAGS += -erroff=E_FUNC_RET_ALWAYS_IGNOR2

# Debugging
${NOT_RELEASE_BUILD} CPPFLAGS += -DDEBUG

<<<<<<< HEAD
# Filter out the less important lint.
# See lgrep.awk
LGREP =	$(AWK) -f $(SRCDIR)/lgrep.awk
LTAIL	+=	2>&1 | $(LGREP)

=======
>>>>>>> fc3fd29d
all:	$(LIBS)

lint:	lintcheck

include ../../Makefile.targ

objs/%.o pics/%.o: $(CMNDIR)/%.c
	$(COMPILE.c) -o $@ $<
	$(POST_PROCESS_O)

.KEEP_STATE:<|MERGE_RESOLUTION|>--- conflicted
+++ resolved
@@ -115,14 +115,6 @@
 # Debugging
 ${NOT_RELEASE_BUILD} CPPFLAGS += -DDEBUG
 
-<<<<<<< HEAD
-# Filter out the less important lint.
-# See lgrep.awk
-LGREP =	$(AWK) -f $(SRCDIR)/lgrep.awk
-LTAIL	+=	2>&1 | $(LGREP)
-
-=======
->>>>>>> fc3fd29d
 all:	$(LIBS)
 
 lint:	lintcheck
