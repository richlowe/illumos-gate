--- conflicted
+++ resolved
@@ -29,13 +29,6 @@
 #include <idmap.h>
 #include <directory.h>
 
-<<<<<<< HEAD
-#ifdef __lint
-#define	dgettext(x, y) y
-#endif
-
-=======
->>>>>>> a7317ceb
 extern int sid_to_id(char *sid, boolean_t user, uid_t *id);
 
 static PyObject *
