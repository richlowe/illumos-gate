--- conflicted
+++ resolved
@@ -201,14 +201,10 @@
 	char path[MAXPATHLEN];
 	char isa[257];
 
-<<<<<<< HEAD
+	if (getzoneid() != GLOBAL_ZONEID)
+		return;
+
 #if defined(_LP64) && defined(_MULTI_DATAMODEL)
-=======
-	if (getzoneid() != GLOBAL_ZONEID)
-		return;
-
-#if defined(_LP64)
->>>>>>> 32c2a899
 	if (sysinfo(SI_ARCHITECTURE_64, isa, sizeof (isa)) < 0)
 		isa[0] = '\0';
 #else
