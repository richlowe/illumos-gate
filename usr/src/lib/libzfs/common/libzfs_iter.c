--- conflicted
+++ resolved
@@ -22,12 +22,8 @@
 /*
  * Copyright (c) 2005, 2010, Oracle and/or its affiliates. All rights reserved.
  * Copyright 2010 Nexenta Systems, Inc. All rights reserved.
-<<<<<<< HEAD
- * Copyright (c) 2011 by Delphix. All rights reserved.
  * Copyright (c) 2012, Joyent, Inc. All rights reserved.
-=======
  * Copyright (c) 2012 by Delphix. All rights reserved.
->>>>>>> 5ada8a07
  */
 
 #include <stdio.h>
