--- conflicted
+++ resolved
@@ -571,14 +571,4 @@
 	$(CP) $(SRC)/cmd/krb5/kwarn/kwarnd_handle.c $@
 
 CLOBBERFILES += kwarnd.h \
-<<<<<<< HEAD
-	kwarnd_clnt.c kwarnd_clnt_stubs.c kwarnd_handle.c kwarnd_xdr.c
-
-# So lint.out won't be needlessly recreated
-lint: $(LINTOUT)
-
-$(LINTOUT): $(SOURCES)
-	$(LINT.c) -o $(LIBNAME) $(SOURCES) > $(LINTOUT) 2>&1
-=======
-	kwarnd_clnt.c kwarnd_clnt_stubs.c kwarnd_handle.c kwarnd_xdr.c
->>>>>>> 58d4b16f
+	kwarnd_clnt.c kwarnd_clnt_stubs.c kwarnd_handle.c kwarnd_xdr.c