#
# CDDL HEADER START
#
# The contents of this file are subject to the terms of the
# Common Development and Distribution License (the "License").
# You may not use this file except in compliance with the License.
#
# You can obtain a copy of the license at usr/src/OPENSOLARIS.LICENSE
# or http://www.opensolaris.org/os/licensing.
# See the License for the specific language governing permissions
# and limitations under the License.
#
# When distributing Covered Code, include this CDDL HEADER in each
# file and include the License file at usr/src/OPENSOLARIS.LICENSE.
# If applicable, add the following below this CDDL HEADER, with the
# fields enclosed by brackets "[]" replaced with your own identifying
# information: Portions Copyright [yyyy] [name of copyright owner]
#
# CDDL HEADER END
#
#
# Copyright 2009 Sun Microsystems, Inc.  All rights reserved.
# Use is subject to license terms.
#
# Copyright (c) 2019, Joyent, Inc.

SHELL=/usr/bin/ksh93

LIBRARY=	libpp.a
VERS=		.1

OBJECTS= \
	ppargs.o \
	ppbuiltin.o \
	ppcall.o \
	ppcomment.o \
	ppcontext.o \
	ppcontrol.o \
	ppcpp.o \
	ppdata.o \
	pperror.o \
	ppexpr.o \
	ppfsm.o \
	ppincref.o \
	ppinput.o \
	ppkey.o \
	pplex.o \
	ppline.o \
	ppmacref.o \
	ppmisc.o \
	ppop.o \
	pppragma.o \
	ppprintf.o \
	ppproto.o \
	ppsearch.o \
	pptrace.o

include ../../Makefile.astmsg

include ../../Makefile.lib

# mapfile-vers does not live with the sources in in common/ to make
# automated code updates easier.
MAPFILES=       ../mapfile-vers

# Set common AST build flags (e.g. C99/XPG6, needed to support the math stuff)
include ../../../Makefile.ast

LIBS =		$(DYNLIB) $(LINTLIB)

LDLIBS += \
	-last \
	-lc

$(LINTLIB) :=	SRCS = $(SRCDIR)/$(LINTSRC)

SRCDIR =	../common

# We use "=" here since using $(CPPFLAGS.master) is very tricky in our
# case - it MUST come as the last element but future changes in -D options
# may then cause silent breakage in the AST sources because the last -D
# option specified overrides previous -D options so we prefer the current
# way to explicitly list each single flag.
CPPFLAGS = \
	$(DTEXTDOM) $(DTS_ERRNO) \
	-I. \
	-I$(ROOT)/usr/include/ast \
	-I$(ROOT)/usr/include \
	-D_PACKAGE_ast \
	'-DUSAGE_LICENSE=\
		"[-author?Glenn Fowler <gsf@research.att.com>]"\
		"[-copyright?Copyright (c) 1986-2009 AT&T Intellectual Property]"\
		"[-license?http://www.opensource.org/licenses/cpl1.0.txt]"\
		"[--catalog?libpp]"'


CFLAGS += \
	$(ASTCFLAGS)
CFLAGS64 += \
	$(ASTCFLAGS64)

CERRWARN	+= -_gcc=-Wno-parentheses
CERRWARN	+= $(CNOWARN_UNINIT)
CERRWARN	+= -_gcc=-Wno-char-subscripts
CERRWARN	+= -_gcc=-Wno-empty-body
CERRWARN	+= -_gcc=-Wno-unused-value

<<<<<<< HEAD
pics/ppcall.o 		:= CERRWARN += -_cc=-erroff=E_INTEGER_OVERFLOW_DETECTED
pics/ppcontrol.o 	:= CERRWARN += -_cc=-erroff=E_INTEGER_OVERFLOW_DETECTED
pics/ppcpp.o		:= CERRWARN += -_cc=-erroff=E_INTEGER_OVERFLOW_DETECTED
pics/ppexpr.o		:= CERRWARN += -_cc=-erroff=E_INTEGER_OVERFLOW_DETECTED
pics/pplex.o		:= CERRWARN += -_cc=-erroff=E_INTEGER_OVERFLOW_DETECTED
pics/ppop.o 		:= CERRWARN += -_cc=-erroff=E_INTEGER_OVERFLOW_DETECTED
pics/ppsearch.o 	:= CERRWARN += -_cc=-erroff=E_INTEGER_OVERFLOW_DETECTED
=======
# "pplex() parse error: turning off implications after 60 seconds"
SMATCH		= off

pics/ppcall.o 		:= CERRWARN += -erroff=E_INTEGER_OVERFLOW_DETECTED
pics/ppcontrol.o 	:= CERRWARN += -erroff=E_INTEGER_OVERFLOW_DETECTED
pics/ppcpp.o		:= CERRWARN += -erroff=E_INTEGER_OVERFLOW_DETECTED
pics/ppexpr.o		:= CERRWARN += -erroff=E_INTEGER_OVERFLOW_DETECTED
pics/pplex.o		:= CERRWARN += -erroff=E_INTEGER_OVERFLOW_DETECTED
pics/ppop.o 		:= CERRWARN += -erroff=E_INTEGER_OVERFLOW_DETECTED
pics/ppsearch.o 	:= CERRWARN += -erroff=E_INTEGER_OVERFLOW_DETECTED
>>>>>>> fc3fd29d
pics/ppsearch.o 	:= CERRWARN += -_gcc=-Wno-sequence-point
pics/pplex.o		:= CERRWARN += -_gcc=-Wno-implicit-fallthrough
pics/ppcpp.o		:= CERRWARN += -_gcc=-Wno-implicit-fallthrough
pics/ppproto.o		:= CERRWARN += -_gcc=-Wno-implicit-fallthrough

.KEEP_STATE:

all: $(LIBS)

#
# libpp is not lint-clean yet; fake up a target.  (You can use
# "make lintcheck" to actually run lint; please send all lint fixes
# upstream (to AT&T) so the next update will pull them into ON.)
#
lint:
	@ print "usr/src/lib/libpp is not lint-clean: skipping"

include ../../Makefile.targ<|MERGE_RESOLUTION|>--- conflicted
+++ resolved
@@ -105,7 +105,9 @@
 CERRWARN	+= -_gcc=-Wno-empty-body
 CERRWARN	+= -_gcc=-Wno-unused-value
 
-<<<<<<< HEAD
+# "pplex() parse error: turning off implications after 60 seconds"
+SMATCH		= off
+
 pics/ppcall.o 		:= CERRWARN += -_cc=-erroff=E_INTEGER_OVERFLOW_DETECTED
 pics/ppcontrol.o 	:= CERRWARN += -_cc=-erroff=E_INTEGER_OVERFLOW_DETECTED
 pics/ppcpp.o		:= CERRWARN += -_cc=-erroff=E_INTEGER_OVERFLOW_DETECTED
@@ -113,18 +115,6 @@
 pics/pplex.o		:= CERRWARN += -_cc=-erroff=E_INTEGER_OVERFLOW_DETECTED
 pics/ppop.o 		:= CERRWARN += -_cc=-erroff=E_INTEGER_OVERFLOW_DETECTED
 pics/ppsearch.o 	:= CERRWARN += -_cc=-erroff=E_INTEGER_OVERFLOW_DETECTED
-=======
-# "pplex() parse error: turning off implications after 60 seconds"
-SMATCH		= off
-
-pics/ppcall.o 		:= CERRWARN += -erroff=E_INTEGER_OVERFLOW_DETECTED
-pics/ppcontrol.o 	:= CERRWARN += -erroff=E_INTEGER_OVERFLOW_DETECTED
-pics/ppcpp.o		:= CERRWARN += -erroff=E_INTEGER_OVERFLOW_DETECTED
-pics/ppexpr.o		:= CERRWARN += -erroff=E_INTEGER_OVERFLOW_DETECTED
-pics/pplex.o		:= CERRWARN += -erroff=E_INTEGER_OVERFLOW_DETECTED
-pics/ppop.o 		:= CERRWARN += -erroff=E_INTEGER_OVERFLOW_DETECTED
-pics/ppsearch.o 	:= CERRWARN += -erroff=E_INTEGER_OVERFLOW_DETECTED
->>>>>>> fc3fd29d
 pics/ppsearch.o 	:= CERRWARN += -_gcc=-Wno-sequence-point
 pics/pplex.o		:= CERRWARN += -_gcc=-Wno-implicit-fallthrough
 pics/ppcpp.o		:= CERRWARN += -_gcc=-Wno-implicit-fallthrough
