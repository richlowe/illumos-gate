#
# CDDL HEADER START
#
# The contents of this file are subject to the terms of the
# Common Development and Distribution License (the "License").
# You may not use this file except in compliance with the License.
#
# You can obtain a copy of the license at usr/src/OPENSOLARIS.LICENSE
# or http://www.opensolaris.org/os/licensing.
# See the License for the specific language governing permissions
# and limitations under the License.
#
# When distributing Covered Code, include this CDDL HEADER in each
# file and include the License file at usr/src/OPENSOLARIS.LICENSE.
# If applicable, add the following below this CDDL HEADER, with the
# fields enclosed by brackets "[]" replaced with your own identifying
# information: Portions Copyright [yyyy] [name of copyright owner]
#
# CDDL HEADER END
#
#
# Copyright 2008 Sun Microsystems, Inc.  All rights reserved.
# Use is subject to license terms.
#
<<<<<<< HEAD
=======

#
>>>>>>> 58d4b16f

OLIBRARY =	libmp.so.1

include ../Makefile.com

# For libmp.so.1

CLEANFILES +=	pics/pics_mp.o
CLOBBERFILES += $(OLIBRARY)

# permissions for old library
$(ROOTLIBDIR)/$(OLIBRARY) :=		FILEMODE= 755
$(ROOTFULLDBGDIR)/$(OLIBRARY) :=	FILEMODE= 755

.KEEP_STATE:

<<<<<<< HEAD
$(OLIBRARY):	pics/pics_mp.o libmp.so.2 $(OMAPFILE) debugobj
	$(CC) $(CFLAGS) -o $@ $(GSHARED) -h $(OLIBRARY) $(ZTEXT) $(ZDEFS) \
	    -Wl,-zdebuglink=debugobj/libmp.so.1 \
	    $(BDIRECT) pics/pics_mp.o libmp.so.2 -M$(OMAPFILE) \
	    $(MAPFILE.PGA:%=-M%) $(MAPFILE.NED:%=-M%)
=======
#
# Note the use of LDLIBS.lib as opposed to LDLIBS is so we can get the
# search path, but not the actual additional libraries.
#
$(OLIBRARY):	pics/pics_mp.o libmp.so.2 $(OMAPFILE)
	$(CC) $(CFLAGS) -o $@ $(GSHARED) -h $(OLIBRARY) $(ZTEXT) $(ZDEFS) \
	    $(BDIRECT) pics/pics_mp.o libmp.so.2 -Wl,-M$(OMAPFILE) \
	    $(MAPFILE.PGA:%=-Wl,-M%) $(MAPFILE.NED:%=-Wl,-M%) $(LDLIBS.lib)
>>>>>>> 58d4b16f
	$(POST_PROCESS_SO)

pics/pics_mp.o:
	$(COMPILE.c) -o $@ $(C_PICFLAGS) ../common/old_mp.c
	$(PROCESS_COMMENT) $@

all: $(LIBS) $(OLIBRARY)

install: all $(ROOTLIBS) $(ROOTLINKS) $(ROOTLIBDIR)/$(OLIBRARY) \
<<<<<<< HEAD
	 $(ROOTFULLDBGDIR)/$(OLIBRARY)
=======
	$(ROOTCOMPATLINKS)
>>>>>>> 58d4b16f
<|MERGE_RESOLUTION|>--- conflicted
+++ resolved
@@ -22,11 +22,6 @@
 # Copyright 2008 Sun Microsystems, Inc.  All rights reserved.
 # Use is subject to license terms.
 #
-<<<<<<< HEAD
-=======
-
-#
->>>>>>> 58d4b16f
 
 OLIBRARY =	libmp.so.1
 
@@ -43,22 +38,15 @@
 
 .KEEP_STATE:
 
-<<<<<<< HEAD
-$(OLIBRARY):	pics/pics_mp.o libmp.so.2 $(OMAPFILE) debugobj
-	$(CC) $(CFLAGS) -o $@ $(GSHARED) -h $(OLIBRARY) $(ZTEXT) $(ZDEFS) \
-	    -Wl,-zdebuglink=debugobj/libmp.so.1 \
-	    $(BDIRECT) pics/pics_mp.o libmp.so.2 -M$(OMAPFILE) \
-	    $(MAPFILE.PGA:%=-M%) $(MAPFILE.NED:%=-M%)
-=======
 #
 # Note the use of LDLIBS.lib as opposed to LDLIBS is so we can get the
 # search path, but not the actual additional libraries.
 #
-$(OLIBRARY):	pics/pics_mp.o libmp.so.2 $(OMAPFILE)
+$(OLIBRARY):	pics/pics_mp.o libmp.so.2 $(OMAPFILE) debugobj
 	$(CC) $(CFLAGS) -o $@ $(GSHARED) -h $(OLIBRARY) $(ZTEXT) $(ZDEFS) \
+	    -Wl,-zdebuglink=debugobj/libmp.so.1 \
 	    $(BDIRECT) pics/pics_mp.o libmp.so.2 -Wl,-M$(OMAPFILE) \
 	    $(MAPFILE.PGA:%=-Wl,-M%) $(MAPFILE.NED:%=-Wl,-M%) $(LDLIBS.lib)
->>>>>>> 58d4b16f
 	$(POST_PROCESS_SO)
 
 pics/pics_mp.o:
@@ -68,8 +56,4 @@
 all: $(LIBS) $(OLIBRARY)
 
 install: all $(ROOTLIBS) $(ROOTLINKS) $(ROOTLIBDIR)/$(OLIBRARY) \
-<<<<<<< HEAD
-	 $(ROOTFULLDBGDIR)/$(OLIBRARY)
-=======
-	$(ROOTCOMPATLINKS)
->>>>>>> 58d4b16f
+	 $(ROOTFULLDBGDIR)/$(OLIBRARY) $(ROOTCOMPATLINKS)