#
# CDDL HEADER START
#
# The contents of this file are subject to the terms of the
# Common Development and Distribution License (the "License").
# You may not use this file except in compliance with the License.
#
# You can obtain a copy of the license at usr/src/OPENSOLARIS.LICENSE
# or http://www.opensolaris.org/os/licensing.
# See the License for the specific language governing permissions
# and limitations under the License.
#
# When distributing Covered Code, include this CDDL HEADER in each
# file and include the License file at usr/src/OPENSOLARIS.LICENSE.
# If applicable, add the following below this CDDL HEADER, with the
# fields enclosed by brackets "[]" replaced with your own identifying
# information: Portions Copyright [yyyy] [name of copyright owner]
#
# CDDL HEADER END
#
#
# Copyright 2007 Sun Microsystems, Inc.  All rights reserved.
# Use is subject to license terms.
#
# Copyright (c) 2019, Joyent, Inc.

#
# The build process for libsaveargs is sightly different from that used by other
# libraries, because libsaveargs must be built in two flavors - as a standalone
# for use by kmdb and as a normal library.  We use $(CURTYPE) to indicate the
# current flavor being built.
#

LIBRARY=	libsaveargs.a
STANDLIBRARY=	libstandsaveargs.so
VERS=		.1

# By default, we build the shared library.  Construction of the standalone
# is specifically requested by architecture-specific Makefiles.
TYPES=		library
CURTYPE=	library

COMDIR=		$(SRC)/lib/libsaveargs/common

OBJECTS_common_amd64	= saveargs.o
SRCS_common_amd64	= $(OBJECTS_common_amd64:%.o=../amd64/%.c)

OBJECTS= $(OBJECTS_common_$(MACH)) $(OBJECTS_common_$(MACH64)) $(OBJECTS_common_common)

include $(SRC)/lib/Makefile.lib

SRCS=	$(SRCS_common_$(MACH)) $(SRCS_common_$(MACH64)) $(SRC_common_common)

#
# Used to verify that the standalone doesn't have any unexpected external
# dependencies.
#
LINKTEST_OBJ = objs/linktest_stand.o

CLOBBERFILES_standalone = $(LINKTEST_OBJ)
CLOBBERFILES += $(CLOBBERFILES_$(CURTYPE))

#
# The standalone environment currently does not support the stack
# protector.
#
$(STANDLIBRARY) := STACKPROTECT = none

LIBS_standalone	= $(STANDLIBRARY)
<<<<<<< HEAD
DEBUGLIBS_standalone =
LIBS_library = $(DYNLIB) $(LINTLIB)
DEBUGLIBS_library = $(DYNLIB)
=======
LIBS_library = $(DYNLIB)
>>>>>>> 58d4b16f
LIBS = $(LIBS_$(CURTYPE))
DEBUGLIBS = $(DEBUGLIBS_$(CURTYPE))

MAPFILES =	$(COMDIR)/mapfile-vers

LDLIBS +=	-lc -ldisasm

LDFLAGS_standalone = $(ZNOVERSION) $(BREDUCE) -dy -r
LDFLAGS = $(LDFLAGS_$(CURTYPE))

ASFLAGS_standalone = -DDIS_STANDALONE
ASFLAGS_library =
ASFLAGS += -P $(ASFLAGS_$(CURTYPE)) -D_ASM


# We want the thread-specific errno in the library, but we don't want it in
# the standalone.  $(DTS_ERRNO) is designed to add -D_TS_ERRNO to $(CPPFLAGS),
# in order to enable this feature.  Conveniently, -D_REENTRANT does the same
# thing.  As such, we null out $(DTS_ERRNO) to ensure that the standalone
# doesn't get it.
DTS_ERRNO=

CPPFLAGS_standalone = -DDIS_STANDALONE
CPPFLAGS_library = -D_REENTRANT
CPPFLAGS +=	-I$(COMDIR) $(CPPFLAGS_$(CURTYPE))

CFLAGS_standalone = $(STAND_FLAGS_32)
CFLAGS_common =
CFLAGS += $(CFLAGS_$(CURTYPE)) $(CFLAGS_common)

CFLAGS64_standalone = $(STAND_FLAGS_64)
CFLAGS64 += $(CCVERBOSE) $(CFLAGS64_$(CURTYPE)) $(CFLAGS64_common)

DYNFLAGS +=     $(ZINTERPOSE)

.KEEP_STATE:<|MERGE_RESOLUTION|>--- conflicted
+++ resolved
@@ -67,13 +67,9 @@
 $(STANDLIBRARY) := STACKPROTECT = none
 
 LIBS_standalone	= $(STANDLIBRARY)
-<<<<<<< HEAD
 DEBUGLIBS_standalone =
-LIBS_library = $(DYNLIB) $(LINTLIB)
+LIBS_library = $(DYNLIB)
 DEBUGLIBS_library = $(DYNLIB)
-=======
-LIBS_library = $(DYNLIB)
->>>>>>> 58d4b16f
 LIBS = $(LIBS_$(CURTYPE))
 DEBUGLIBS = $(DEBUGLIBS_$(CURTYPE))
 
