--- conflicted
+++ resolved
@@ -20,11 +20,6 @@
 # CDDL HEADER END
 #
 #
-<<<<<<< HEAD
-=======
-
-#
->>>>>>> 58d4b16f
 # Copyright (c) 1993,2001 by Sun Microsystems, Inc.
 # All rights reserved.
 #
@@ -37,8 +32,4 @@
 
 include		../../Makefile.targ
 
-<<<<<<< HEAD
-install:	all $(ROOTLIBS64)
-=======
-install:	all $(ROOT64DYNLIB) $(ROOTCOMPATLINKS64)
->>>>>>> 58d4b16f
+install:	all $(ROOTLIBS64) $(ROOTCOMPATLINKS64)