--- conflicted
+++ resolved
@@ -27,26 +27,8 @@
 FR += freebsd.fr ficllocal.fr oo.fr classes.fr string.fr wordsets.fr
 SOURCES=	$(FR:%=$(SOFTCORE)/%)
 
-<<<<<<< HEAD
-OBJS=	makesoftcore.o lz4.o
-SRCS=	makesoftcore.c lz4.c
-LDLIBS += -lumem -lc
-NATIVE_LIBS = libumem.so libc.so
-
-CPPFLAGS += -I.. -I$(SRC)/common/ficl
-
-softcore.c: $(PROG) $(SOURCES)
-	./$(PROG) $(SOURCES)
-
-$(PROG): $(OBJS)
-	$(LINK.c) -o $@ $(OBJS) $(LDFLAGS) $(LDLIBS)
-
-%.o: $(SOFTCORE)/%.c
-	$(COMPILE.c) $<
-=======
 softcore.c: $(SOURCES)
 	$(PROG) $(SOURCES)
->>>>>>> 843ead08
 
 clobber clean:
 	$(RM) softcore.c