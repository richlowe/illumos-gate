/*
 * CDDL HEADER START
 *
 * The contents of this file are subject to the terms of the
 * Common Development and Distribution License, Version 1.0 only
 * (the "License").  You may not use this file except in compliance
 * with the License.
 *
 * You can obtain a copy of the license at usr/src/OPENSOLARIS.LICENSE
 * or http://www.opensolaris.org/os/licensing.
 * See the License for the specific language governing permissions
 * and limitations under the License.
 *
 * When distributing Covered Code, include this CDDL HEADER in each
 * file and include the License file at usr/src/OPENSOLARIS.LICENSE.
 * If applicable, add the following below this CDDL HEADER, with the
 * fields enclosed by brackets "[]" replaced with your own identifying
 * information: Portions Copyright [yyyy] [name of copyright owner]
 *
 * CDDL HEADER END
 */
/*
 * Copyright (c) 1999 by Sun Microsystems, Inc.
 * All rights reserved.
 *
 * Inter-Domain Network - SMR support.
 */

#ifndef	_SYS_IDN_SMR_H
#define	_SYS_IDN_SMR_H

#include <sys/sysmacros.h>

#ifdef	__cplusplus
extern "C" {
#endif

typedef uint_t	smr_offset_t;

#define	IDN_NIL_SMROFFSET		((smr_offset_t)-1)

/*
 * ---------------------------------------------------------------------
 * Data in the SMR is automatically aligned on 64 byte boundaries due
 * to the large IDN_SMR_BUFSIZE, however the streams buffers may not be
 * so we bump them in order to allow us to align appropriately and thus
 * maximize bcopy performance.
 * ---------------------------------------------------------------------
 */
#define	IDN_ALIGNSIZE		64
/*
 * Align the pointer "p" to the same relative offset as the reference
 * pointer "r" within IDN_ALIGNSIZE bytes.
 */
#define	IDN_ALIGNPTR(p, r)	((uintptr_t)(p) + (((uintptr_t)(r) - \
					(uintptr_t)(p)) & \
					(uintptr_t)(IDN_ALIGNSIZE - 1)))

#define	IDN_OFFSET2ADDR(off)	((caddr_t)((uintptr_t)(off) + \
					(uintptr_t)idn.smr.vaddr))
#define	IDN_ADDR2OFFSET(va)	((smr_offset_t)((caddr_t)(va) - idn.smr.vaddr))
#define	IDN_BUF2DATA(b, o)	((caddr_t)((uintptr_t)(b) + (uintptr_t)(o)))
#define	IDN_BUF2HDR(b)		((smr_pkthdr_t *)(b))

<<<<<<< HEAD
#define	IDN_CKSUM_PKT_COUNT	(((int)(uintptr_t) \
	&((smr_pkthdr_t *)(0))->b_cksum) / 2)
=======
#define	IDN_CKSUM_PKT_COUNT	(offsetof(smr_pkthdr_t, b_cksum) / 2)

>>>>>>> a8067031
#define	IDN_CKSUM_PKT(h)	\
		(IDN_CHECKSUM ? \
		idn_cksum((ushort_t *)(h), IDN_CKSUM_PKT_COUNT) : 0)

typedef struct smr_pkthdr {
	uint_t		b_netaddr;
	uint_t		b_netports;
	smr_offset_t	b_offset;
	int		b_length;

	ushort_t	b_rawio;
	ushort_t	b_cksum;
	smr_offset_t	b_next;		/* used during reclamation */
} smr_pkthdr_t;

/*
 * ---------------------------------------------------------------------
 * IDN Slab related definitions.
 *
 * Domains are allocated SMR buffers in slabs.  Slaves keep track of
 * their own slabs in their respective idn_domain entry.  The Master
 * keeps track of slave slabs via their respective idn_domain entry.
 * The global slab pools representing all of the SMR and managed by
 * the master are maintained in the idn_global structure.
 *
 * The minimum number of slabs is chosen so that there is at least
 * one slab available for every possible domain that might be attached.
 *
 * NOTE: idn_slab_bufcount * idn_smr_bufsize should be on a 64-byte
 *	 (IDN_ALIGNSIZE) boundary for maximum bcopy performance.
 * ---------------------------------------------------------------------
 */
#define	IDN_SLAB_BUFCOUNT	idn_slab_bufcount
#define	IDN_SLAB_SIZE		(IDN_SLAB_BUFCOUNT * IDN_SMR_BUFSIZE)
#define	IDN_SLAB_MAXNUM		(idn.slabpool->ntotslabs)
#define	IDN_SLAB_MINPERPOOL	3
#define	IDN_SLAB_MINTOTAL	idn_slab_mintotal
#define	IDN_SLAB_PREALLOC	idn_slab_prealloc

/*
 * ---------------------------------------------------------------------
 * Maximum number of slabs per domain the master will
 * allow to be allocated.  Further requests simply result
 * in a failed allocation.
 * Nominal value is 1/6 of the total available (~10).
 * Maximum number of bufs a domain can expect based on
 * IDN_SLAB_MAXPERDOMAIN.
 * ---------------------------------------------------------------------
 */
#define	IDN_SLAB_MAXPERDOMAIN	idn_slab_maxperdomain
#define	IDN_BUF_MAXPERDOMAIN	(IDN_SLAB_MAXPERDOMAIN * IDN_SLAB_BUFCOUNT)
/*
 * ---------------------------------------------------------------------
 * If the total number of available slabs managed by the master
 * goes below this minimum total threshold, then the master kicks
 * off a reap request to all domains to check for free slabs and
 * to give them up.  For performance reasons, domains do not
 * automatically flush out free slabs.  They rely on the master
 * to tell them to look for some.
 * ---------------------------------------------------------------------
 */
#define	IDN_SLAB_THRESHOLD	MIN(MAX_DOMAINS, \
					(IDN_SLAB_MINTOTAL + \
					(IDN_SLAB_MINTOTAL / 5)))
#define	IDN_REAP_INTERVAL	(2 * hz)

#define	SMR_SLABPOOL_HASH(d)		((d) % idn.slabpool->npools)
#define	SMR_SLABPOOL_HASHSTEP(p)	(((p)+4) % idn.slabpool->npools)
#define	SMR_SLAB_HASH(p, d) \
				((d) % idn.slabpool->pool[p].nslabs)
#define	SMR_SLAB_HASHSTEP(p, s) \
				(((s)+1) % idn.slabpool->pool[p].nslabs)

/*
 * ---------------------------------------------------------------------
 * There is one smr_slabbuf for each buffer in the respective slab.
 *
 * sb_domid	Domainid currently owning respective buffer.
 *		Local domains use this field to determine what buffers
 *		are outstanding at which domains.  The master uses this
 *		field to know which domain owns given slab.
 * sb_bufp	Actual pointer to (VA) buffer.
 * sb_next	Used to manage free and in-use lists.
 * ---------------------------------------------------------------------
 */
typedef struct smr_slabbuf {
	int		sb_domid;
	caddr_t		sb_bufp;
	struct smr_slabbuf	*sb_next;
} smr_slabbuf_t;

/*
 * ---------------------------------------------------------------------
 * There is one smr_slab per slab of buffers.
 *
 * sl_next	List of slabs allocated to same requester.
 * sl_start	Base virtual address (SMR) of slab.
 * sl_end	Points to byte immediately following end of slab.
 * sl_lock	Atomic lock used to manage free/inuse lists.
 * sl_domid	Used by Master to indicate which slave owns
 *		respective slab.
 * sl_free	Freelist of available buffers.
 * sl_inuse	List of buffers currently allocated and in-use.
 * sl_head	Pointer to memory allocated to hold smr_slabbuf_t's.
 * ---------------------------------------------------------------------
 */
typedef struct smr_slab {
	struct smr_slab	*sl_next;
	caddr_t		sl_start,
			sl_end;
	lock_t		sl_lock;

	union {
		int	_sl_domid;
		struct {
			smr_slabbuf_t	*_sl_free;
			smr_slabbuf_t	*_sl_inuse;
			smr_slabbuf_t	*_sl_head;
		} _s;
	} _u;
} smr_slab_t;

#define	sl_domid	_u._sl_domid
#define	sl_free		_u._s._sl_free
#define	sl_inuse	_u._s._sl_inuse
#define	sl_head		_u._s._sl_head

/*
 * ---------------------------------------------------------------------
 * io/idn_smr.c
 * ---------------------------------------------------------------------
 */
extern void	smr_slab_reap(int domid, int *nslabs);
extern int	smr_slab_alloc(int domid, smr_slab_t **spp);
extern void 	smr_slab_free(int domid, smr_slab_t *sp);
extern void	smr_slab_garbage_collection(smr_slab_t *sp);
extern int	smr_slab_busy(smr_slab_t *sp);
extern int 	smr_buf_alloc(int domid, uint_t len, caddr_t *bufpp);
extern int 	smr_buf_free(int domid, caddr_t bufp, uint_t len);
extern int	smr_buf_free_locked(int domid, caddr_t bufp, uint_t len);
extern int 	smr_buf_free_all(int domid);
extern int 	smr_buf_reclaim(int domid, int nbufs);
extern int 	smr_slaballoc_put(int domid, smr_slab_t *sp, int forceflag,
					int serrno);
extern void	smr_alloc_buflist(smr_slab_t *sp);
extern void	smr_free_buflist(smr_slab_t *sp);
extern int	smr_slabwaiter_init();
extern void	smr_slabwaiter_deinit();
extern int	smr_slabwaiter_abort(int domid, int serrno);
extern smr_slab_t *smr_slaballoc_get(int domid, caddr_t bufp,
					caddr_t ebufp);
extern int	smr_slabpool_init(size_t reserved_size,
					caddr_t *reserved_area);
extern void 	smr_slabpool_deinit();
extern void	smr_remap(struct as *as, register caddr_t vaddr,
					register pfn_t new_pfn, uint_t mblen);

extern int	idn_slab_prealloc;

#ifdef	__cplusplus
}
#endif

#endif /* _SYS_IDN_SMR_H */<|MERGE_RESOLUTION|>--- conflicted
+++ resolved
@@ -62,13 +62,8 @@
 #define	IDN_BUF2DATA(b, o)	((caddr_t)((uintptr_t)(b) + (uintptr_t)(o)))
 #define	IDN_BUF2HDR(b)		((smr_pkthdr_t *)(b))
 
-<<<<<<< HEAD
-#define	IDN_CKSUM_PKT_COUNT	(((int)(uintptr_t) \
-	&((smr_pkthdr_t *)(0))->b_cksum) / 2)
-=======
 #define	IDN_CKSUM_PKT_COUNT	(offsetof(smr_pkthdr_t, b_cksum) / 2)
 
->>>>>>> a8067031
 #define	IDN_CKSUM_PKT(h)	\
 		(IDN_CHECKSUM ? \
 		idn_cksum((ushort_t *)(h), IDN_CKSUM_PKT_COUNT) : 0)
