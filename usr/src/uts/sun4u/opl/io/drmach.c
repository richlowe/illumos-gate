/*
 * CDDL HEADER START
 *
 * The contents of this file are subject to the terms of the
 * Common Development and Distribution License (the "License").
 * You may not use this file except in compliance with the License.
 *
 * You can obtain a copy of the license at usr/src/OPENSOLARIS.LICENSE
 * or http://www.opensolaris.org/os/licensing.
 * See the License for the specific language governing permissions
 * and limitations under the License.
 *
 * When distributing Covered Code, include this CDDL HEADER in each
 * file and include the License file at usr/src/OPENSOLARIS.LICENSE.
 * If applicable, add the following below this CDDL HEADER, with the
 * fields enclosed by brackets "[]" replaced with your own identifying
 * information: Portions Copyright [yyyy] [name of copyright owner]
 *
 * CDDL HEADER END
 */

/*
 * Copyright 2010 Sun Microsystems, Inc.  All rights reserved.
 * Use is subject to license terms.
 */

#include <sys/debug.h>
#include <sys/types.h>
#include <sys/varargs.h>
#include <sys/errno.h>
#include <sys/cred.h>
#include <sys/dditypes.h>
#include <sys/devops.h>
#include <sys/modctl.h>
#include <sys/poll.h>
#include <sys/conf.h>
#include <sys/ddi.h>
#include <sys/sunddi.h>
#include <sys/sunndi.h>
#include <sys/ndi_impldefs.h>
#include <sys/stat.h>
#include <sys/kmem.h>
#include <sys/vmem.h>
#include <sys/opl_olympus_regs.h>
#include <sys/cpuvar.h>
#include <sys/cpupart.h>
#include <sys/mem_config.h>
#include <sys/ddi_impldefs.h>
#include <sys/systm.h>
#include <sys/machsystm.h>
#include <sys/autoconf.h>
#include <sys/cmn_err.h>
#include <sys/sysmacros.h>
#include <sys/x_call.h>
#include <sys/promif.h>
#include <sys/prom_plat.h>
#include <sys/membar.h>
#include <vm/seg_kmem.h>
#include <sys/mem_cage.h>
#include <sys/stack.h>
#include <sys/archsystm.h>
#include <vm/hat_sfmmu.h>
#include <sys/pte.h>
#include <sys/mmu.h>
#include <sys/cpu_module.h>
#include <sys/obpdefs.h>
#include <sys/note.h>
#include <sys/ontrap.h>
#include <sys/cpu_sgnblk_defs.h>
#include <sys/opl.h>
#include <sys/cpu_impl.h>


#include <sys/promimpl.h>
#include <sys/prom_plat.h>
#include <sys/kobj.h>

#include <sys/sysevent.h>
#include <sys/sysevent/dr.h>
#include <sys/sysevent/eventdefs.h>

#include <sys/drmach.h>
#include <sys/dr_util.h>

#include <sys/fcode.h>
#include <sys/opl_cfg.h>

extern void		bcopy32_il(uint64_t, uint64_t);
extern void		flush_cache_il(void);
extern void		drmach_sleep_il(void);

typedef struct {
	struct drmach_node	*node;
	void			*data;
} drmach_node_walk_args_t;

typedef struct drmach_node {
	void		*here;

	pnode_t		(*get_dnode)(struct drmach_node *node);
	int		(*walk)(struct drmach_node *node, void *data,
				int (*cb)(drmach_node_walk_args_t *args));
	dev_info_t	*(*n_getdip)(struct drmach_node *node);
	int		(*n_getproplen)(struct drmach_node *node, char *name,
				int *len);
	int		(*n_getprop)(struct drmach_node *node, char *name,
				void *buf, int len);
	int		(*get_parent)(struct drmach_node *node,
				struct drmach_node *pnode);
} drmach_node_t;

typedef struct {
	int		 min_index;
	int		 max_index;
	int		 arr_sz;
	drmachid_t	*arr;
} drmach_array_t;

typedef struct {
	void		*isa;

	void		(*dispose)(drmachid_t);
	sbd_error_t	*(*release)(drmachid_t);
	sbd_error_t	*(*status)(drmachid_t, drmach_status_t *);

	char		 name[MAXNAMELEN];
} drmach_common_t;

typedef	struct {
	uint32_t	core_present;
	uint32_t	core_hotadded;
	uint32_t	core_started;
} drmach_cmp_t;

typedef struct {
	drmach_common_t	 cm;
	int		 bnum;
	int		 assigned;
	int		 powered;
	int		 connected;
	int		 cond;
	drmach_node_t	*tree;
	drmach_array_t	*devices;
	int		boot_board;	/* if board exists on bootup */
	drmach_cmp_t	cores[OPL_MAX_COREID_PER_BOARD];
} drmach_board_t;

typedef struct {
	drmach_common_t	 cm;
	drmach_board_t	*bp;
	int		 unum;
	int		portid;
	int		 busy;
	int		 powered;
	const char	*type;
	drmach_node_t	*node;
} drmach_device_t;

typedef struct drmach_cpu {
	drmach_device_t  dev;
	processorid_t    cpuid;
	int		sb;
	int		chipid;
	int		coreid;
	int		strandid;
	int		status;
#define	OPL_CPU_HOTADDED	1
} drmach_cpu_t;

typedef struct drmach_mem {
	drmach_device_t  dev;
	uint64_t	slice_base;
	uint64_t	slice_size;
	uint64_t	base_pa;	/* lowest installed memory base */
	uint64_t	nbytes;		/* size of installed memory */
	struct memlist *memlist;
} drmach_mem_t;

typedef struct drmach_io {
	drmach_device_t  dev;
	int	channel;
	int	leaf;
} drmach_io_t;

typedef struct drmach_domain_info {
	uint32_t	floating;
	int		allow_dr;
} drmach_domain_info_t;

drmach_domain_info_t drmach_domain;

typedef struct {
	int		 flags;
	drmach_device_t	*dp;
	sbd_error_t	*err;
	dev_info_t	*dip;
} drmach_config_args_t;

typedef struct {
	drmach_board_t	*obj;
	int		 ndevs;
	void		*a;
	sbd_error_t	*(*found)(void *a, const char *, int, drmachid_t);
	sbd_error_t	*err;
} drmach_board_cb_data_t;

static drmach_array_t	*drmach_boards;

static sbd_error_t	*drmach_device_new(drmach_node_t *,
				drmach_board_t *, int, drmachid_t *);
static sbd_error_t	*drmach_cpu_new(drmach_device_t *, drmachid_t *);
static sbd_error_t	*drmach_mem_new(drmach_device_t *, drmachid_t *);
static sbd_error_t	*drmach_io_new(drmach_device_t *, drmachid_t *);

static dev_info_t	*drmach_node_ddi_get_dip(drmach_node_t *np);
static int		 drmach_node_ddi_get_prop(drmach_node_t *np,
				char *name, void *buf, int len);
static int		 drmach_node_ddi_get_proplen(drmach_node_t *np,
				char *name, int *len);

static int 		drmach_get_portid(drmach_node_t *);
static	sbd_error_t	*drmach_i_status(drmachid_t, drmach_status_t *);
static int		opl_check_dr_status();
static void		drmach_io_dispose(drmachid_t);
static sbd_error_t	*drmach_io_release(drmachid_t);
static sbd_error_t	*drmach_io_status(drmachid_t, drmach_status_t *);
static int 		drmach_init(void);
static void 		drmach_fini(void);
static void		drmach_swap_pa(drmach_mem_t *, drmach_mem_t *);
static drmach_board_t	*drmach_get_board_by_bnum(int);

static sbd_error_t	*drmach_board_release(drmachid_t);
static sbd_error_t	*drmach_board_status(drmachid_t, drmach_status_t *);
static void		drmach_cpu_dispose(drmachid_t);
static sbd_error_t	*drmach_cpu_release(drmachid_t);
static sbd_error_t	*drmach_cpu_status(drmachid_t, drmach_status_t *);
static void		drmach_mem_dispose(drmachid_t);
static sbd_error_t	*drmach_mem_release(drmachid_t);
static sbd_error_t	*drmach_mem_status(drmachid_t, drmach_status_t *);

<<<<<<< HEAD

=======
>>>>>>> 8682d1ef
/* options for the second argument in drmach_add_remove_cpu() */
#define	HOTADD_CPU	1
#define	HOTREMOVE_CPU	2

#define	ON_BOARD_CORE_NUM(x)	(((uint_t)(x) / OPL_MAX_STRANDID_PER_CORE) & \
	(OPL_MAX_COREID_PER_BOARD - 1))

extern struct cpu	*SIGBCPU;

static int		drmach_name2type_idx(char *);
static drmach_board_t	*drmach_board_new(int, int);

#ifdef DEBUG

#define	DRMACH_PR		if (drmach_debug) printf
int drmach_debug = 1;		 /* set to non-zero to enable debug messages */
#else

#define	DRMACH_PR		_NOTE(CONSTANTCONDITION) if (0) printf
#endif /* DEBUG */


#define	DRMACH_OBJ(id)		((drmach_common_t *)id)

#define	DRMACH_NULL_ID(id)	((id) == 0)

#define	DRMACH_IS_BOARD_ID(id)	\
	((id != 0) &&		\
	(DRMACH_OBJ(id)->isa == (void *)drmach_board_new))

#define	DRMACH_IS_CPU_ID(id)	\
	((id != 0) &&		\
	(DRMACH_OBJ(id)->isa == (void *)drmach_cpu_new))

#define	DRMACH_IS_MEM_ID(id)	\
	((id != 0) &&		\
	(DRMACH_OBJ(id)->isa == (void *)drmach_mem_new))

#define	DRMACH_IS_IO_ID(id)	\
	((id != 0) &&		\
	(DRMACH_OBJ(id)->isa == (void *)drmach_io_new))

#define	DRMACH_IS_DEVICE_ID(id)					\
	((id != 0) &&						\
	(DRMACH_OBJ(id)->isa == (void *)drmach_cpu_new ||	\
	    DRMACH_OBJ(id)->isa == (void *)drmach_mem_new ||	\
	    DRMACH_OBJ(id)->isa == (void *)drmach_io_new))

#define	DRMACH_IS_ID(id)					\
	((id != 0) &&						\
	(DRMACH_OBJ(id)->isa == (void *)drmach_board_new ||	\
	    DRMACH_OBJ(id)->isa == (void *)drmach_cpu_new ||	\
	    DRMACH_OBJ(id)->isa == (void *)drmach_mem_new ||	\
	    DRMACH_OBJ(id)->isa == (void *)drmach_io_new))

#define	DRMACH_INTERNAL_ERROR() \
	drerr_new(1, EOPL_INTERNAL, drmach_ie_fmt, __LINE__)

static char		*drmach_ie_fmt = "drmach.c %d";

static struct {
	const char	*name;
	const char	*type;
	sbd_error_t	*(*new)(drmach_device_t *, drmachid_t *);
} drmach_name2type[] = {
	{ "cpu",	DRMACH_DEVTYPE_CPU,		drmach_cpu_new },
	{ "pseudo-mc",	DRMACH_DEVTYPE_MEM,		drmach_mem_new },
	{ "pci",	DRMACH_DEVTYPE_PCI,		drmach_io_new  },
};

/* utility */
#define	MBYTE	(1048576ull)

/*
 * drmach autoconfiguration data structures and interfaces
 */

extern struct mod_ops mod_miscops;

static struct modlmisc modlmisc = {
	&mod_miscops,
	"OPL DR 1.1"
};

static struct modlinkage modlinkage = {
	MODREV_1,
	(void *)&modlmisc,
	NULL
};

static krwlock_t drmach_boards_rwlock;

typedef const char	*fn_t;

int
_init(void)
{
	int err;

	if ((err = drmach_init()) != 0) {
		return (err);
	}

	if ((err = mod_install(&modlinkage)) != 0) {
		drmach_fini();
	}

	return (err);
}

int
_fini(void)
{
	int	err;

	if ((err = mod_remove(&modlinkage)) == 0)
		drmach_fini();

	return (err);
}

int
_info(struct modinfo *modinfop)
{
	return (mod_info(&modlinkage, modinfop));
}

struct drmach_mc_lookup {
	int	bnum;
	drmach_board_t	*bp;
	dev_info_t *dip;	/* rv - set if found */
};

#define	_ptob64(p) ((uint64_t)(p) << PAGESHIFT)
#define	_b64top(b) ((pgcnt_t)((b) >> PAGESHIFT))

static int
drmach_setup_mc_info(dev_info_t *dip, drmach_mem_t *mp)
{
	uint64_t	memory_ranges[128];
	int len;
	struct memlist	*ml;
	int rv;
	hwd_sb_t *hwd;
	hwd_memory_t *pm;

	len = sizeof (memory_ranges);
	if (ddi_getlongprop_buf(DDI_DEV_T_ANY, dip, DDI_PROP_DONTPASS,
	    "sb-mem-ranges", (caddr_t)&memory_ranges[0], &len) !=
	    DDI_PROP_SUCCESS) {
		mp->slice_base = 0;
		mp->slice_size = 0;
		return (-1);
	}
	mp->slice_base = memory_ranges[0];
	mp->slice_size = memory_ranges[1];

	if (!mp->dev.bp->boot_board) {
		int i;

		rv = opl_read_hwd(mp->dev.bp->bnum, NULL,  NULL, NULL, &hwd);

		if (rv != 0) {
			return (-1);
		}

		ml = NULL;
		pm = &hwd->sb_cmu.cmu_memory;
		for (i = 0; i < HWD_MAX_MEM_CHUNKS; i++) {
			if (pm->mem_chunks[i].chnk_size > 0) {
				ml = memlist_add_span(ml,
				    pm->mem_chunks[i].chnk_start_address,
				    pm->mem_chunks[i].chnk_size);
			}
		}
	} else {
		/*
		 * we intersect phys_install to get base_pa.
		 * This only works at bootup time.
		 */

		memlist_read_lock();
		ml = memlist_dup(phys_install);
		memlist_read_unlock();

		ml = memlist_del_span(ml, 0ull, mp->slice_base);
		if (ml) {
			uint64_t basepa, endpa;
			endpa = _ptob64(physmax + 1);

			basepa = mp->slice_base + mp->slice_size;

			ml = memlist_del_span(ml, basepa, endpa - basepa);
		}
	}

	if (ml) {
		uint64_t nbytes = 0;
		struct memlist *p;
		for (p = ml; p; p = p->ml_next) {
			nbytes += p->ml_size;
		}
		if ((mp->nbytes = nbytes) > 0)
			mp->base_pa = ml->ml_address;
		else
			mp->base_pa = 0;
		mp->memlist = ml;
	} else {
		mp->base_pa = 0;
		mp->nbytes = 0;
	}
	return (0);
}


struct drmach_hotcpu {
	drmach_board_t *bp;
	int	bnum;
	int	core_id;
	int 	rv;
	int	option;
};

static int
drmach_cpu_cb(dev_info_t *dip, void *arg)
{
	struct drmach_hotcpu *p = (struct drmach_hotcpu *)arg;
	char name[OBP_MAXDRVNAME];
	int len = OBP_MAXDRVNAME;
	int bnum, core_id, strand_id;
	drmach_board_t *bp;

	if (dip == ddi_root_node()) {
		return (DDI_WALK_CONTINUE);
	}

	if (ddi_getlongprop_buf(DDI_DEV_T_ANY, dip,
	    DDI_PROP_DONTPASS, "name",
	    (caddr_t)name, &len) != DDI_PROP_SUCCESS) {
		return (DDI_WALK_PRUNECHILD);
	}

	/* only cmp has board number */
	bnum = -1;
	len = sizeof (bnum);
	if (ddi_getlongprop_buf(DDI_DEV_T_ANY, dip,
	    DDI_PROP_DONTPASS, OBP_BOARDNUM,
	    (caddr_t)&bnum, &len) != DDI_PROP_SUCCESS) {
		bnum = -1;
	}

	if (strcmp(name, "cmp") == 0) {
		if (bnum != p->bnum)
			return (DDI_WALK_PRUNECHILD);
		return (DDI_WALK_CONTINUE);
	}
	/* we have already pruned all unwanted cores and cpu's above */
	if (strcmp(name, "core") == 0) {
		return (DDI_WALK_CONTINUE);
	}
	if (strcmp(name, "cpu") == 0) {
		processorid_t cpuid;
		len = sizeof (cpuid);
		if (ddi_getlongprop_buf(DDI_DEV_T_ANY, dip,
		    DDI_PROP_DONTPASS, "cpuid",
		    (caddr_t)&cpuid, &len) != DDI_PROP_SUCCESS) {
			p->rv = -1;
			return (DDI_WALK_TERMINATE);
		}

		core_id = p->core_id;

		bnum = LSB_ID(cpuid);

		if (ON_BOARD_CORE_NUM(cpuid) != core_id)
			return (DDI_WALK_CONTINUE);

		bp = p->bp;
		ASSERT(bnum == bp->bnum);

		if (p->option == HOTADD_CPU) {
			if (prom_hotaddcpu(cpuid) != 0) {
				p->rv = -1;
				return (DDI_WALK_TERMINATE);
			}
			strand_id = STRAND_ID(cpuid);
			bp->cores[core_id].core_hotadded |= (1 << strand_id);
		} else if (p->option == HOTREMOVE_CPU) {
			if (prom_hotremovecpu(cpuid) != 0) {
				p->rv = -1;
				return (DDI_WALK_TERMINATE);
			}
			strand_id = STRAND_ID(cpuid);
			bp->cores[core_id].core_hotadded &= ~(1 << strand_id);
		}
		return (DDI_WALK_CONTINUE);
	}

	return (DDI_WALK_PRUNECHILD);
}


static int
drmach_add_remove_cpu(int bnum, int core_id, int option)
{
	struct drmach_hotcpu arg;
	drmach_board_t *bp;

	bp = drmach_get_board_by_bnum(bnum);
	ASSERT(bp);

	arg.bp = bp;
	arg.bnum = bnum;
	arg.core_id = core_id;
	arg.rv = 0;
	arg.option = option;
	ddi_walk_devs(ddi_root_node(), drmach_cpu_cb, (void *)&arg);
	return (arg.rv);
}

struct drmach_setup_core_arg {
	drmach_board_t *bp;
};

static int
drmach_setup_core_cb(dev_info_t *dip, void *arg)
{
	struct drmach_setup_core_arg *p = (struct drmach_setup_core_arg *)arg;
	char name[OBP_MAXDRVNAME];
	int len = OBP_MAXDRVNAME;
	int bnum;
	int core_id, strand_id;

	if (dip == ddi_root_node()) {
		return (DDI_WALK_CONTINUE);
	}

	if (ddi_getlongprop_buf(DDI_DEV_T_ANY, dip,
	    DDI_PROP_DONTPASS, "name",
	    (caddr_t)name, &len) != DDI_PROP_SUCCESS) {
		return (DDI_WALK_PRUNECHILD);
	}

	/* only cmp has board number */
	bnum = -1;
	len = sizeof (bnum);
	if (ddi_getlongprop_buf(DDI_DEV_T_ANY, dip,
	    DDI_PROP_DONTPASS, OBP_BOARDNUM,
	    (caddr_t)&bnum, &len) != DDI_PROP_SUCCESS) {
		bnum = -1;
	}

	if (strcmp(name, "cmp") == 0) {
		if (bnum != p->bp->bnum)
			return (DDI_WALK_PRUNECHILD);
		return (DDI_WALK_CONTINUE);
	}
	/* we have already pruned all unwanted cores and cpu's above */
	if (strcmp(name, "core") == 0) {
		return (DDI_WALK_CONTINUE);
	}
	if (strcmp(name, "cpu") == 0) {
		processorid_t cpuid;
		len = sizeof (cpuid);
		if (ddi_getlongprop_buf(DDI_DEV_T_ANY, dip,
		    DDI_PROP_DONTPASS, "cpuid",
		    (caddr_t)&cpuid, &len) != DDI_PROP_SUCCESS) {
			return (DDI_WALK_TERMINATE);
		}
		bnum = LSB_ID(cpuid);
		ASSERT(bnum == p->bp->bnum);
		core_id = ON_BOARD_CORE_NUM(cpuid);
		strand_id = STRAND_ID(cpuid);
		p->bp->cores[core_id].core_present |= (1 << strand_id);
		return (DDI_WALK_CONTINUE);
	}

	return (DDI_WALK_PRUNECHILD);
}


static void
drmach_setup_core_info(drmach_board_t *obj)
{
	struct drmach_setup_core_arg arg;
	int i;

	for (i = 0; i < OPL_MAX_COREID_PER_BOARD; i++) {
		obj->cores[i].core_present = 0;
		obj->cores[i].core_hotadded = 0;
		obj->cores[i].core_started = 0;
	}
	arg.bp = obj;
	ddi_walk_devs(ddi_root_node(), drmach_setup_core_cb, (void *)&arg);

	for (i = 0; i < OPL_MAX_COREID_PER_BOARD; i++) {
		if (obj->boot_board) {
			obj->cores[i].core_hotadded =
			    obj->cores[i].core_started =
			    obj->cores[i].core_present;
		}
	}
}

/*
 * drmach_node_* routines serve the purpose of separating the
 * rest of the code from the device tree and OBP.  This is necessary
 * because of In-Kernel-Probing.  Devices probed after stod, are probed
 * by the in-kernel-prober, not OBP.  These devices, therefore, do not
 * have dnode ids.
 */

typedef struct {
	drmach_node_walk_args_t	*nwargs;
	int 			(*cb)(drmach_node_walk_args_t *args);
	int			err;
} drmach_node_ddi_walk_args_t;

static int
drmach_node_ddi_walk_cb(dev_info_t *dip, void *arg)
{
	drmach_node_ddi_walk_args_t	*nargs;

	nargs = (drmach_node_ddi_walk_args_t *)arg;

	/*
	 * dip doesn't have to be held here as we are called
	 * from ddi_walk_devs() which holds the dip.
	 */
	nargs->nwargs->node->here = (void *)dip;

	nargs->err = nargs->cb(nargs->nwargs);


	/*
	 * Set "here" to NULL so that unheld dip is not accessible
	 * outside ddi_walk_devs()
	 */
	nargs->nwargs->node->here = NULL;

	if (nargs->err)
		return (DDI_WALK_TERMINATE);
	else
		return (DDI_WALK_CONTINUE);
}

static int
drmach_node_ddi_walk(drmach_node_t *np, void *data,
		int (*cb)(drmach_node_walk_args_t *args))
{
	drmach_node_walk_args_t		args;
	drmach_node_ddi_walk_args_t	nargs;


	/* initialized args structure for callback */
	args.node = np;
	args.data = data;

	nargs.nwargs = &args;
	nargs.cb = cb;
	nargs.err = 0;

	/*
	 * Root node doesn't have to be held in any way.
	 */
	ddi_walk_devs(ddi_root_node(), drmach_node_ddi_walk_cb, (void *)&nargs);

	return (nargs.err);
}

static int
drmach_node_ddi_get_parent(drmach_node_t *np, drmach_node_t *pp)
{
	dev_info_t	*ndip;
	static char	*fn = "drmach_node_ddi_get_parent";

	ndip = np->n_getdip(np);
	if (ndip == NULL) {
		cmn_err(CE_WARN, "%s: NULL dip", fn);
		return (-1);
	}

	bcopy(np, pp, sizeof (drmach_node_t));

	pp->here = (void *)ddi_get_parent(ndip);
	if (pp->here == NULL) {
		cmn_err(CE_WARN, "%s: NULL parent dip", fn);
		return (-1);
	}

	return (0);
}

/*ARGSUSED*/
static pnode_t
drmach_node_ddi_get_dnode(drmach_node_t *np)
{
	return ((pnode_t)NULL);
}

static drmach_node_t *
drmach_node_new(void)
{
	drmach_node_t *np;

	np = kmem_zalloc(sizeof (drmach_node_t), KM_SLEEP);

	np->get_dnode = drmach_node_ddi_get_dnode;
	np->walk = drmach_node_ddi_walk;
	np->n_getdip = drmach_node_ddi_get_dip;
	np->n_getproplen = drmach_node_ddi_get_proplen;
	np->n_getprop = drmach_node_ddi_get_prop;
	np->get_parent = drmach_node_ddi_get_parent;

	return (np);
}

static void
drmach_node_dispose(drmach_node_t *np)
{
	kmem_free(np, sizeof (*np));
}

static dev_info_t *
drmach_node_ddi_get_dip(drmach_node_t *np)
{
	return ((dev_info_t *)np->here);
}

static int
drmach_node_walk(drmach_node_t *np, void *param,
		int (*cb)(drmach_node_walk_args_t *args))
{
	return (np->walk(np, param, cb));
}

static int
drmach_node_ddi_get_prop(drmach_node_t *np, char *name, void *buf, int len)
{
	int		rv = 0;
	dev_info_t	*ndip;
	static char	*fn = "drmach_node_ddi_get_prop";


	ndip = np->n_getdip(np);
	if (ndip == NULL) {
		cmn_err(CE_WARN, "%s: NULL dip", fn);
		rv = -1;
	} else if (ddi_getlongprop_buf(DDI_DEV_T_ANY, ndip,
	    DDI_PROP_DONTPASS, name,
	    (caddr_t)buf, &len) != DDI_PROP_SUCCESS) {
		rv = -1;
	}

	return (rv);
}

static int
drmach_node_ddi_get_proplen(drmach_node_t *np, char *name, int *len)
{
	int		rv = 0;
	dev_info_t	*ndip;

	ndip = np->n_getdip(np);
	if (ndip == NULL) {
		rv = -1;
	} else if (ddi_getproplen(DDI_DEV_T_ANY, ndip, DDI_PROP_DONTPASS, name,
	    len) != DDI_PROP_SUCCESS) {
		rv = -1;
	}

	return (rv);
}

static drmachid_t
drmach_node_dup(drmach_node_t *np)
{
	drmach_node_t *dup;

	dup = drmach_node_new();
	dup->here = np->here;
	dup->get_dnode = np->get_dnode;
	dup->walk = np->walk;
	dup->n_getdip = np->n_getdip;
	dup->n_getproplen = np->n_getproplen;
	dup->n_getprop = np->n_getprop;
	dup->get_parent = np->get_parent;

	return (dup);
}

/*
 * drmach_array provides convenient array construction, access,
 * bounds checking and array destruction logic.
 */

static drmach_array_t *
drmach_array_new(int min_index, int max_index)
{
	drmach_array_t *arr;

	arr = kmem_zalloc(sizeof (drmach_array_t), KM_SLEEP);

	arr->arr_sz = (max_index - min_index + 1) * sizeof (void *);
	if (arr->arr_sz > 0) {
		arr->min_index = min_index;
		arr->max_index = max_index;

		arr->arr = kmem_zalloc(arr->arr_sz, KM_SLEEP);
		return (arr);
	} else {
		kmem_free(arr, sizeof (*arr));
		return (0);
	}
}

static int
drmach_array_set(drmach_array_t *arr, int idx, drmachid_t val)
{
	if (idx < arr->min_index || idx > arr->max_index)
		return (-1);
	else {
		arr->arr[idx - arr->min_index] = val;
		return (0);
	}
	/*NOTREACHED*/
}

static int
drmach_array_get(drmach_array_t *arr, int idx, drmachid_t *val)
{
	if (idx < arr->min_index || idx > arr->max_index)
		return (-1);
	else {
		*val = arr->arr[idx - arr->min_index];
		return (0);
	}
	/*NOTREACHED*/
}

static int
drmach_array_first(drmach_array_t *arr, int *idx, drmachid_t *val)
{
	int rv;

	*idx = arr->min_index;
	while ((rv = drmach_array_get(arr, *idx, val)) == 0 && *val == NULL)
		*idx += 1;

	return (rv);
}

static int
drmach_array_next(drmach_array_t *arr, int *idx, drmachid_t *val)
{
	int rv;

	*idx += 1;
	while ((rv = drmach_array_get(arr, *idx, val)) == 0 && *val == NULL)
		*idx += 1;

	return (rv);
}

static void
drmach_array_dispose(drmach_array_t *arr, void (*disposer)(drmachid_t))
{
	drmachid_t	val;
	int		idx;
	int		rv;

	rv = drmach_array_first(arr, &idx, &val);
	while (rv == 0) {
		(*disposer)(val);
		rv = drmach_array_next(arr, &idx, &val);
	}

	kmem_free(arr->arr, arr->arr_sz);
	kmem_free(arr, sizeof (*arr));
}

static drmach_board_t *
drmach_get_board_by_bnum(int bnum)
{
	drmachid_t id;

	if (drmach_array_get(drmach_boards, bnum, &id) == 0)
		return ((drmach_board_t *)id);
	else
		return (NULL);
}

static pnode_t
drmach_node_get_dnode(drmach_node_t *np)
{
	return (np->get_dnode(np));
}

/*ARGSUSED*/
sbd_error_t *
drmach_configure(drmachid_t id, int flags)
{
	drmach_device_t		*dp;
	sbd_error_t		*err = NULL;
	dev_info_t		*rdip;
	dev_info_t		*fdip = NULL;

	if (DRMACH_IS_CPU_ID(id)) {
		return (NULL);
	}
	if (!DRMACH_IS_DEVICE_ID(id))
		return (drerr_new(0, EOPL_INAPPROP, NULL));
	dp = id;
	rdip = dp->node->n_getdip(dp->node);

	ASSERT(rdip);

	ASSERT(e_ddi_branch_held(rdip));

	if (e_ddi_branch_configure(rdip, &fdip, 0) != 0) {
		char *path = kmem_alloc(MAXPATHLEN, KM_SLEEP);
		dev_info_t *dip = (fdip != NULL) ? fdip : rdip;

		(void) ddi_pathname(dip, path);
		err = drerr_new(1,  EOPL_DRVFAIL, path);

		kmem_free(path, MAXPATHLEN);

		/* If non-NULL, fdip is returned held and must be released */
		if (fdip != NULL)
			ddi_release_devi(fdip);
	}

	return (err);
}


static sbd_error_t *
drmach_device_new(drmach_node_t *node,
	drmach_board_t *bp, int portid, drmachid_t *idp)
{
	int		 i;
	int		 rv;
	drmach_device_t	proto;
	sbd_error_t	*err;
	char		 name[OBP_MAXDRVNAME];

	rv = node->n_getprop(node, "name", name, OBP_MAXDRVNAME);
	if (rv) {
		/* every node is expected to have a name */
		err = drerr_new(1, EOPL_GETPROP, "device node %s: property %s",
		    ddi_node_name(node->n_getdip(node)), "name");
		return (err);
	}

	/*
	 * The node currently being examined is not listed in the name2type[]
	 * array.  In this case, the node is no interest to drmach.  Both
	 * dp and err are initialized here to yield nothing (no device or
	 * error structure) for this case.
	 */
	i = drmach_name2type_idx(name);


	if (i < 0) {
		*idp = (drmachid_t)0;
		return (NULL);
	}

	/* device specific new function will set unum */

	bzero(&proto, sizeof (proto));
	proto.type = drmach_name2type[i].type;
	proto.bp = bp;
	proto.node = node;
	proto.portid = portid;

	return (drmach_name2type[i].new(&proto, idp));
}

static void
drmach_device_dispose(drmachid_t id)
{
	drmach_device_t *self = id;

	self->cm.dispose(id);
}


static drmach_board_t *
drmach_board_new(int bnum, int boot_board)
{
	drmach_board_t	*bp;

	bp = kmem_zalloc(sizeof (drmach_board_t), KM_SLEEP);

	bp->cm.isa = (void *)drmach_board_new;
	bp->cm.release = drmach_board_release;
	bp->cm.status = drmach_board_status;

	(void) drmach_board_name(bnum, bp->cm.name, sizeof (bp->cm.name));

	bp->bnum = bnum;
	bp->devices = NULL;
	bp->connected = boot_board;
	bp->tree = drmach_node_new();
	bp->assigned = boot_board;
	bp->powered = boot_board;
	bp->boot_board = boot_board;

	/*
	 * If this is not bootup initialization, we have to wait till
	 * IKP sets up the device nodes in drmach_board_connect().
	 */
	if (boot_board)
		drmach_setup_core_info(bp);

	(void) drmach_array_set(drmach_boards, bnum, bp);
	return (bp);
}

static void
drmach_board_dispose(drmachid_t id)
{
	drmach_board_t *bp;

	ASSERT(DRMACH_IS_BOARD_ID(id));
	bp = id;

	if (bp->tree)
		drmach_node_dispose(bp->tree);

	if (bp->devices)
		drmach_array_dispose(bp->devices, drmach_device_dispose);

	kmem_free(bp, sizeof (*bp));
}

static sbd_error_t *
drmach_board_status(drmachid_t id, drmach_status_t *stat)
{
	sbd_error_t	*err = NULL;
	drmach_board_t	*bp;

	if (!DRMACH_IS_BOARD_ID(id))
		return (drerr_new(0, EOPL_INAPPROP, NULL));
	bp = id;

	stat->assigned = bp->assigned;
	stat->powered = bp->powered;
	stat->busy = 0;			/* assume not busy */
	stat->configured = 0;		/* assume not configured */
	stat->empty = 0;
	stat->cond = bp->cond = SBD_COND_OK;
	(void) strncpy(stat->type, "System Brd", sizeof (stat->type));
	stat->info[0] = '\0';

	if (bp->devices) {
		int		 rv;
		int		 d_idx;
		drmachid_t	 d_id;

		rv = drmach_array_first(bp->devices, &d_idx, &d_id);
		while (rv == 0) {
			drmach_status_t	d_stat;

			err = drmach_i_status(d_id, &d_stat);
			if (err)
				break;

			stat->busy |= d_stat.busy;
			stat->configured |= d_stat.configured;

			rv = drmach_array_next(bp->devices, &d_idx, &d_id);
		}
	}

	return (err);
}

int
drmach_board_is_floating(drmachid_t id)
{
	drmach_board_t *bp;

	if (!DRMACH_IS_BOARD_ID(id))
		return (0);

	bp = (drmach_board_t *)id;

	return ((drmach_domain.floating & (1 << bp->bnum)) ? 1 : 0);
}

static int
drmach_init(void)
{
	dev_info_t	*rdip;
	int		i, rv, len;
	int		*floating;

	rw_init(&drmach_boards_rwlock, NULL, RW_DEFAULT, NULL);

	drmach_boards = drmach_array_new(0, MAX_BOARDS - 1);

	rdip = ddi_root_node();

	if (ddi_getproplen(DDI_DEV_T_ANY, rdip, DDI_PROP_DONTPASS,
	    "floating-boards", &len) != DDI_PROP_SUCCESS) {
		cmn_err(CE_WARN, "Cannot get floating-boards proplen\n");
	} else {
		floating = (int *)kmem_alloc(len, KM_SLEEP);
		rv = ddi_prop_op(DDI_DEV_T_ANY, rdip, PROP_LEN_AND_VAL_BUF,
		    DDI_PROP_DONTPASS, "floating-boards", (caddr_t)floating,
		    &len);
		if (rv != DDI_PROP_SUCCESS) {
			cmn_err(CE_WARN, "Cannot get floating-boards prop\n");
		} else {
			drmach_domain.floating = 0;
			for (i = 0; i < len / sizeof (int); i++) {
				drmach_domain.floating |= (1 << floating[i]);
			}
		}
		kmem_free(floating, len);
	}
	drmach_domain.allow_dr = opl_check_dr_status();

	rdip = ddi_get_child(ddi_root_node());
	do {
		int		 bnum;
		drmachid_t	 id;

		bnum = -1;
		bnum = ddi_getprop(DDI_DEV_T_ANY, rdip, DDI_PROP_DONTPASS,
		    OBP_BOARDNUM, -1);
		if (bnum == -1)
			continue;

		if (drmach_array_get(drmach_boards, bnum, &id) == -1) {
			cmn_err(CE_WARN, "Device node 0x%p has invalid "
			    "property value, %s=%d", (void *)rdip,
			    OBP_BOARDNUM, bnum);
			goto error;
		} else if (id == NULL) {
			(void) drmach_board_new(bnum, 1);
		}
	} while ((rdip = ddi_get_next_sibling(rdip)) != NULL);

	opl_hold_devtree();

	/*
	 * Initialize the IKP feature.
	 *
	 * This can be done only after DR has acquired a hold on all the
	 * device nodes that are interesting to IKP.
	 */
	if (opl_init_cfg() != 0) {
		cmn_err(CE_WARN, "DR - IKP initialization failed");

		opl_release_devtree();

		goto error;
	}

	return (0);
error:
	drmach_array_dispose(drmach_boards, drmach_board_dispose);
	rw_destroy(&drmach_boards_rwlock);
	return (ENXIO);
}

static void
drmach_fini(void)
{
	rw_enter(&drmach_boards_rwlock, RW_WRITER);
	drmach_array_dispose(drmach_boards, drmach_board_dispose);
	drmach_boards = NULL;
	rw_exit(&drmach_boards_rwlock);

	/*
	 * Walk immediate children of the root devinfo node
	 * releasing holds acquired on branches in drmach_init()
	 */

	opl_release_devtree();

	rw_destroy(&drmach_boards_rwlock);
}

/*
 *	Each system board contains 2 Oberon PCI bridge and
 *	1 CMUCH.
 *	Each oberon has 2 channels.
 *	Each channel has 2 pci-ex leaf.
 *	Each CMUCH has 1 pci bus.
 *
 *
 *	Device Path:
 *	/pci@<portid>,reg
 *
 *	where
 *	portid[10] = 0
 *	portid[9:0] = LLEAF_ID[9:0] of the Oberon Channel
 *
 *	LLEAF_ID[9:8] = 0
 *	LLEAF_ID[8:4] = LSB_ID[4:0]
 *	LLEAF_ID[3:1] = IO Channel#[2:0] (0,1,2,3 for Oberon)
 *			channel 4 is pcicmu
 *	LLEAF_ID[0] = PCI Leaf Number (0 for leaf-A, 1 for leaf-B)
 *
 *	Properties:
 *	name = pci
 *	device_type = "pciex"
 *	board# = LSBID
 *	reg = int32 * 2, Oberon CSR space of the leaf and the UBC space
 *	portid = Jupiter Bus Device ID ((LSB_ID << 3)|pciport#)
 */

static sbd_error_t *
drmach_io_new(drmach_device_t *proto, drmachid_t *idp)
{
	drmach_io_t	*ip;

	int		 portid;

	portid = proto->portid;
	ASSERT(portid != -1);
	proto->unum = portid & (MAX_IO_UNITS_PER_BOARD - 1);

	ip = kmem_zalloc(sizeof (drmach_io_t), KM_SLEEP);
	bcopy(proto, &ip->dev, sizeof (ip->dev));
	ip->dev.node = drmach_node_dup(proto->node);
	ip->dev.cm.isa = (void *)drmach_io_new;
	ip->dev.cm.dispose = drmach_io_dispose;
	ip->dev.cm.release = drmach_io_release;
	ip->dev.cm.status = drmach_io_status;
	ip->channel = (portid >> 1) & 0x7;
	ip->leaf = (portid & 0x1);

	(void) snprintf(ip->dev.cm.name, sizeof (ip->dev.cm.name), "%s%d",
	    ip->dev.type, ip->dev.unum);

	*idp = (drmachid_t)ip;
	return (NULL);
}


static void
drmach_io_dispose(drmachid_t id)
{
	drmach_io_t *self;

	ASSERT(DRMACH_IS_IO_ID(id));

	self = id;
	if (self->dev.node)
		drmach_node_dispose(self->dev.node);

	kmem_free(self, sizeof (*self));
}

/*ARGSUSED*/
sbd_error_t *
drmach_pre_op(int cmd, drmachid_t id, drmach_opts_t *opts)
{
	drmach_board_t	*bp = (drmach_board_t *)id;
	sbd_error_t	*err = NULL;

	/* allow status and ncm operations to always succeed */
	if ((cmd == SBD_CMD_STATUS) || (cmd == SBD_CMD_GETNCM)) {
		return (NULL);
	}

	/* check all other commands for the required option string */

	if ((opts->size > 0) && (opts->copts != NULL)) {

		DRMACH_PR("platform options: %s\n", opts->copts);

		if (strstr(opts->copts, "opldr") == NULL) {
			err = drerr_new(1, EOPL_SUPPORT, NULL);
		}
	} else {
		err = drerr_new(1, EOPL_SUPPORT, NULL);
	}

	if (!err && id && DRMACH_IS_BOARD_ID(id)) {
		switch (cmd) {
			case SBD_CMD_TEST:
			case SBD_CMD_STATUS:
			case SBD_CMD_GETNCM:
				break;
			case SBD_CMD_CONNECT:
				if (bp->connected)
					err = drerr_new(0, ESBD_STATE, NULL);
				else if (!drmach_domain.allow_dr)
					err = drerr_new(1, EOPL_SUPPORT, NULL);
				break;
			case SBD_CMD_DISCONNECT:
				if (!bp->connected)
					err = drerr_new(0, ESBD_STATE, NULL);
				else if (!drmach_domain.allow_dr)
					err = drerr_new(1, EOPL_SUPPORT, NULL);
				break;
			default:
				if (!drmach_domain.allow_dr)
					err = drerr_new(1, EOPL_SUPPORT, NULL);
				break;

		}
	}

	return (err);
}

/*ARGSUSED*/
sbd_error_t *
drmach_post_op(int cmd, drmachid_t id, drmach_opts_t *opts)
{
	return (NULL);
}

sbd_error_t *
drmach_board_assign(int bnum, drmachid_t *id)
{
	sbd_error_t	*err = NULL;

	rw_enter(&drmach_boards_rwlock, RW_WRITER);

	if (drmach_array_get(drmach_boards, bnum, id) == -1) {
		err = drerr_new(1, EOPL_BNUM, "%d", bnum);
	} else {
		drmach_board_t	*bp;

		if (*id)
			rw_downgrade(&drmach_boards_rwlock);

		bp = *id;
		if (!(*id))
			bp = *id  =
			    (drmachid_t)drmach_board_new(bnum, 0);
		bp->assigned = 1;
	}

	rw_exit(&drmach_boards_rwlock);

	return (err);
}

/*ARGSUSED*/
sbd_error_t *
drmach_board_connect(drmachid_t id, drmach_opts_t *opts)
{
	extern int	cpu_alljupiter;
	drmach_board_t	*obj = (drmach_board_t *)id;
	unsigned	cpu_impl;

	if (!DRMACH_IS_BOARD_ID(id))
		return (drerr_new(0, EOPL_INAPPROP, NULL));

	if (opl_probe_sb(obj->bnum, &cpu_impl) != 0)
		return (drerr_new(1, EOPL_PROBE, NULL));

	if (cpu_alljupiter) {
		if (cpu_impl & (1 << OLYMPUS_C_IMPL)) {
			(void) opl_unprobe_sb(obj->bnum);
			return (drerr_new(1, EOPL_MIXED_CPU, NULL));
		}
	}

	(void) prom_attach_notice(obj->bnum);

	drmach_setup_core_info(obj);

	obj->connected = 1;

	return (NULL);
}

static int drmach_cache_flush_flag[NCPU];

/*ARGSUSED*/
static void
drmach_flush_cache(uint64_t id, uint64_t dummy)
{
	extern void cpu_flush_ecache(void);

	cpu_flush_ecache();
	drmach_cache_flush_flag[id] = 0;
}

static void
drmach_flush_all()
{
	cpuset_t	xc_cpuset;
	int		i;

	xc_cpuset = cpu_ready_set;
	for (i = 0; i < NCPU; i++) {
		if (CPU_IN_SET(xc_cpuset, i)) {
			drmach_cache_flush_flag[i] = 1;
			xc_one(i, drmach_flush_cache, i, 0);
			while (drmach_cache_flush_flag[i]) {
				DELAY(1000);
			}
		}
	}
}

static int
drmach_disconnect_cpus(drmach_board_t *bp)
{
	int i, bnum;

	bnum = bp->bnum;

	for (i = 0; i < OPL_MAX_COREID_PER_BOARD; i++) {
		if (bp->cores[i].core_present) {
			if (bp->cores[i].core_started)
				return (-1);
			if (bp->cores[i].core_hotadded) {
				if (drmach_add_remove_cpu(bnum, i,
				    HOTREMOVE_CPU)) {
					cmn_err(CE_WARN, "Failed to remove "
					    "CMP %d on board %d\n", i, bnum);
					return (-1);
				}
			}
		}
	}
	return (0);
}

/*ARGSUSED*/
sbd_error_t *
drmach_board_disconnect(drmachid_t id, drmach_opts_t *opts)
{
	drmach_board_t *obj;
	int rv = 0;
	sbd_error_t		*err = NULL;

	if (DRMACH_NULL_ID(id))
		return (NULL);

	if (!DRMACH_IS_BOARD_ID(id))
		return (drerr_new(0, EOPL_INAPPROP, NULL));

	obj = (drmach_board_t *)id;

	if (drmach_disconnect_cpus(obj)) {
		err = drerr_new(1, EOPL_DEPROBE, obj->cm.name);
		return (err);
	}

	rv = opl_unprobe_sb(obj->bnum);

	if (rv == 0) {
		(void) prom_detach_notice(obj->bnum);
		obj->connected = 0;

	} else
		err = drerr_new(1, EOPL_DEPROBE, obj->cm.name);

	return (err);
}

static int
drmach_get_portid(drmach_node_t *np)
{
	int		portid;
	char		type[OBP_MAXPROPNAME];

	if (np->n_getprop(np, "portid", &portid, sizeof (portid)) == 0)
		return (portid);

	/*
	 * Get the device_type property to see if we should
	 * continue processing this node.
	 */
	if (np->n_getprop(np, "device_type", &type, sizeof (type)) != 0)
		return (-1);

	if (strcmp(type, OPL_CPU_NODE) == 0) {
		/*
		 * We return cpuid because it has no portid
		 */
		if (np->n_getprop(np, "cpuid", &portid, sizeof (portid)) == 0)
			return (portid);
	}

	return (-1);
}

/*
 * This is a helper function to determine if a given
 * node should be considered for a dr operation according
 * to predefined dr type nodes and the node's name.
 * Formal Parameter : The name of a device node.
 * Return Value: -1, name does not map to a valid dr type.
 *		 A value greater or equal to 0, name is a valid dr type.
 */
static int
drmach_name2type_idx(char *name)
{
	int 	index, ntypes;

	if (name == NULL)
		return (-1);

	/*
	 * Determine how many possible types are currently supported
	 * for dr.
	 */
	ntypes = sizeof (drmach_name2type) / sizeof (drmach_name2type[0]);

	/* Determine if the node's name correspond to a predefined type. */
	for (index = 0; index < ntypes; index++) {
		if (strcmp(drmach_name2type[index].name, name) == 0)
			/* The node is an allowed type for dr. */
			return (index);
	}

	/*
	 * If the name of the node does not map to any of the
	 * types in the array drmach_name2type then the node is not of
	 * interest to dr.
	 */
	return (-1);
}

/*
 * there is some complication on OPL:
 * - pseudo-mc nodes do not have portid property
 * - portid[9:5] of cmp node is LSB #, portid[7:3] of pci is LSB#
 * - cmp has board#
 * - core and cpu nodes do not have portid and board# properties
 * starcat uses portid to derive the board# but that does not work
 * for us.  starfire reads board# property to filter the devices.
 * That does not work either.  So for these specific device,
 * we use specific hard coded methods to get the board# -
 * cpu: LSB# = CPUID[9:5]
 */

static int
drmach_board_find_devices_cb(drmach_node_walk_args_t *args)
{
	drmach_node_t			*node = args->node;
	drmach_board_cb_data_t		*data = args->data;
	drmach_board_t			*obj = data->obj;

	int		rv, portid;
	int		bnum;
	drmachid_t	id;
	drmach_device_t	*device;
	char name[OBP_MAXDRVNAME];

	portid = drmach_get_portid(node);
	/*
	 * core, cpu and pseudo-mc do not have portid
	 * we use cpuid as the portid of the cpu node
	 * for pseudo-mc, we do not use portid info.
	 */

	rv = node->n_getprop(node, "name", name, OBP_MAXDRVNAME);
	if (rv)
		return (0);


	rv = node->n_getprop(node, OBP_BOARDNUM, &bnum, sizeof (bnum));

	if (rv) {
		/*
		 * cpu does not have board# property.  We use
		 * CPUID[9:5]
		 */
		if (strcmp("cpu", name) == 0) {
			bnum = (portid >> 5) & 0x1f;
		} else
			return (0);
	}


	if (bnum != obj->bnum)
		return (0);

	if (drmach_name2type_idx(name) < 0) {
		return (0);
	}

	/*
	 * Create a device data structure from this node data.
	 * The call may yield nothing if the node is not of interest
	 * to drmach.
	 */
	data->err = drmach_device_new(node, obj, portid, &id);
	if (data->err)
		return (-1);
	else if (!id) {
		/*
		 * drmach_device_new examined the node we passed in
		 * and determined that it was one not of interest to
		 * drmach.  So, it is skipped.
		 */
		return (0);
	}

	rv = drmach_array_set(obj->devices, data->ndevs++, id);
	if (rv) {
		data->err = DRMACH_INTERNAL_ERROR();
		return (-1);
	}
	device = id;

	data->err = (*data->found)(data->a, device->type, device->unum, id);
	return (data->err == NULL ? 0 : -1);
}

sbd_error_t *
drmach_board_find_devices(drmachid_t id, void *a,
	sbd_error_t *(*found)(void *a, const char *, int, drmachid_t))
{
	drmach_board_t		*bp = (drmach_board_t *)id;
	sbd_error_t		*err;
	int			 max_devices;
	int			 rv;
	drmach_board_cb_data_t	data;


	if (!DRMACH_IS_BOARD_ID(id))
		return (drerr_new(0, EOPL_INAPPROP, NULL));

	max_devices  = MAX_CPU_UNITS_PER_BOARD;
	max_devices += MAX_MEM_UNITS_PER_BOARD;
	max_devices += MAX_IO_UNITS_PER_BOARD;

	bp->devices = drmach_array_new(0, max_devices);

	if (bp->tree == NULL)
		bp->tree = drmach_node_new();

	data.obj = bp;
	data.ndevs = 0;
	data.found = found;
	data.a = a;
	data.err = NULL;

	rv = drmach_node_walk(bp->tree, &data, drmach_board_find_devices_cb);
	if (rv == 0)
		err = NULL;
	else {
		drmach_array_dispose(bp->devices, drmach_device_dispose);
		bp->devices = NULL;

		if (data.err)
			err = data.err;
		else
			err = DRMACH_INTERNAL_ERROR();
	}

	return (err);
}

int
drmach_board_lookup(int bnum, drmachid_t *id)
{
	int	rv = 0;

	rw_enter(&drmach_boards_rwlock, RW_READER);
	if (drmach_array_get(drmach_boards, bnum, id)) {
		*id = 0;
		rv = -1;
	}
	rw_exit(&drmach_boards_rwlock);
	return (rv);
}

sbd_error_t *
drmach_board_name(int bnum, char *buf, int buflen)
{
	(void) snprintf(buf, buflen, "SB%d", bnum);
	return (NULL);
}

sbd_error_t *
drmach_board_poweroff(drmachid_t id)
{
	drmach_board_t	*bp;
	sbd_error_t	*err;
	drmach_status_t	 stat;

	if (DRMACH_NULL_ID(id))
		return (NULL);

	if (!DRMACH_IS_BOARD_ID(id))
		return (drerr_new(0, EOPL_INAPPROP, NULL));
	bp = id;

	err = drmach_board_status(id, &stat);

	if (!err) {
		if (stat.configured || stat.busy)
			err = drerr_new(0, EOPL_CONFIGBUSY, bp->cm.name);
		else {
			bp->powered = 0;
		}
	}
	return (err);
}

sbd_error_t *
drmach_board_poweron(drmachid_t id)
{
	drmach_board_t	*bp;

	if (!DRMACH_IS_BOARD_ID(id))
		return (drerr_new(0, EOPL_INAPPROP, NULL));
	bp = id;

	bp->powered = 1;

	return (NULL);
}

static sbd_error_t *
drmach_board_release(drmachid_t id)
{
	if (!DRMACH_IS_BOARD_ID(id))
		return (drerr_new(0, EOPL_INAPPROP, NULL));
	return (NULL);
}

/*ARGSUSED*/
sbd_error_t *
drmach_board_test(drmachid_t id, drmach_opts_t *opts, int force)
{
	return (NULL);
}

sbd_error_t *
drmach_board_unassign(drmachid_t id)
{
	drmach_board_t	*bp;
	sbd_error_t	*err;
	drmach_status_t	 stat;

	if (DRMACH_NULL_ID(id))
		return (NULL);

	if (!DRMACH_IS_BOARD_ID(id)) {
		return (drerr_new(0, EOPL_INAPPROP, NULL));
	}
	bp = id;

	rw_enter(&drmach_boards_rwlock, RW_WRITER);

	err = drmach_board_status(id, &stat);
	if (err) {
		rw_exit(&drmach_boards_rwlock);
		return (err);
	}
	if (stat.configured || stat.busy) {
		err = drerr_new(0, EOPL_CONFIGBUSY, bp->cm.name);
	} else {
		if (drmach_array_set(drmach_boards, bp->bnum, 0) != 0)
			err = DRMACH_INTERNAL_ERROR();
		else
			drmach_board_dispose(bp);
	}
	rw_exit(&drmach_boards_rwlock);
	return (err);
}

/*
 * We have to do more on OPL - e.g. set up sram tte, read cpuid, strand id,
 * implementation #, etc
 */

static sbd_error_t *
drmach_cpu_new(drmach_device_t *proto, drmachid_t *idp)
{
	int		 portid;
	drmach_cpu_t	*cp = NULL;

	/* portid is CPUID of the node */
	portid = proto->portid;
	ASSERT(portid != -1);

	/* unum = (CMP/CHIP ID) + (ON_BOARD_CORE_NUM * MAX_CMPID_PER_BOARD) */
	proto->unum = ((portid/OPL_MAX_CPUID_PER_CMP) &
	    (OPL_MAX_CMPID_PER_BOARD - 1)) +
	    ((portid & (OPL_MAX_CPUID_PER_CMP - 1)) *
	    (OPL_MAX_CMPID_PER_BOARD));

	cp = kmem_zalloc(sizeof (drmach_cpu_t), KM_SLEEP);
	bcopy(proto, &cp->dev, sizeof (cp->dev));
	cp->dev.node = drmach_node_dup(proto->node);
	cp->dev.cm.isa = (void *)drmach_cpu_new;
	cp->dev.cm.dispose = drmach_cpu_dispose;
	cp->dev.cm.release = drmach_cpu_release;
	cp->dev.cm.status = drmach_cpu_status;

	(void) snprintf(cp->dev.cm.name, sizeof (cp->dev.cm.name), "%s%d",
	    cp->dev.type, cp->dev.unum);

/*
 *	CPU ID representation
 *	CPUID[9:5] = SB#
 *	CPUID[4:3] = Chip#
 *	CPUID[2:1] = Core# (Only 2 core for OPL)
 *	CPUID[0:0] = Strand#
 */

/*
 *	reg property of the strand contains strand ID
 *	reg property of the parent node contains core ID
 *	We should use them.
 */
	cp->cpuid = portid;
	cp->sb = (portid >> 5) & 0x1f;
	cp->chipid = (portid >> 3) & 0x3;
	cp->coreid = (portid >> 1) & 0x3;
	cp->strandid = portid & 0x1;

	*idp = (drmachid_t)cp;
	return (NULL);
}


static void
drmach_cpu_dispose(drmachid_t id)
{
	drmach_cpu_t	*self;

	ASSERT(DRMACH_IS_CPU_ID(id));

	self = id;
	if (self->dev.node)
		drmach_node_dispose(self->dev.node);

	kmem_free(self, sizeof (*self));
}

static int
drmach_cpu_start(struct cpu *cp)
{
	int		cpuid = cp->cpu_id;
	extern int	restart_other_cpu(int);

	ASSERT(MUTEX_HELD(&cpu_lock));
	ASSERT(cpunodes[cpuid].nodeid != (pnode_t)0);

	cp->cpu_flags &= ~CPU_POWEROFF;

	/*
	 * NOTE: restart_other_cpu pauses cpus during the
	 *	 slave cpu start.  This helps to quiesce the
	 *	 bus traffic a bit which makes the tick sync
	 *	 routine in the prom more robust.
	 */
	DRMACH_PR("COLD START for cpu (%d)\n", cpuid);

	(void) restart_other_cpu(cpuid);

	return (0);
}

static sbd_error_t *
drmach_cpu_release(drmachid_t id)
{
	if (!DRMACH_IS_CPU_ID(id))
		return (drerr_new(0, EOPL_INAPPROP, NULL));

	return (NULL);
}

static sbd_error_t *
drmach_cpu_status(drmachid_t id, drmach_status_t *stat)
{
	drmach_cpu_t *cp;
	drmach_device_t *dp;

	ASSERT(DRMACH_IS_CPU_ID(id));
	cp = (drmach_cpu_t *)id;
	dp = &cp->dev;

	stat->assigned = dp->bp->assigned;
	stat->powered = dp->bp->powered;
	mutex_enter(&cpu_lock);
	stat->configured = (cpu_get(cp->cpuid) != NULL);
	mutex_exit(&cpu_lock);
	stat->busy = dp->busy;
	(void) strncpy(stat->type, dp->type, sizeof (stat->type));
	stat->info[0] = '\0';

	return (NULL);
}

sbd_error_t *
drmach_cpu_disconnect(drmachid_t id)
{

	if (!DRMACH_IS_CPU_ID(id))
		return (drerr_new(0, EOPL_INAPPROP, NULL));

	return (NULL);
}

sbd_error_t *
drmach_cpu_get_id(drmachid_t id, processorid_t *cpuid)
{
	drmach_cpu_t *cpu;

	if (!DRMACH_IS_CPU_ID(id))
		return (drerr_new(0, EOPL_INAPPROP, NULL));
	cpu = (drmach_cpu_t *)id;

	/* get from cpu directly on OPL */
	*cpuid = cpu->cpuid;
	return (NULL);
}

sbd_error_t *
drmach_cpu_get_impl(drmachid_t id, int *ip)
{
	drmach_device_t *cpu;
	drmach_node_t	*np;
	drmach_node_t	pp;
	int		impl;
	char		type[OBP_MAXPROPNAME];

	if (!DRMACH_IS_CPU_ID(id))
		return (drerr_new(0, EOPL_INAPPROP, NULL));

	cpu = id;
	np = cpu->node;

	if (np->get_parent(np, &pp) != 0) {
		return (DRMACH_INTERNAL_ERROR());
	}

	/* the parent should be core */

	if (pp.n_getprop(&pp, "device_type", &type, sizeof (type)) != 0) {
		return (drerr_new(0, EOPL_GETPROP, NULL));
	}

	if (strcmp(type, OPL_CORE_NODE) == 0) {
		if (pp.n_getprop(&pp, "implementation#", &impl,
		    sizeof (impl)) != 0) {
			return (drerr_new(0, EOPL_GETPROP, NULL));
		}
	} else {
		return (DRMACH_INTERNAL_ERROR());
	}

	*ip = impl;

	return (NULL);
}

sbd_error_t *
drmach_get_dip(drmachid_t id, dev_info_t **dip)
{
	drmach_device_t	*dp;

	if (!DRMACH_IS_DEVICE_ID(id))
		return (drerr_new(0, EOPL_INAPPROP, NULL));
	dp = id;

	*dip = dp->node->n_getdip(dp->node);
	return (NULL);
}

sbd_error_t *
drmach_io_is_attached(drmachid_t id, int *yes)
{
	drmach_device_t *dp;
	dev_info_t	*dip;
	int		state;

	if (!DRMACH_IS_IO_ID(id))
		return (drerr_new(0, EOPL_INAPPROP, NULL));
	dp = id;

	dip = dp->node->n_getdip(dp->node);
	if (dip == NULL) {
		*yes = 0;
		return (NULL);
	}

	state = ddi_get_devstate(dip);
	*yes = ((i_ddi_node_state(dip) >= DS_ATTACHED) ||
	    (state == DDI_DEVSTATE_UP));

	return (NULL);
}

struct drmach_io_cb {
	char	*name;	/* name of the node */
	int	(*func)(dev_info_t *);
	int	rv;
	dev_info_t *dip;
};

#define	DRMACH_IO_POST_ATTACH	0
#define	DRMACH_IO_PRE_RELEASE	1

static int
drmach_io_cb_check(dev_info_t *dip, void *arg)
{
	struct drmach_io_cb *p = (struct drmach_io_cb *)arg;
	char name[OBP_MAXDRVNAME];
	int len = OBP_MAXDRVNAME;

	if (ddi_getlongprop_buf(DDI_DEV_T_ANY, dip, DDI_PROP_DONTPASS, "name",
	    (caddr_t)name, &len) != DDI_PROP_SUCCESS) {
		return (DDI_WALK_PRUNECHILD);
	}

	if (strcmp(name, p->name) == 0) {
		ndi_hold_devi(dip);
		p->dip = dip;
		return (DDI_WALK_TERMINATE);
	}

	return (DDI_WALK_CONTINUE);
}


static int
drmach_console_ops(drmachid_t *id, int state)
{
	drmach_io_t *obj = (drmach_io_t *)id;
	struct drmach_io_cb arg;
	int (*msudetp)(dev_info_t *);
	int (*msuattp)(dev_info_t *);
	dev_info_t *dip, *pdip;
	int circ;

	/* 4 is pcicmu channel */
	if (obj->channel != 4)
		return (0);

	arg.name = "serial";
	arg.func = NULL;
	if (state == DRMACH_IO_PRE_RELEASE) {
		msudetp = (int (*)(dev_info_t *))
		    modgetsymvalue("oplmsu_dr_detach", 0);
		if (msudetp != NULL)
			arg.func = msudetp;
	} else if (state == DRMACH_IO_POST_ATTACH) {
		msuattp = (int (*)(dev_info_t *))
		    modgetsymvalue("oplmsu_dr_attach", 0);
		if (msuattp != NULL)
			arg.func = msuattp;
	} else {
		return (0);
	}

	if (arg.func == NULL) {
		return (0);
	}

	arg.rv = 0;
	arg.dip = NULL;

	dip = obj->dev.node->n_getdip(obj->dev.node);
	if (pdip = ddi_get_parent(dip)) {
		ndi_hold_devi(pdip);
		ndi_devi_enter(pdip, &circ);
	} else {
		/* this cannot happen unless something bad happens */
		return (-1);
	}

	ddi_walk_devs(dip, drmach_io_cb_check, (void *)&arg);

	ndi_devi_exit(pdip, circ);
	ndi_rele_devi(pdip);

	if (arg.dip) {
		arg.rv = (*arg.func)(arg.dip);
		ndi_rele_devi(arg.dip);
	} else {
		arg.rv = -1;
	}

	return (arg.rv);
}

sbd_error_t *
drmach_io_pre_release(drmachid_t id)
{
	int rv;

	if (!DRMACH_IS_IO_ID(id))
		return (drerr_new(0, EOPL_INAPPROP, NULL));

	rv = drmach_console_ops(id, DRMACH_IO_PRE_RELEASE);

	if (rv != 0)
		cmn_err(CE_WARN, "IO callback failed in pre-release\n");

	return (NULL);
}

static sbd_error_t *
drmach_io_release(drmachid_t id)
{
	if (!DRMACH_IS_IO_ID(id))
		return (drerr_new(0, EOPL_INAPPROP, NULL));
	return (NULL);
}

sbd_error_t *
drmach_io_unrelease(drmachid_t id)
{
	if (!DRMACH_IS_IO_ID(id))
		return (drerr_new(0, EOPL_INAPPROP, NULL));
	return (NULL);
}

/*ARGSUSED*/
sbd_error_t *
drmach_io_post_release(drmachid_t id)
{
	return (NULL);
}

/*ARGSUSED*/
sbd_error_t *
drmach_io_post_attach(drmachid_t id)
{
	int rv;

	if (!DRMACH_IS_IO_ID(id))
		return (drerr_new(0, EOPL_INAPPROP, NULL));

	rv = drmach_console_ops(id, DRMACH_IO_POST_ATTACH);

	if (rv != 0)
		cmn_err(CE_WARN, "IO callback failed in post-attach\n");

	return (0);
}

static sbd_error_t *
drmach_io_status(drmachid_t id, drmach_status_t *stat)
{
	drmach_device_t *dp;
	sbd_error_t	*err;
	int		 configured;

	ASSERT(DRMACH_IS_IO_ID(id));
	dp = id;

	err = drmach_io_is_attached(id, &configured);
	if (err)
		return (err);

	stat->assigned = dp->bp->assigned;
	stat->powered = dp->bp->powered;
	stat->configured = (configured != 0);
	stat->busy = dp->busy;
	(void) strncpy(stat->type, dp->type, sizeof (stat->type));
	stat->info[0] = '\0';

	return (NULL);
}

static sbd_error_t *
drmach_mem_new(drmach_device_t *proto, drmachid_t *idp)
{
	dev_info_t *dip;
	int rv;

	drmach_mem_t	*mp;

	rv = 0;

	if ((proto->node->n_getproplen(proto->node, "mc-addr", &rv) < 0) ||
	    (rv <= 0)) {
		*idp = (drmachid_t)0;
		return (NULL);
	}

	mp = kmem_zalloc(sizeof (drmach_mem_t), KM_SLEEP);
	proto->unum = 0;

	bcopy(proto, &mp->dev, sizeof (mp->dev));
	mp->dev.node = drmach_node_dup(proto->node);
	mp->dev.cm.isa = (void *)drmach_mem_new;
	mp->dev.cm.dispose = drmach_mem_dispose;
	mp->dev.cm.release = drmach_mem_release;
	mp->dev.cm.status = drmach_mem_status;

	(void) snprintf(mp->dev.cm.name, sizeof (mp->dev.cm.name), "%s",
	    mp->dev.type);

	dip = mp->dev.node->n_getdip(mp->dev.node);
	if (drmach_setup_mc_info(dip, mp) != 0) {
		return (drerr_new(1, EOPL_MC_SETUP, NULL));
	}

	/* make sure we do not create memoryless nodes */
	if (mp->nbytes == 0) {
		*idp = (drmachid_t)NULL;
		kmem_free(mp, sizeof (drmach_mem_t));
	} else
		*idp = (drmachid_t)mp;

	return (NULL);
}

static void
drmach_mem_dispose(drmachid_t id)
{
	drmach_mem_t *mp;

	ASSERT(DRMACH_IS_MEM_ID(id));


	mp = id;

	if (mp->dev.node)
		drmach_node_dispose(mp->dev.node);

	if (mp->memlist) {
		memlist_delete(mp->memlist);
		mp->memlist = NULL;
	}

	kmem_free(mp, sizeof (*mp));
}

sbd_error_t *
drmach_mem_add_span(drmachid_t id, uint64_t basepa, uint64_t size)
{
	pfn_t		basepfn = (pfn_t)(basepa >> PAGESHIFT);
	pgcnt_t		npages = (pgcnt_t)(size >> PAGESHIFT);
	int		rv;

	ASSERT(size != 0);

	if (!DRMACH_IS_MEM_ID(id))
		return (drerr_new(0, EOPL_INAPPROP, NULL));

	rv = kcage_range_add(basepfn, npages, KCAGE_DOWN);
	if (rv == ENOMEM) {
		cmn_err(CE_WARN, "%lu megabytes not available to kernel cage",
		    (ulong_t)(size == 0 ? 0 : size / MBYTE));
	} else if (rv != 0) {
		/* catch this in debug kernels */
		ASSERT(0);

		cmn_err(CE_WARN, "unexpected kcage_range_add return value %d",
		    rv);
	}

	if (rv) {
		return (DRMACH_INTERNAL_ERROR());
	}
	else
		return (NULL);
}

sbd_error_t *
drmach_mem_del_span(drmachid_t id, uint64_t basepa, uint64_t size)
{
	pfn_t		basepfn = (pfn_t)(basepa >> PAGESHIFT);
	pgcnt_t		npages = (pgcnt_t)(size >> PAGESHIFT);
	int		rv;

	if (!DRMACH_IS_MEM_ID(id))
		return (drerr_new(0, EOPL_INAPPROP, NULL));

	if (size > 0) {
		rv = kcage_range_delete_post_mem_del(basepfn, npages);
		if (rv != 0) {
			cmn_err(CE_WARN,
			    "unexpected kcage_range_delete_post_mem_del"
			    " return value %d", rv);
			return (DRMACH_INTERNAL_ERROR());
		}
	}

	return (NULL);
}

sbd_error_t *
drmach_mem_disable(drmachid_t id)
{
	if (!DRMACH_IS_MEM_ID(id))
		return (drerr_new(0, EOPL_INAPPROP, NULL));
	else {
		drmach_flush_all();
		return (NULL);
	}
}

sbd_error_t *
drmach_mem_enable(drmachid_t id)
{
	if (!DRMACH_IS_MEM_ID(id))
		return (drerr_new(0, EOPL_INAPPROP, NULL));
	else
		return (NULL);
}

sbd_error_t *
drmach_mem_get_info(drmachid_t id, drmach_mem_info_t *mem)
{
	drmach_mem_t *mp;

	if (!DRMACH_IS_MEM_ID(id))
		return (drerr_new(0, EOPL_INAPPROP, NULL));

	mp = (drmach_mem_t *)id;

	/*
	 * This is only used by dr to round up/down the memory
	 * for copying. Our unit of memory isolation is 64 MB.
	 */

	mem->mi_alignment_mask = (64 * 1024 * 1024 - 1);
	mem->mi_basepa = mp->base_pa;
	mem->mi_size = mp->nbytes;
	mem->mi_slice_size = mp->slice_size;

	return (NULL);
}

sbd_error_t *
drmach_mem_get_base_physaddr(drmachid_t id, uint64_t *pa)
{
	drmach_mem_t *mp;

	if (!DRMACH_IS_MEM_ID(id))
		return (drerr_new(0, EOPL_INAPPROP, NULL));

	mp = (drmach_mem_t *)id;

	*pa = mp->base_pa;
	return (NULL);
}

sbd_error_t *
drmach_mem_get_memlist(drmachid_t id, struct memlist **ml)
{
	drmach_mem_t	*mem;
#ifdef	DEBUG
	int		rv;
#endif
	struct memlist	*mlist;

	if (!DRMACH_IS_MEM_ID(id))
		return (drerr_new(0, EOPL_INAPPROP, NULL));

	mem = (drmach_mem_t *)id;
	mlist = memlist_dup(mem->memlist);

#ifdef DEBUG
	/*
	 * Make sure the incoming memlist doesn't already
	 * intersect with what's present in the system (phys_install).
	 */
	memlist_read_lock();
	rv = memlist_intersect(phys_install, mlist);
	memlist_read_unlock();
	if (rv) {
		DRMACH_PR("Derived memlist intersects with phys_install\n");
		memlist_dump(mlist);

		DRMACH_PR("phys_install memlist:\n");
		memlist_dump(phys_install);

		memlist_delete(mlist);
		return (DRMACH_INTERNAL_ERROR());
	}

	DRMACH_PR("Derived memlist:");
	memlist_dump(mlist);
#endif
	*ml = mlist;

	return (NULL);
}

sbd_error_t *
drmach_mem_get_slice_size(drmachid_t id, uint64_t *bytes)
{
	drmach_mem_t	*mem;

	if (!DRMACH_IS_MEM_ID(id))
		return (drerr_new(0, EOPL_INAPPROP, NULL));

	mem = (drmach_mem_t *)id;

	*bytes = mem->slice_size;

	return (NULL);
}


/* ARGSUSED */
processorid_t
drmach_mem_cpu_affinity(drmachid_t id)
{
	return (CPU_CURRENT);
}

static sbd_error_t *
drmach_mem_release(drmachid_t id)
{
	if (!DRMACH_IS_MEM_ID(id))
		return (drerr_new(0, EOPL_INAPPROP, NULL));
	return (NULL);
}

static sbd_error_t *
drmach_mem_status(drmachid_t id, drmach_status_t *stat)
{
	drmach_mem_t *dp;
	uint64_t	 pa, slice_size;
	struct memlist	*ml;

	ASSERT(DRMACH_IS_MEM_ID(id));
	dp = id;

	/* get starting physical address of target memory */
	pa = dp->base_pa;

	/* round down to slice boundary */
	slice_size = dp->slice_size;
	pa &= ~(slice_size - 1);

	/* stop at first span that is in slice */
	memlist_read_lock();
	for (ml = phys_install; ml; ml = ml->ml_next)
		if (ml->ml_address >= pa && ml->ml_address < pa + slice_size)
			break;
	memlist_read_unlock();

	stat->assigned = dp->dev.bp->assigned;
	stat->powered = dp->dev.bp->powered;
	stat->configured = (ml != NULL);
	stat->busy = dp->dev.busy;
	(void) strncpy(stat->type, dp->dev.type, sizeof (stat->type));
	stat->info[0] = '\0';

	return (NULL);
}


sbd_error_t *
drmach_board_deprobe(drmachid_t id)
{
	drmach_board_t	*bp;

	if (!DRMACH_IS_BOARD_ID(id))
		return (drerr_new(0, EOPL_INAPPROP, NULL));

	bp = id;

	cmn_err(CE_CONT, "DR: detach board %d\n", bp->bnum);

	if (bp->tree) {
		drmach_node_dispose(bp->tree);
		bp->tree = NULL;
	}
	if (bp->devices) {
		drmach_array_dispose(bp->devices, drmach_device_dispose);
		bp->devices = NULL;
	}

	bp->boot_board = 0;

	return (NULL);
}

/*ARGSUSED*/
static sbd_error_t *
drmach_pt_ikprobe(drmachid_t id, drmach_opts_t *opts)
{
	drmach_board_t		*bp = (drmach_board_t *)id;
	sbd_error_t		*err = NULL;
	int	rv;
	unsigned cpu_impl;

	if (!DRMACH_IS_BOARD_ID(id))
		return (drerr_new(0, EOPL_INAPPROP, NULL));

	DRMACH_PR("calling opl_probe_board for bnum=%d\n", bp->bnum);
	rv = opl_probe_sb(bp->bnum, &cpu_impl);
	if (rv != 0) {
		err = drerr_new(1, EOPL_PROBE, bp->cm.name);
		return (err);
	}
	return (err);
}

/*ARGSUSED*/
static sbd_error_t *
drmach_pt_ikdeprobe(drmachid_t id, drmach_opts_t *opts)
{
	drmach_board_t	*bp;
	sbd_error_t	*err = NULL;
	int	rv;

	if (!DRMACH_IS_BOARD_ID(id))
		return (drerr_new(0, EOPL_INAPPROP, NULL));
	bp = (drmach_board_t *)id;

	cmn_err(CE_CONT, "DR: in-kernel unprobe board %d\n", bp->bnum);

	rv = opl_unprobe_sb(bp->bnum);
	if (rv != 0) {
		err = drerr_new(1, EOPL_DEPROBE, bp->cm.name);
	}

	return (err);
}


/*ARGSUSED*/
sbd_error_t *
drmach_pt_readmem(drmachid_t id, drmach_opts_t *opts)
{
	struct memlist	*ml;
	uint64_t	src_pa;
	uint64_t	dst_pa;
	uint64_t	dst;

	dst_pa = va_to_pa(&dst);

	memlist_read_lock();
	for (ml = phys_install; ml; ml = ml->ml_next) {
		uint64_t	nbytes;

		src_pa = ml->ml_address;
		nbytes = ml->ml_size;

		while (nbytes != 0ull) {

			/* copy 32 bytes at arc_pa to dst_pa */
			bcopy32_il(src_pa, dst_pa);

			/* increment by 32 bytes */
			src_pa += (4 * sizeof (uint64_t));

			/* decrement by 32 bytes */
			nbytes -= (4 * sizeof (uint64_t));
		}
	}
	memlist_read_unlock();

	return (NULL);
}

static struct {
	const char	*name;
	sbd_error_t	*(*handler)(drmachid_t id, drmach_opts_t *opts);
} drmach_pt_arr[] = {
	{ "readmem",		drmach_pt_readmem		},
	{ "ikprobe",	drmach_pt_ikprobe	},
	{ "ikdeprobe",	drmach_pt_ikdeprobe	},

	/* the following line must always be last */
	{ NULL,			NULL				}
};

/*ARGSUSED*/
sbd_error_t *
drmach_passthru(drmachid_t id, drmach_opts_t *opts)
{
	int		i;
	sbd_error_t	*err;

	i = 0;
	while (drmach_pt_arr[i].name != NULL) {
		int len = strlen(drmach_pt_arr[i].name);

		if (strncmp(drmach_pt_arr[i].name, opts->copts, len) == 0)
			break;

		i += 1;
	}

	if (drmach_pt_arr[i].name == NULL)
		err = drerr_new(0, EOPL_UNKPTCMD, opts->copts);
	else
		err = (*drmach_pt_arr[i].handler)(id, opts);

	return (err);
}

sbd_error_t *
drmach_release(drmachid_t id)
{
	drmach_common_t *cp;

	if (!DRMACH_IS_DEVICE_ID(id))
		return (drerr_new(0, EOPL_INAPPROP, NULL));
	cp = id;

	return (cp->release(id));
}

sbd_error_t *
drmach_status(drmachid_t id, drmach_status_t *stat)
{
	drmach_common_t *cp;
	sbd_error_t	*err;

	rw_enter(&drmach_boards_rwlock, RW_READER);

	if (!DRMACH_IS_ID(id)) {
		rw_exit(&drmach_boards_rwlock);
		return (drerr_new(0, EOPL_NOTID, NULL));
	}
	cp = (drmach_common_t *)id;
	err = cp->status(id, stat);

	rw_exit(&drmach_boards_rwlock);

	return (err);
}

static sbd_error_t *
drmach_i_status(drmachid_t id, drmach_status_t *stat)
{
	drmach_common_t *cp;

	if (!DRMACH_IS_ID(id))
		return (drerr_new(0, EOPL_NOTID, NULL));
	cp = id;

	return (cp->status(id, stat));
}

/*ARGSUSED*/
sbd_error_t *
drmach_unconfigure(drmachid_t id, int flags)
{
	drmach_device_t *dp;
	dev_info_t	*rdip, *fdip = NULL;
	char name[OBP_MAXDRVNAME];
	int rv;

	if (DRMACH_IS_CPU_ID(id))
		return (NULL);

	if (!DRMACH_IS_DEVICE_ID(id))
		return (drerr_new(0, EOPL_INAPPROP, NULL));

	dp = id;

	rdip = dp->node->n_getdip(dp->node);

	ASSERT(rdip);

	rv = dp->node->n_getprop(dp->node, "name", name, OBP_MAXDRVNAME);

	if (rv)
		return (NULL);

	/*
	 * Note: FORCE flag is no longer necessary under devfs
	 */

	ASSERT(e_ddi_branch_held(rdip));
	if (e_ddi_branch_unconfigure(rdip, &fdip, 0)) {
		sbd_error_t	*err;
		char		*path = kmem_alloc(MAXPATHLEN, KM_SLEEP);

		/*
		 * If non-NULL, fdip is returned held and must be released.
		 */
		if (fdip != NULL) {
			(void) ddi_pathname(fdip, path);
			ndi_rele_devi(fdip);
		} else {
			(void) ddi_pathname(rdip, path);
		}

		err = drerr_new(1, EOPL_DRVFAIL, path);

		kmem_free(path, MAXPATHLEN);

		return (err);
	}

	return (NULL);
}


int
drmach_cpu_poweron(struct cpu *cp)
{
	int bnum, cpuid, onb_core_num, strand_id;
	drmach_board_t *bp;

	DRMACH_PR("drmach_cpu_poweron: starting cpuid %d\n", cp->cpu_id);

	cpuid = cp->cpu_id;
	bnum = LSB_ID(cpuid);
	onb_core_num = ON_BOARD_CORE_NUM(cpuid);
	strand_id = STRAND_ID(cpuid);
	bp = drmach_get_board_by_bnum(bnum);

	ASSERT(bp);
	if (bp->cores[onb_core_num].core_hotadded == 0) {
		if (drmach_add_remove_cpu(bnum, onb_core_num,
		    HOTADD_CPU) != 0) {
			cmn_err(CE_WARN, "Failed to add CMP %d on board %d\n",
			    onb_core_num, bnum);
			return (EIO);
		}
	}

	ASSERT(MUTEX_HELD(&cpu_lock));

	if (drmach_cpu_start(cp) != 0) {
		if (bp->cores[onb_core_num].core_started == 0) {
			/*
			 * we must undo the hotadd or no one will do that
			 * If this fails, we will do this again in
			 * drmach_board_disconnect.
			 */
			if (drmach_add_remove_cpu(bnum, onb_core_num,
			    HOTREMOVE_CPU) != 0) {
				cmn_err(CE_WARN, "Failed to remove CMP %d "
				    "on board %d\n", onb_core_num, bnum);
			}
		}
		return (EBUSY);
	} else {
		bp->cores[onb_core_num].core_started |= (1 << strand_id);
		return (0);
	}
}

int
drmach_cpu_poweroff(struct cpu *cp)
{
	int 		rv = 0;
	processorid_t	cpuid = cp->cpu_id;

	DRMACH_PR("drmach_cpu_poweroff: stopping cpuid %d\n", cp->cpu_id);

	ASSERT(MUTEX_HELD(&cpu_lock));

	/*
	 * Capture all CPUs (except for detaching proc) to prevent
	 * crosscalls to the detaching proc until it has cleared its
	 * bit in cpu_ready_set.
	 *
	 * The CPU's remain paused and the prom_mutex is known to be free.
	 * This prevents the x-trap victim from blocking when doing prom
	 * IEEE-1275 calls at a high PIL level.
	 */

	promsafe_pause_cpus();

	/*
	 * Quiesce interrupts on the target CPU. We do this by setting
	 * the CPU 'not ready'- (i.e. removing the CPU from cpu_ready_set) to
	 * prevent it from receiving cross calls and cross traps.
	 * This prevents the processor from receiving any new soft interrupts.
	 */
	mp_cpu_quiesce(cp);

	rv = prom_stopcpu_bycpuid(cpuid);
	if (rv == 0)
		cp->cpu_flags = CPU_OFFLINE | CPU_QUIESCED | CPU_POWEROFF;

	start_cpus();

	if (rv == 0) {
		int bnum, onb_core_num, strand_id;
		drmach_board_t *bp;

		CPU_SIGNATURE(OS_SIG, SIGST_DETACHED, SIGSUBST_NULL, cpuid);

		bnum = LSB_ID(cpuid);
		onb_core_num = ON_BOARD_CORE_NUM(cpuid);
		strand_id = STRAND_ID(cpuid);
		bp = drmach_get_board_by_bnum(bnum);
		ASSERT(bp);

		bp->cores[onb_core_num].core_started &= ~(1 << strand_id);
		if (bp->cores[onb_core_num].core_started == 0) {
			if (drmach_add_remove_cpu(bnum, onb_core_num,
			    HOTREMOVE_CPU) != 0) {
				cmn_err(CE_WARN, "Failed to remove CMP %d LSB "
				    "%d\n", onb_core_num, bnum);
				return (EIO);
			}
		}
	}

	return (rv);
}

/*ARGSUSED*/
int
drmach_verify_sr(dev_info_t *dip, int sflag)
{
	return (0);
}

void
drmach_suspend_last(void)
{
}

void
drmach_resume_first(void)
{
}

/*
 * Log a DR sysevent.
 * Return value: 0 success, non-zero failure.
 */
int
drmach_log_sysevent(int board, char *hint, int flag, int verbose)
{
	sysevent_t			*ev;
	sysevent_id_t			eid;
	int				rv, km_flag;
	sysevent_value_t		evnt_val;
	sysevent_attr_list_t		*evnt_attr_list = NULL;
	char				attach_pnt[MAXNAMELEN];

	km_flag = (flag == SE_SLEEP) ? KM_SLEEP : KM_NOSLEEP;
	attach_pnt[0] = '\0';
	if (drmach_board_name(board, attach_pnt, MAXNAMELEN)) {
		rv = -1;
		goto logexit;
	}
	if (verbose) {
		DRMACH_PR("drmach_log_sysevent: %s %s, flag: %d, verbose: %d\n",
		    attach_pnt, hint, flag, verbose);
	}

	if ((ev = sysevent_alloc(EC_DR, ESC_DR_AP_STATE_CHANGE,
	    SUNW_KERN_PUB"dr", km_flag)) == NULL) {
		rv = -2;
		goto logexit;
	}
	evnt_val.value_type = SE_DATA_TYPE_STRING;
	evnt_val.value.sv_string = attach_pnt;
	if ((rv = sysevent_add_attr(&evnt_attr_list, DR_AP_ID, &evnt_val,
	    km_flag)) != 0)
		goto logexit;

	evnt_val.value_type = SE_DATA_TYPE_STRING;
	evnt_val.value.sv_string = hint;
	if ((rv = sysevent_add_attr(&evnt_attr_list, DR_HINT, &evnt_val,
	    km_flag)) != 0) {
		sysevent_free_attr(evnt_attr_list);
		goto logexit;
	}

	(void) sysevent_attach_attributes(ev, evnt_attr_list);

	/*
	 * Log the event but do not sleep waiting for its
	 * delivery. This provides insulation from syseventd.
	 */
	rv = log_sysevent(ev, SE_NOSLEEP, &eid);

logexit:
	if (ev)
		sysevent_free(ev);
	if ((rv != 0) && verbose)
		cmn_err(CE_WARN, "drmach_log_sysevent failed (rv %d) for %s "
		    " %s\n", rv, attach_pnt, hint);

	return (rv);
}

#define	OPL_DR_STATUS_PROP "dr-status"

static int
opl_check_dr_status()
{
	pnode_t	node;
	int	rtn, len;
	char	*str;

	node = prom_rootnode();
	if (node == OBP_BADNODE) {
		return (1);
	}

	len = prom_getproplen(node, OPL_DR_STATUS_PROP);
	if (len == -1) {
		/*
		 * dr-status doesn't exist when DR is activated and
		 * any warning messages aren't needed.
		 */
		return (1);
	}

	str = (char *)kmem_zalloc(len+1, KM_SLEEP);
	rtn = prom_getprop(node, OPL_DR_STATUS_PROP, str);
	kmem_free(str, len + 1);
	if (rtn == -1) {
		return (1);
	} else {
		return (0);
	}
}

/* we are allocating memlist from TLB locked pages to avoid tlbmisses */

static struct memlist *
drmach_memlist_add_span(drmach_copy_rename_program_t *p,
	struct memlist *mlist, uint64_t base, uint64_t len)
{
	struct memlist	*ml, *tl, *nl;

	if (len == 0ull)
		return (NULL);

	if (mlist == NULL) {
		mlist = p->free_mlist;
		if (mlist == NULL)
			return (NULL);
		p->free_mlist = mlist->ml_next;
		mlist->ml_address = base;
		mlist->ml_size = len;
		mlist->ml_next = mlist->ml_prev = NULL;

		return (mlist);
	}

	for (tl = ml = mlist; ml; tl = ml, ml = ml->ml_next) {
		if (base < ml->ml_address) {
			if ((base + len) < ml->ml_address) {
				nl = p->free_mlist;
				if (nl == NULL)
					return (NULL);
				p->free_mlist = nl->ml_next;
				nl->ml_address = base;
				nl->ml_size = len;
				nl->ml_next = ml;
				if ((nl->ml_prev = ml->ml_prev) != NULL)
					nl->ml_prev->ml_next = nl;
				ml->ml_prev = nl;
				if (mlist == ml)
					mlist = nl;
			} else {
				ml->ml_size = MAX((base + len),
				    (ml->ml_address + ml->ml_size)) - base;
				ml->ml_address = base;
			}
			break;

		} else if (base <= (ml->ml_address + ml->ml_size)) {
			ml->ml_size =
			    MAX((base + len), (ml->ml_address + ml->ml_size)) -
			    MIN(ml->ml_address, base);
			ml->ml_address = MIN(ml->ml_address, base);
			break;
		}
	}
	if (ml == NULL) {
		nl = p->free_mlist;
		if (nl == NULL)
			return (NULL);
		p->free_mlist = nl->ml_next;
		nl->ml_address = base;
		nl->ml_size = len;
		nl->ml_next = NULL;
		nl->ml_prev = tl;
		tl->ml_next = nl;
	}

	return (mlist);
}

/*
 * The routine performs the necessary memory COPY and MC adr SWITCH.
 * Both operations MUST be at the same "level" so that the stack is
 * maintained correctly between the copy and switch.  The switch
 * portion implements a caching mechanism to guarantee the code text
 * is cached prior to execution.  This is to guard against possible
 * memory access while the MC adr's are being modified.
 *
 * IMPORTANT: The _drmach_copy_rename_end() function must immediately
 * follow drmach_copy_rename_prog__relocatable() so that the correct
 * "length" of the drmach_copy_rename_prog__relocatable can be
 * calculated.  This routine MUST be a LEAF function, i.e. it can
 * make NO function calls, primarily for two reasons:
 *
 *	1. We must keep the stack consistent across the "switch".
 *	2. Function calls are compiled to relative offsets, and
 *	   we execute this function we'll be executing it from
 *	   a copied version in a different area of memory, thus
 *	   the relative offsets will be bogus.
 *
 * Moreover, it must have the "__relocatable" suffix to inform DTrace
 * providers (and anything else, for that matter) that this
 * function's text is manually relocated elsewhere before it is
 * executed.  That is, it cannot be safely instrumented with any
 * methodology that is PC-relative.
 */

/*
 * We multiply this to system_clock_frequency so we
 * are setting a delay of fmem_timeout second for
 * the rename command.
 *
 * FMEM command itself should complete within 15 sec.
 * We add 2 more sec to be conservative.
 *
 * Note that there is also a SCF BUSY bit checking
 * in drmach_asm.s right before FMEM command is
 * issued.  XSCF sets the SCF BUSY bit when the
 * other domain on the same PSB reboots and it
 * will not be able to service the FMEM command
 * within 15 sec.   After setting the SCF BUSY
 * bit, XSCF will wait a while before servicing
 * other reboot command so there is no race
 * condition.
 */

static int	fmem_timeout = 17;

/*
 *	The empirical data on some OPL system shows that
 *	we can copy 250 MB per second.  We set it to
 * 	80 MB to be conservative.  In normal case,
 *	this timeout does not affect anything.
 */

static int	min_copy_size_per_sec = 80 * 1024 * 1024;

/*
 *	This is the timeout value for the xcall synchronization
 *	to get all the CPU ready to do the parallel copying.
 *	Even on a fully loaded system, 10 sec. should be long
 *	enough.
 */

static int	cpu_xcall_delay = 10;
int drmach_disable_mcopy = 0;

/*
 * The following delay loop executes sleep instruction to yield the
 * CPU to other strands.  If this is not done, some strand will tie
 * up the CPU in busy loops while the other strand cannot do useful
 * work.  The copy procedure will take a much longer time without this.
 */
#define	DR_DELAY_IL(ms, freq)					\
	{							\
		uint64_t start;					\
		uint64_t nstick;				\
		volatile uint64_t now;				\
		nstick = ((uint64_t)ms * freq)/1000;		\
		start = drmach_get_stick_il();			\
		now = start;					\
		while ((now - start) <= nstick) {		\
			drmach_sleep_il();			\
			now = drmach_get_stick_il();		\
		}						\
	}

/* Each loop is 2ms, timeout at 1000ms */
static int drmach_copy_rename_timeout = 500;

static int
drmach_copy_rename_prog__relocatable(drmach_copy_rename_program_t *prog,
	int cpuid)
{
	struct memlist		*ml;
	register int		rtn;
	int			i;
	register uint64_t	curr, limit;
	extern uint64_t		drmach_get_stick_il();
	extern void		membar_sync_il();
	extern void		flush_instr_mem_il(void*);
	extern void		flush_windows_il(void);
	uint64_t		copy_start;

	/*
	 * flush_windows is moved here to make sure all
	 * registers used in the callers are flushed to
	 * memory before the copy.
	 *
	 * If flush_windows() is called too early in the
	 * calling function, the compiler might put some
	 * data in the local registers after flush_windows().
	 * After FMA, if there is any fill trap, the registers
	 * will contain stale data.
	 */

	flush_windows_il();

	prog->critical->stat[cpuid] = FMEM_LOOP_COPY_READY;
	membar_sync_il();

	if (prog->data->cpuid == cpuid) {
		limit = drmach_get_stick_il();
		limit += cpu_xcall_delay * system_clock_freq;
		for (i = 0; i < NCPU; i++) {
			if (CPU_IN_SET(prog->data->cpu_slave_set, i)) {
				/* wait for all CPU's to be ready */
				for (;;) {
					if (prog->critical->stat[i] ==
					    FMEM_LOOP_COPY_READY) {
						break;
					}
					DR_DELAY_IL(1, prog->data->stick_freq);
				}
				curr = drmach_get_stick_il();
				if (curr > limit) {
					prog->data->fmem_status.error =
					    EOPL_FMEM_XC_TIMEOUT;
					return (EOPL_FMEM_XC_TIMEOUT);
				}
			}
		}
		prog->data->fmem_status.stat = FMEM_LOOP_COPY_READY;
		membar_sync_il();
		copy_start = drmach_get_stick_il();
	} else {
		for (;;) {
			if (prog->data->fmem_status.stat ==
			    FMEM_LOOP_COPY_READY) {
				break;
			}
			if (prog->data->fmem_status.error) {
				prog->data->error[cpuid] = EOPL_FMEM_TERMINATE;
				return (EOPL_FMEM_TERMINATE);
			}
			DR_DELAY_IL(1, prog->data->stick_freq);
		}
	}

	/*
	 * DO COPY.
	 */
	if (CPU_IN_SET(prog->data->cpu_copy_set, cpuid)) {
		for (ml = prog->data->cpu_ml[cpuid]; ml; ml = ml->ml_next) {
			uint64_t	s_pa, t_pa;
			uint64_t	nbytes;

			s_pa = prog->data->s_copybasepa + ml->ml_address;
			t_pa = prog->data->t_copybasepa + ml->ml_address;
			nbytes = ml->ml_size;

			while (nbytes != 0ull) {
				/*
				 * If the master has detected error, we just
				 * bail out
				 */
				if (prog->data->fmem_status.error !=
				    ESBD_NOERROR) {
					prog->data->error[cpuid] =
					    EOPL_FMEM_TERMINATE;
					return (EOPL_FMEM_TERMINATE);
				}
				/*
				 * This copy does NOT use an ASI
				 * that avoids the Ecache, therefore
				 * the dst_pa addresses may remain
				 * in our Ecache after the dst_pa
				 * has been removed from the system.
				 * A subsequent write-back to memory
				 * will cause an ARB-stop because the
				 * physical address no longer exists
				 * in the system. Therefore we must
				 * flush out local Ecache after we
				 * finish the copy.
				 */

				/* copy 32 bytes at src_pa to dst_pa */
				bcopy32_il(s_pa, t_pa);

				/*
				 * increment the counter to signal that we are
				 * alive
				 */
				prog->stat->nbytes[cpuid] += 32;

				/* increment by 32 bytes */
				s_pa += (4 * sizeof (uint64_t));
				t_pa += (4 * sizeof (uint64_t));

				/* decrement by 32 bytes */
				nbytes -= (4 * sizeof (uint64_t));
			}
		}
		prog->critical->stat[cpuid] = FMEM_LOOP_COPY_DONE;
		membar_sync_il();
	}

	/*
	 * Since bcopy32_il() does NOT use an ASI to bypass
	 * the Ecache, we need to flush our Ecache after
	 * the copy is complete.
	 */
	flush_cache_il();

	/*
	 * drmach_fmem_exec_script()
	 */
	if (prog->data->cpuid == cpuid) {
		uint64_t	last, now;

		limit = copy_start + prog->data->copy_delay;
		for (i = 0; i < NCPU; i++) {
			if (!CPU_IN_SET(prog->data->cpu_slave_set, i))
				continue;

			for (;;) {
				/*
				 * we get FMEM_LOOP_FMEM_READY in
				 * normal case
				 */
				if (prog->critical->stat[i] ==
				    FMEM_LOOP_FMEM_READY) {
					break;
				}
				/* got error traps */
				if (prog->data->error[i] ==
				    EOPL_FMEM_COPY_ERROR) {
					prog->data->fmem_status.error =
					    EOPL_FMEM_COPY_ERROR;
					return (EOPL_FMEM_COPY_ERROR);
				}
				/*
				 * if we have not reached limit, wait
				 * more
				 */
				curr = drmach_get_stick_il();
				if (curr <= limit)
					continue;

				prog->data->slowest_cpuid = i;
				prog->data->copy_wait_time = curr - copy_start;

				/* now check if slave is alive */
				last = prog->stat->nbytes[i];

				DR_DELAY_IL(1, prog->data->stick_freq);

				now = prog->stat->nbytes[i];
				if (now <= last) {
					/*
					 * no progress, perhaps just
					 * finished
					 */
					DR_DELAY_IL(1, prog->data->stick_freq);
					if (prog->critical->stat[i] ==
					    FMEM_LOOP_FMEM_READY)
						break;
					/* copy error */
					if (prog->data->error[i] ==
					    EOPL_FMEM_COPY_ERROR) {
						prog->data-> fmem_status.error =
						    EOPL_FMEM_COPY_ERROR;
						return (EOPL_FMEM_COPY_ERROR);
					}

					prog->data->copy_rename_count++;
					if (prog->data->copy_rename_count
					    < drmach_copy_rename_timeout) {
						continue;
					} else {
						prog->data->fmem_status.error =
						    EOPL_FMEM_COPY_TIMEOUT;
						return (EOPL_FMEM_COPY_TIMEOUT);
					}
				}
			}
		}

		prog->critical->stat[cpuid] = FMEM_LOOP_FMEM_READY;
		prog->data->fmem_status.stat  = FMEM_LOOP_FMEM_READY;

		membar_sync_il();
		flush_instr_mem_il((void*) (prog->critical));
		/*
		 * drmach_fmem_exec_script()
		 */
		rtn = prog->critical->fmem((void *)prog->critical, PAGESIZE);
		return (rtn);
	} else {
		flush_instr_mem_il((void*) (prog->critical));
		/*
		 * drmach_fmem_loop_script()
		 */
		rtn = prog->critical->loop((void *)(prog->critical), PAGESIZE,
		    (void *)&(prog->critical->stat[cpuid]));
		prog->data->error[cpuid] = rtn;
		/* slave thread does not care the rv */
		return (0);
	}
}

static void
drmach_copy_rename_end(void)
{
	/*
	 * IMPORTANT:	This function's location MUST be located immediately
	 *		following drmach_copy_rename_prog__relocatable to
	 *		accurately estimate its size.  Note that this assumes
	 *		the compiler keeps these functions in the order in
	 *		which they appear :-o
	 */
}


static int
drmach_setup_memlist(drmach_copy_rename_program_t *p)
{
	struct memlist *ml;
	caddr_t buf;
	int nbytes, s, n_elements;

	nbytes = PAGESIZE;
	n_elements = 0;
	s = roundup(sizeof (struct memlist), sizeof (void *));
	p->free_mlist = NULL;
	buf = p->memlist_buffer;
	while (nbytes >= sizeof (struct memlist)) {
		ml = (struct memlist *)buf;
		ml->ml_next = p->free_mlist;
		p->free_mlist = ml;
		buf += s;
		n_elements++;
		nbytes -= s;
	}
	return (n_elements);
}

static void
drmach_lock_critical(caddr_t va, caddr_t new_va)
{
	tte_t tte;
	int i;

	kpreempt_disable();

	for (i = 0; i < DRMACH_FMEM_LOCKED_PAGES; i++) {
		vtag_flushpage(new_va, (uint64_t)ksfmmup);
		sfmmu_memtte(&tte, va_to_pfn(va), PROC_DATA|HAT_NOSYNC, TTE8K);
		tte.tte_intlo |= TTE_LCK_INT;
		sfmmu_dtlb_ld_kva(new_va, &tte);
		sfmmu_itlb_ld_kva(new_va, &tte);
		va += PAGESIZE;
		new_va += PAGESIZE;
	}
}

static void
drmach_unlock_critical(caddr_t va)
{
	int i;

	for (i = 0; i < DRMACH_FMEM_LOCKED_PAGES; i++) {
		vtag_flushpage(va, (uint64_t)ksfmmup);
		va += PAGESIZE;
	}

	kpreempt_enable();
}

sbd_error_t *
drmach_copy_rename_init(drmachid_t t_id, drmachid_t s_id,
	struct memlist *c_ml, drmachid_t *pgm_id)
{
	drmach_mem_t	*s_mem;
	drmach_mem_t	*t_mem;
	struct memlist	*x_ml;
	uint64_t	s_copybasepa, t_copybasepa;
	uint_t		len;
	caddr_t		bp, wp;
	int		s_bd, t_bd, cpuid, active_cpus, i;
	int		max_elms, mlist_size, rv;
	uint64_t	c_addr;
	size_t		c_size, copy_sz, sz;
	extern void	drmach_fmem_loop_script();
	extern void	drmach_fmem_loop_script_rtn();
	extern int	drmach_fmem_exec_script();
	extern void	drmach_fmem_exec_script_end();
	sbd_error_t	*err;
	drmach_copy_rename_program_t *prog = NULL;
	drmach_copy_rename_program_t *prog_kmem = NULL;
	void		(*mc_suspend)(void);
	void		(*mc_resume)(void);
	int		(*scf_fmem_start)(int, int);
	int		(*scf_fmem_end)(void);
	int		(*scf_fmem_cancel)(void);
	uint64_t	(*scf_get_base_addr)(void);

	if (!DRMACH_IS_MEM_ID(s_id))
		return (drerr_new(0, EOPL_INAPPROP, NULL));
	if (!DRMACH_IS_MEM_ID(t_id))
		return (drerr_new(0, EOPL_INAPPROP, NULL));

	for (i = 0; i < NCPU; i++) {
		int lsb_id, onb_core_num, strand_id;
		drmach_board_t *bp;

		/*
		 * this kind of CPU will spin in cache
		 */
		if (CPU_IN_SET(cpu_ready_set, i))
			continue;

		/*
		 * Now check for any inactive CPU's that
		 * have been hotadded.  This can only occur in
		 * error condition in drmach_cpu_poweron().
		 */
		lsb_id = LSB_ID(i);
		onb_core_num = ON_BOARD_CORE_NUM(i);
		strand_id = STRAND_ID(i);
		bp = drmach_get_board_by_bnum(lsb_id);
		if (bp == NULL)
			continue;
		if (bp->cores[onb_core_num].core_hotadded &
		    (1 << strand_id)) {
			if (!(bp->cores[onb_core_num].core_started &
			    (1 << strand_id))) {
				return (drerr_new(1, EOPL_CPU_STATE, NULL));
			}
		}
	}

	mc_suspend = (void (*)(void))
	    modgetsymvalue("opl_mc_suspend", 0);
	mc_resume = (void (*)(void))
	    modgetsymvalue("opl_mc_resume", 0);

	if (mc_suspend == NULL || mc_resume == NULL) {
		return (drerr_new(1, EOPL_MC_OPL, NULL));
	}

	scf_fmem_start = (int (*)(int, int))
	    modgetsymvalue("scf_fmem_start", 0);
	if (scf_fmem_start == NULL) {
		return (drerr_new(1, EOPL_SCF_FMEM, NULL));
	}
	scf_fmem_end = (int (*)(void))
	    modgetsymvalue("scf_fmem_end", 0);
	if (scf_fmem_end == NULL) {
		return (drerr_new(1, EOPL_SCF_FMEM, NULL));
	}
	scf_fmem_cancel = (int (*)(void))
	    modgetsymvalue("scf_fmem_cancel", 0);
	if (scf_fmem_cancel == NULL) {
		return (drerr_new(1, EOPL_SCF_FMEM, NULL));
	}
	scf_get_base_addr = (uint64_t (*)(void))
	    modgetsymvalue("scf_get_base_addr", 0);
	if (scf_get_base_addr == NULL) {
		return (drerr_new(1, EOPL_SCF_FMEM, NULL));
	}
	s_mem = s_id;
	t_mem = t_id;

	s_bd = s_mem->dev.bp->bnum;
	t_bd = t_mem->dev.bp->bnum;

	/* calculate source and target base pa */

	s_copybasepa = s_mem->slice_base;
	t_copybasepa = t_mem->slice_base;

	/* adjust copy memlist addresses to be relative to copy base pa */
	x_ml = c_ml;
	mlist_size = 0;
	while (x_ml != NULL) {
		x_ml->ml_address -= s_copybasepa;
		x_ml = x_ml->ml_next;
		mlist_size++;
	}

	/*
	 * bp will be page aligned, since we're calling
	 * kmem_zalloc() with an exact multiple of PAGESIZE.
	 */

	prog_kmem = (drmach_copy_rename_program_t *)kmem_zalloc(
	    DRMACH_FMEM_LOCKED_PAGES * PAGESIZE, KM_SLEEP);

	prog_kmem->prog = prog_kmem;

	/*
	 * To avoid MTLB hit, we allocate a new VM space and remap
	 * the kmem_alloc buffer to that address.  This solves
	 * 2 problems we found:
	 * - the kmem_alloc buffer can be just a chunk inside
	 *   a much larger, e.g. 4MB buffer and MTLB will occur
	 *   if there are both a 4MB and a 8K TLB mapping to
	 *   the same VA range.
	 * - the kmem mapping got dropped into the TLB by other
	 *   strands, unintentionally.
	 * Note that the pointers like data, critical, memlist_buffer,
	 * and stat inside the copy rename structure are mapped to this
	 * alternate VM space so we must make sure we lock the TLB mapping
	 * whenever we access data pointed to by these pointers.
	 */

	prog = prog_kmem->locked_prog = vmem_alloc(heap_arena,
	    DRMACH_FMEM_LOCKED_PAGES * PAGESIZE, VM_SLEEP);
	wp = bp = (caddr_t)prog;

	/* Now remap prog_kmem to prog */
	drmach_lock_critical((caddr_t)prog_kmem, (caddr_t)prog);

	/* All pointers in prog are based on the alternate mapping */
	prog->data = (drmach_copy_rename_data_t *)roundup(((uint64_t)prog +
	    sizeof (drmach_copy_rename_program_t)), sizeof (void *));

	ASSERT(((uint64_t)prog->data + sizeof (drmach_copy_rename_data_t))
	    <= ((uint64_t)prog + PAGESIZE));

	prog->critical = (drmach_copy_rename_critical_t *)
	    (wp + DRMACH_FMEM_CRITICAL_PAGE * PAGESIZE);

	prog->memlist_buffer = (caddr_t)(wp + DRMACH_FMEM_MLIST_PAGE *
	    PAGESIZE);

	prog->stat = (drmach_cr_stat_t *)(wp + DRMACH_FMEM_STAT_PAGE *
	    PAGESIZE);

	/* LINTED */
	ASSERT(sizeof (drmach_cr_stat_t) <= ((DRMACH_FMEM_LOCKED_PAGES -
	    DRMACH_FMEM_STAT_PAGE) * PAGESIZE));

	prog->critical->scf_reg_base = (uint64_t)-1;
	prog->critical->scf_td[0] = (s_bd & 0xff);
	prog->critical->scf_td[1] = (t_bd & 0xff);
	for (i = 2; i < 15; i++) {
		prog->critical->scf_td[i]   = 0;
	}
	prog->critical->scf_td[15] = ((0xaa + s_bd + t_bd) & 0xff);

	bp = (caddr_t)prog->critical;
	len = sizeof (drmach_copy_rename_critical_t);
	wp = (caddr_t)roundup((uint64_t)bp + len, sizeof (void *));

	len = (uint_t)((ulong_t)drmach_copy_rename_end -
	    (ulong_t)drmach_copy_rename_prog__relocatable);

	/*
	 * We always leave 1K nop's to prevent the processor from
	 * speculative execution that causes memory access
	 */
	wp = wp + len + 1024;

	len = (uint_t)((ulong_t)drmach_fmem_exec_script_end -
	    (ulong_t)drmach_fmem_exec_script);
	/* this is the entry point of the loop script */
	wp = wp + len + 1024;

	len = (uint_t)((ulong_t)drmach_fmem_exec_script -
	    (ulong_t)drmach_fmem_loop_script);
	wp = wp + len + 1024;

	/* now we make sure there is 1K extra */

	if ((wp - bp) > PAGESIZE) {
		err = drerr_new(1, EOPL_FMEM_SETUP, NULL);
		goto out;
	}

	bp = (caddr_t)prog->critical;
	len = sizeof (drmach_copy_rename_critical_t);
	wp = (caddr_t)roundup((uint64_t)bp + len, sizeof (void *));

	prog->critical->run = (int (*)())(wp);
	len = (uint_t)((ulong_t)drmach_copy_rename_end -
	    (ulong_t)drmach_copy_rename_prog__relocatable);

	bcopy((caddr_t)drmach_copy_rename_prog__relocatable, wp, len);

	wp = (caddr_t)roundup((uint64_t)wp + len, 1024);

	prog->critical->fmem = (int (*)())(wp);
	len = (int)((ulong_t)drmach_fmem_exec_script_end -
	    (ulong_t)drmach_fmem_exec_script);
	bcopy((caddr_t)drmach_fmem_exec_script, wp, len);

	len = (int)((ulong_t)drmach_fmem_exec_script_end -
	    (ulong_t)drmach_fmem_exec_script);
	wp = (caddr_t)roundup((uint64_t)wp + len, 1024);

	prog->critical->loop = (int (*)())(wp);
	len = (int)((ulong_t)drmach_fmem_exec_script -
	    (ulong_t)drmach_fmem_loop_script);
	bcopy((caddr_t)drmach_fmem_loop_script, (void *)wp, len);
	len = (int)((ulong_t)drmach_fmem_loop_script_rtn-
	    (ulong_t)drmach_fmem_loop_script);
	prog->critical->loop_rtn = (void (*)()) (wp+len);

	prog->data->fmem_status.error = ESBD_NOERROR;

	/* now we are committed, call SCF, soft suspend mac patrol */
	if ((*scf_fmem_start)(s_bd, t_bd)) {
		err = drerr_new(1, EOPL_SCF_FMEM_START, NULL);
		goto out;
	}
	prog->data->scf_fmem_end = scf_fmem_end;
	prog->data->scf_fmem_cancel = scf_fmem_cancel;
	prog->data->scf_get_base_addr = scf_get_base_addr;
	prog->data->fmem_status.op |= OPL_FMEM_SCF_START;

	/* soft suspend mac patrol */
	(*mc_suspend)();
	prog->data->fmem_status.op |= OPL_FMEM_MC_SUSPEND;
	prog->data->mc_resume = mc_resume;

	prog->critical->inst_loop_ret  =
	    *(uint64_t *)(prog->critical->loop_rtn);

	/*
	 * 0x30800000 is op code "ba,a	+0"
	 */

	*(uint_t *)(prog->critical->loop_rtn) = (uint_t)(0x30800000);

	/*
	 * set the value of SCF FMEM TIMEOUT
	 */
	prog->critical->delay = fmem_timeout * system_clock_freq;

	prog->data->s_mem = (drmachid_t)s_mem;
	prog->data->t_mem = (drmachid_t)t_mem;

	cpuid = CPU->cpu_id;
	prog->data->cpuid = cpuid;
	prog->data->cpu_ready_set = cpu_ready_set;
	prog->data->cpu_slave_set = cpu_ready_set;
	prog->data->slowest_cpuid = (processorid_t)-1;
	prog->data->copy_wait_time = 0;
	prog->data->copy_rename_count = 0;
	CPUSET_DEL(prog->data->cpu_slave_set, cpuid);

	for (i = 0; i < NCPU; i++) {
		prog->data->cpu_ml[i] = NULL;
	}

	/*
	 * max_elms -	max number of memlist structures that
	 * 		may be allocated for the CPU memory list.
	 *		If there are too many memory span (because
	 *		of fragmentation) than number of memlist
	 *		available, we should return error.
	 */
	max_elms = drmach_setup_memlist(prog);
	if (max_elms < mlist_size) {
		err = drerr_new(1, EOPL_FMEM_SETUP, NULL);
		goto err_out;
	}

	active_cpus = 0;
	if (drmach_disable_mcopy) {
		active_cpus = 1;
		CPUSET_ADD(prog->data->cpu_copy_set, cpuid);
	} else {
		int max_cpu_num;
		/*
		 * The parallel copy procedure is going to split some
		 * of the elements of the original memory copy list.
		 * The number of added elements can be up to
		 * (max_cpu_num - 1).  It means that max_cpu_num
		 * should satisfy the following condition:
		 * (max_cpu_num - 1) + mlist_size <= max_elms.
		 */
		max_cpu_num = max_elms - mlist_size + 1;

		for (i = 0; i < NCPU; i++) {
			if (CPU_IN_SET(cpu_ready_set, i) &&
			    CPU_ACTIVE(cpu[i])) {
				/*
				 * To reduce the level-2 cache contention only
				 * one strand per core will participate
				 * in the copy. If the strand with even cpu_id
				 * number is present in the ready set, we will
				 * include this strand in the copy set. If it
				 * is not present in the ready set, we check for
				 * the strand with the consecutive odd cpu_id
				 * and include it, provided that it is
				 * present in the ready set.
				 */
				if (!(i & 0x1) ||
				    !CPU_IN_SET(prog->data->cpu_copy_set,
				    i - 1)) {
					CPUSET_ADD(prog->data->cpu_copy_set, i);
					active_cpus++;
					/*
					 * We cannot have more than
					 * max_cpu_num CPUs in the copy
					 * set, because each CPU has to
					 * have at least one element
					 * long memory copy list.
					 */
					if (active_cpus >= max_cpu_num)
						break;

				}
			}
		}
	}

	x_ml = c_ml;
	sz = 0;
	while (x_ml != NULL) {
		sz += x_ml->ml_size;
		x_ml = x_ml->ml_next;
	}

	copy_sz = sz/active_cpus;
	copy_sz = roundup(copy_sz, MMU_PAGESIZE4M);

	while (sz > copy_sz*active_cpus) {
		copy_sz += MMU_PAGESIZE4M;
	}

	prog->data->stick_freq = system_clock_freq;
	prog->data->copy_delay = ((copy_sz / min_copy_size_per_sec) + 2) *
	    system_clock_freq;

	x_ml = c_ml;
	c_addr = x_ml->ml_address;
	c_size = x_ml->ml_size;

	for (i = 0; i < NCPU; i++) {
		prog->stat->nbytes[i] = 0;
		if (!CPU_IN_SET(prog->data->cpu_copy_set, i)) {
			continue;
		}
		sz = copy_sz;

		while (sz) {
			if (c_size > sz) {
				if ((prog->data->cpu_ml[i] =
				    drmach_memlist_add_span(prog,
				    prog->data->cpu_ml[i],
				    c_addr, sz)) == NULL) {
					cmn_err(CE_WARN,
					    "Unexpected drmach_memlist_add_span"
					    " failure.");
					err = drerr_new(1, EOPL_FMEM_SETUP,
					    NULL);
					mc_resume();
					goto out;
				}
				c_addr += sz;
				c_size -= sz;
				break;
			} else {
				sz -= c_size;
				if ((prog->data->cpu_ml[i] =
				    drmach_memlist_add_span(prog,
				    prog->data->cpu_ml[i],
				    c_addr, c_size)) == NULL) {
					cmn_err(CE_WARN,
					    "Unexpected drmach_memlist_add_span"
					    " failure.");
					err = drerr_new(1, EOPL_FMEM_SETUP,
					    NULL);
					mc_resume();
					goto out;
				}

				x_ml = x_ml->ml_next;
				if (x_ml != NULL) {
					c_addr = x_ml->ml_address;
					c_size = x_ml->ml_size;
				} else {
					goto end;
				}
			}
		}
	}
end:
	prog->data->s_copybasepa = s_copybasepa;
	prog->data->t_copybasepa = t_copybasepa;
	prog->data->c_ml = c_ml;
	*pgm_id = prog_kmem;

	/* Unmap the alternate space.  It will have to be remapped again */
	drmach_unlock_critical((caddr_t)prog);
	return (NULL);

err_out:
	mc_resume();
	rv = (*prog->data->scf_fmem_cancel)();
	if (rv) {
		cmn_err(CE_WARN, "scf_fmem_cancel() failed rv=0x%x", rv);
	}
out:
	if (prog != NULL) {
		drmach_unlock_critical((caddr_t)prog);
		vmem_free(heap_arena, prog, DRMACH_FMEM_LOCKED_PAGES *
		    PAGESIZE);
	}
	if (prog_kmem != NULL) {
		kmem_free(prog_kmem, DRMACH_FMEM_LOCKED_PAGES * PAGESIZE);
	}
	return (err);
}

sbd_error_t *
drmach_copy_rename_fini(drmachid_t id)
{
	drmach_copy_rename_program_t	*prog = id;
	sbd_error_t			*err = NULL;
	int				rv;
	uint_t				fmem_error;

	/*
	 * Note that we have to delay calling SCF to find out the
	 * status of the FMEM operation here because SCF cannot
	 * respond while it is suspended.
	 * This create a small window when we are sure about the
	 * base address of the system board.
	 * If there is any call to mc-opl to get memory unum,
	 * mc-opl will return UNKNOWN as the unum.
	 */

	/*
	 * we have to remap again because all the pointer like data,
	 * critical in prog are based on the alternate vmem space.
	 */
	(void) drmach_lock_critical((caddr_t)prog, (caddr_t)prog->locked_prog);

	if (prog->data->c_ml != NULL)
		memlist_delete(prog->data->c_ml);

	if ((prog->data->fmem_status.op &
	    (OPL_FMEM_SCF_START | OPL_FMEM_MC_SUSPEND)) !=
	    (OPL_FMEM_SCF_START | OPL_FMEM_MC_SUSPEND)) {
		cmn_err(CE_PANIC, "drmach_copy_rename_fini: invalid op "
		    "code %x\n", prog->data->fmem_status.op);
	}

	fmem_error = prog->data->fmem_status.error;
	if (fmem_error != ESBD_NOERROR) {
		err = drerr_new(1, fmem_error, NULL);
	}

	/* possible ops are SCF_START, MC_SUSPEND */
	if (prog->critical->fmem_issued) {
		if (fmem_error != ESBD_NOERROR) {
			cmn_err(CE_PANIC, "Irrecoverable FMEM error %d\n",
			    fmem_error);
		}
		rv = (*prog->data->scf_fmem_end)();
		if (rv) {
			cmn_err(CE_PANIC, "scf_fmem_end() failed rv=%d", rv);
		}
		/*
		 * If we get here, rename is successful.
		 * Do all the copy rename post processing.
		 */
		drmach_swap_pa((drmach_mem_t *)prog->data->s_mem,
		    (drmach_mem_t *)prog->data->t_mem);
	} else {
		rv = (*prog->data->scf_fmem_cancel)();
		if (rv) {
			cmn_err(CE_WARN, "scf_fmem_cancel() failed rv=0x%x",
			    rv);
			if (!err) {
				err = drerr_new(1, EOPL_SCF_FMEM_CANCEL,
				    "scf_fmem_cancel() failed. rv = 0x%x", rv);
			}
		}
	}
	/* soft resume mac patrol */
	(*prog->data->mc_resume)();

	drmach_unlock_critical((caddr_t)prog->locked_prog);

	vmem_free(heap_arena, prog->locked_prog,
	    DRMACH_FMEM_LOCKED_PAGES * PAGESIZE);
	kmem_free(prog, DRMACH_FMEM_LOCKED_PAGES * PAGESIZE);
	return (err);
}

/*ARGSUSED*/
static void
drmach_copy_rename_slave(struct regs *rp, drmachid_t id)
{
	drmach_copy_rename_program_t	*prog =
	    (drmach_copy_rename_program_t *)id;
	register int			cpuid;
	extern void			drmach_flush();
	extern void			membar_sync_il();
	extern void			drmach_flush_icache();
	on_trap_data_t			otd;

	cpuid = CPU->cpu_id;

	if (on_trap(&otd, OT_DATA_EC)) {
		no_trap();
		prog->data->error[cpuid] = EOPL_FMEM_COPY_ERROR;
		prog->critical->stat[cpuid] = FMEM_LOOP_EXIT;
		drmach_flush_icache();
		membar_sync_il();
		return;
	}


	/*
	 * jmp drmach_copy_rename_prog().
	 */

	drmach_flush(prog->critical, PAGESIZE);
	(void) prog->critical->run(prog, cpuid);
	drmach_flush_icache();

	no_trap();

	prog->critical->stat[cpuid] = FMEM_LOOP_EXIT;

	membar_sync_il();
}

static void
drmach_swap_pa(drmach_mem_t *s_mem, drmach_mem_t *t_mem)
{
	uint64_t s_base, t_base;
	drmach_board_t *s_board, *t_board;
	struct memlist *ml;

	s_board = s_mem->dev.bp;
	t_board = t_mem->dev.bp;
	if (s_board == NULL || t_board == NULL) {
		cmn_err(CE_PANIC, "Cannot locate source or target board\n");
		return;
	}
	s_base = s_mem->slice_base;
	t_base = t_mem->slice_base;

	s_mem->slice_base = t_base;
	s_mem->base_pa = (s_mem->base_pa - s_base) + t_base;

	for (ml = s_mem->memlist; ml; ml = ml->ml_next) {
		ml->ml_address = ml->ml_address - s_base + t_base;
	}

	t_mem->slice_base = s_base;
	t_mem->base_pa = (t_mem->base_pa - t_base) + s_base;

	for (ml = t_mem->memlist; ml; ml = ml->ml_next) {
		ml->ml_address = ml->ml_address - t_base + s_base;
	}

	/*
	 * IKP has to update the sb-mem-ranges for mac patrol driver
	 * when it resumes, it will re-read the sb-mem-range property
	 * to get the new base address
	 */
	if (oplcfg_pa_swap(s_board->bnum, t_board->bnum) != 0)
		cmn_err(CE_PANIC, "Could not update device nodes\n");
}

void
drmach_copy_rename(drmachid_t id)
{
	drmach_copy_rename_program_t	*prog_kmem = id;
	drmach_copy_rename_program_t	*prog;
	cpuset_t	cpuset;
	int		cpuid;
	uint64_t	inst;
	register int	rtn;
	extern int	in_sync;
	int		old_in_sync;
	extern void	drmach_sys_trap();
	extern void	drmach_flush();
	extern void	drmach_flush_icache();
	extern uint64_t	patch_inst(uint64_t *, uint64_t);
	on_trap_data_t	otd;


	prog = prog_kmem->locked_prog;


	/*
	 * We must immediately drop in the TLB because all pointers
	 * are based on the alternate vmem space.
	 */

	(void) drmach_lock_critical((caddr_t)prog_kmem, (caddr_t)prog);

	/*
	 * we call scf to get the base address here becuase if scf
	 * has not been suspended yet, the active path can be changing and
	 * sometimes it is not even mapped.  We call the interface when
	 * the OS has been quiesced.
	 */
	prog->critical->scf_reg_base = (*prog->data->scf_get_base_addr)();

	if (prog->critical->scf_reg_base == (uint64_t)-1 ||
	    prog->critical->scf_reg_base == NULL) {
		prog->data->fmem_status.error = EOPL_FMEM_SCF_ERR;
		drmach_unlock_critical((caddr_t)prog);
		return;
	}

	cpuset = prog->data->cpu_ready_set;

	for (cpuid = 0; cpuid < NCPU; cpuid++) {
		if (CPU_IN_SET(cpuset, cpuid)) {
			prog->critical->stat[cpuid] = FMEM_LOOP_START;
			prog->data->error[cpuid] = ESBD_NOERROR;
		}
	}

	old_in_sync = in_sync;
	in_sync = 1;
	cpuid = CPU->cpu_id;

	CPUSET_DEL(cpuset, cpuid);

	for (cpuid = 0; cpuid < NCPU; cpuid++) {
		if (CPU_IN_SET(cpuset, cpuid)) {
			xc_one(cpuid, (xcfunc_t *)drmach_lock_critical,
			    (uint64_t)prog_kmem, (uint64_t)prog);
		}
	}

	cpuid = CPU->cpu_id;

	xt_some(cpuset, (xcfunc_t *)drmach_sys_trap,
	    (uint64_t)drmach_copy_rename_slave, (uint64_t)prog);
	xt_sync(cpuset);

	if (on_trap(&otd, OT_DATA_EC)) {
		rtn = EOPL_FMEM_COPY_ERROR;
		drmach_flush_icache();
		goto done;
	}

	/*
	 * jmp drmach_copy_rename_prog().
	 */

	drmach_flush(prog->critical, PAGESIZE);
	rtn = prog->critical->run(prog, cpuid);

	drmach_flush_icache();


done:
	no_trap();
	if (rtn == EOPL_FMEM_HW_ERROR) {
		kpreempt_enable();
		prom_panic("URGENT_ERROR_TRAP is detected during FMEM.\n");
	}

	/*
	 * In normal case, all slave CPU's are still spinning in
	 * the assembly code.  The master has to patch the instruction
	 * to get them out.
	 * In error case, e.g. COPY_ERROR, some slave CPU's might
	 * have aborted and already returned and sset LOOP_EXIT status.
	 * Some CPU might still be copying.
	 * In any case, some delay is necessary to give them
	 * enough time to set the LOOP_EXIT status.
	 */

	for (;;) {
		inst = patch_inst((uint64_t *)prog->critical->loop_rtn,
		    prog->critical->inst_loop_ret);
		if (prog->critical->inst_loop_ret == inst) {
			break;
		}
	}

	for (cpuid = 0; cpuid < NCPU; cpuid++) {
		uint64_t	last, now;
		if (!CPU_IN_SET(cpuset, cpuid)) {
			continue;
		}
		last = prog->stat->nbytes[cpuid];
		/*
		 * Wait for all CPU to exit.
		 * However we do not want an infinite loop
		 * so we detect hangup situation here.
		 * If the slave CPU is still copying data,
		 * we will continue to wait.
		 * In error cases, the master has already set
		 * fmem_status.error to abort the copying.
		 * 1 m.s delay for them to abort copying and
		 * return to drmach_copy_rename_slave to set
		 * FMEM_LOOP_EXIT status should be enough.
		 */
		for (;;) {
			if (prog->critical->stat[cpuid] == FMEM_LOOP_EXIT)
				break;
			drmach_sleep_il();
			drv_usecwait(1000);
			now = prog->stat->nbytes[cpuid];
			if (now <= last) {
				drv_usecwait(1000);
				if (prog->critical->stat[cpuid] ==
				    FMEM_LOOP_EXIT)
					break;
				cmn_err(CE_PANIC, "CPU %d hang during Copy "
				    "Rename", cpuid);
			}
			last = now;
		}
		if (prog->data->error[cpuid] == EOPL_FMEM_HW_ERROR) {
			prom_panic("URGENT_ERROR_TRAP is detected during "
			    "FMEM.\n");
		}
	}

	/*
	 * This must be done after all strands have exit.
	 * Removing the TLB entry will affect both strands
	 * in the same core.
	 */

	for (cpuid = 0; cpuid < NCPU; cpuid++) {
		if (CPU_IN_SET(cpuset, cpuid)) {
			xc_one(cpuid, (xcfunc_t *)drmach_unlock_critical,
			    (uint64_t)prog, 0);
		}
	}

	in_sync = old_in_sync;

	/*
	 * we should unlock before the following lock to keep the kpreempt
	 * count correct.
	 */
	(void) drmach_unlock_critical((caddr_t)prog);

	/*
	 * we must remap again.  TLB might have been removed in above xcall.
	 */

	(void) drmach_lock_critical((caddr_t)prog_kmem, (caddr_t)prog);

	if (prog->data->fmem_status.error == ESBD_NOERROR)
		prog->data->fmem_status.error = rtn;

	if (prog->data->copy_wait_time > 0) {
		DRMACH_PR("Unexpected long wait time %ld seconds "
		    "during copy rename on CPU %d\n",
		    prog->data->copy_wait_time/prog->data->stick_freq,
		    prog->data->slowest_cpuid);
	}
	drmach_unlock_critical((caddr_t)prog);
}<|MERGE_RESOLUTION|>--- conflicted
+++ resolved
@@ -238,10 +238,6 @@
 static sbd_error_t	*drmach_mem_release(drmachid_t);
 static sbd_error_t	*drmach_mem_status(drmachid_t, drmach_status_t *);
 
-<<<<<<< HEAD
-
-=======
->>>>>>> 8682d1ef
 /* options for the second argument in drmach_add_remove_cpu() */
 #define	HOTADD_CPU	1
 #define	HOTREMOVE_CPU	2
