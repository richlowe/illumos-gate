/*
 * CDDL HEADER START
 *
 * The contents of this file are subject to the terms of the
 * Common Development and Distribution License (the "License").
 * You may not use this file except in compliance with the License.
 *
 * You can obtain a copy of the license at usr/src/OPENSOLARIS.LICENSE
 * or http://www.opensolaris.org/os/licensing.
 * See the License for the specific language governing permissions
 * and limitations under the License.
 *
 * When distributing Covered Code, include this CDDL HEADER in each
 * file and include the License file at usr/src/OPENSOLARIS.LICENSE.
 * If applicable, add the following below this CDDL HEADER, with the
 * fields enclosed by brackets "[]" replaced with your own identifying
 * information: Portions Copyright [yyyy] [name of copyright owner]
 *
 * CDDL HEADER END
 */
/*
 * Copyright (c) 2007, 2010, Oracle and/or its affiliates. All rights reserved.
 */
/*
 * Copyright (c) 2010, Intel Corporation.
 * All rights reserved.
 */
/*
 * Copyright 2011 Joyent, Inc. All rights reserved.
 */

/*
 * Welcome to the world of the "real mode platter".
 * See also startup.c, mpcore.s and apic.c for related routines.
 */

#include <sys/types.h>
#include <sys/systm.h>
#include <sys/cpuvar.h>
#include <sys/cpu_module.h>
#include <sys/kmem.h>
#include <sys/archsystm.h>
#include <sys/machsystm.h>
#include <sys/controlregs.h>
#include <sys/x86_archext.h>
#include <sys/smp_impldefs.h>
#include <sys/sysmacros.h>
#include <sys/mach_mmu.h>
#include <sys/promif.h>
#include <sys/cpu.h>
#include <sys/cpu_event.h>
#include <sys/sunndi.h>
#include <sys/fs/dv_node.h>
#include <vm/hat_i86.h>
#include <vm/as.h>

extern cpuset_t cpu_ready_set;

extern int  mp_start_cpu_common(cpu_t *cp, boolean_t boot);
extern void real_mode_start_cpu(void);
extern void real_mode_start_cpu_end(void);
extern void real_mode_stop_cpu_stage1(void);
extern void real_mode_stop_cpu_stage1_end(void);
extern void real_mode_stop_cpu_stage2(void);
extern void real_mode_stop_cpu_stage2_end(void);
extern void *(*cpu_pause_func)(void *);

void rmp_gdt_init(rm_platter_t *);

/*
 * Fill up the real mode platter to make it easy for real mode code to
 * kick it off. This area should really be one passed by boot to kernel
 * and guaranteed to be below 1MB and aligned to 16 bytes. Should also
 * have identical physical and virtual address in paged mode.
 */
static ushort_t *warm_reset_vector = NULL;

int
mach_cpucontext_init(void)
{
	ushort_t *vec;
	ulong_t addr;
	struct rm_platter *rm = (struct rm_platter *)rm_platter_va;

	if (!(vec = (ushort_t *)psm_map_phys(WARM_RESET_VECTOR,
	    sizeof (vec), PROT_READ | PROT_WRITE)))
		return (-1);

	/*
	 * setup secondary cpu bios boot up vector
	 * Write page offset to 0x467 and page frame number to 0x469.
	 */
	addr = (ulong_t)((caddr_t)rm->rm_code - (caddr_t)rm) + rm_platter_pa;
	vec[0] = (ushort_t)(addr & PAGEOFFSET);
	vec[1] = (ushort_t)((addr & (0xfffff & PAGEMASK)) >> 4);
	warm_reset_vector = vec;

	/* Map real mode platter into kas so kernel can access it. */
	hat_devload(kas.a_hat,
	    (caddr_t)(uintptr_t)rm_platter_pa, MMU_PAGESIZE,
	    btop(rm_platter_pa), PROT_READ | PROT_WRITE | PROT_EXEC,
	    HAT_LOAD_NOCONSIST);

	/* Copy CPU startup code to rm_platter if it's still during boot. */
	if (!plat_dr_enabled()) {
		ASSERT((size_t)real_mode_start_cpu_end -
		    (size_t)real_mode_start_cpu <= RM_PLATTER_CODE_SIZE);
		bcopy((caddr_t)real_mode_start_cpu, (caddr_t)rm->rm_code,
		    (size_t)real_mode_start_cpu_end -
		    (size_t)real_mode_start_cpu);
	}

	return (0);
}

void
mach_cpucontext_fini(void)
{
	if (warm_reset_vector)
		psm_unmap_phys((caddr_t)warm_reset_vector,
		    sizeof (warm_reset_vector));
	hat_unload(kas.a_hat, (caddr_t)(uintptr_t)rm_platter_pa, MMU_PAGESIZE,
	    HAT_UNLOAD);
}

#if defined(__amd64)
extern void *long_mode_64(void);
#endif	/* __amd64 */

/*ARGSUSED*/
void
rmp_gdt_init(rm_platter_t *rm)
{

#if defined(__amd64)
	/* Use the kas address space for the CPU startup thread. */
	if (MAKECR3(kas.a_hat->hat_htable->ht_pfn) > 0xffffffffUL)
		panic("Cannot initialize CPUs; kernel's 64-bit page tables\n"
		    "located above 4G in physical memory (@ 0x%lx)",
		    MAKECR3(kas.a_hat->hat_htable->ht_pfn));

	/*
	 * Setup pseudo-descriptors for temporary GDT and IDT for use ONLY
	 * by code in real_mode_start_cpu():
	 *
	 * GDT[0]:  NULL selector
	 * GDT[1]:  64-bit CS: Long = 1, Present = 1, bits 12, 11 = 1
	 *
	 * Clear the IDT as interrupts will be off and a limit of 0 will cause
	 * the CPU to triple fault and reset on an NMI, seemingly as reasonable
	 * a course of action as any other, though it may cause the entire
	 * platform to reset in some cases...
	 */
	rm->rm_temp_gdt[0] = 0;
	rm->rm_temp_gdt[TEMPGDT_KCODE64] = 0x20980000000000ULL;

	rm->rm_temp_gdt_lim = (ushort_t)(sizeof (rm->rm_temp_gdt) - 1);
	rm->rm_temp_gdt_base = rm_platter_pa +
	    (uint32_t)offsetof(rm_platter_t, rm_temp_gdt);
	rm->rm_temp_idt_lim = 0;
	rm->rm_temp_idt_base = 0;

	/*
	 * Since the CPU needs to jump to protected mode using an identity
	 * mapped address, we need to calculate it here.
	 */
	rm->rm_longmode64_addr = rm_platter_pa +
<<<<<<< HEAD
	    ((uint32_t)(uintptr_t)long_mode_64 -
	    (uint32_t)(uintptr_t)real_mode_start_cpu);
=======
	    (uint32_t)((uintptr_t)long_mode_64 -
	    (uintptr_t)real_mode_start_cpu);
>>>>>>> c909a41b
#endif	/* __amd64 */
}

static void *
mach_cpucontext_alloc_tables(struct cpu *cp)
{
	tss_t *ntss;
	struct cpu_tables *ct;

	/*
	 * Allocate space for stack, tss, gdt and idt. We round the size
	 * allotted for cpu_tables up, so that the TSS is on a unique page.
	 * This is more efficient when running in virtual machines.
	 */
	ct = kmem_zalloc(P2ROUNDUP(sizeof (*ct), PAGESIZE), KM_SLEEP);
	if ((uintptr_t)ct & PAGEOFFSET)
		panic("mach_cpucontext_alloc_tables: cpu%d misaligned tables",
		    cp->cpu_id);

	ntss = cp->cpu_tss = &ct->ct_tss;

#if defined(__amd64)

	/*
	 * #DF (double fault).
	 */
	ntss->tss_ist1 = (uint64_t)&ct->ct_stack[sizeof (ct->ct_stack)];

#elif defined(__i386)

	ntss->tss_esp0 = ntss->tss_esp1 = ntss->tss_esp2 = ntss->tss_esp =
	    (uint32_t)&ct->ct_stack[sizeof (ct->ct_stack)];

	ntss->tss_ss0 = ntss->tss_ss1 = ntss->tss_ss2 = ntss->tss_ss = KDS_SEL;

	ntss->tss_eip = (uint32_t)cp->cpu_thread->t_pc;

	ntss->tss_cs = KCS_SEL;
	ntss->tss_ds = ntss->tss_es = KDS_SEL;
	ntss->tss_fs = KFS_SEL;
	ntss->tss_gs = KGS_SEL;

#endif	/* __i386 */

	/*
	 * Set I/O bit map offset equal to size of TSS segment limit
	 * for no I/O permission map. This will cause all user I/O
	 * instructions to generate #gp fault.
	 */
	ntss->tss_bitmapbase = sizeof (*ntss);

	/*
	 * Setup kernel tss.
	 */
	set_syssegd((system_desc_t *)&cp->cpu_gdt[GDT_KTSS], cp->cpu_tss,
	    sizeof (*cp->cpu_tss) - 1, SDT_SYSTSS, SEL_KPL);

	return (ct);
}

void *
mach_cpucontext_xalloc(struct cpu *cp, int optype)
{
	size_t len;
	struct cpu_tables *ct;
	rm_platter_t *rm = (rm_platter_t *)rm_platter_va;
	static int cpu_halt_code_ready;

	if (optype == MACH_CPUCONTEXT_OP_STOP) {
		ASSERT(plat_dr_enabled());

		/*
		 * The WARM_RESET_VECTOR has a limitation that the physical
		 * address written to it must be page-aligned. To work around
		 * this limitation, the CPU stop code has been splitted into
		 * two stages.
		 * The stage 2 code, which implements the real logic to halt
		 * CPUs, is copied to the rm_cpu_halt_code field in the real
		 * mode platter. The stage 1 code, which simply jumps to the
		 * stage 2 code in the rm_cpu_halt_code field, is copied to
		 * rm_code field in the real mode platter and it may be
		 * overwritten after the CPU has been stopped.
		 */
		if (!cpu_halt_code_ready) {
			/*
			 * The rm_cpu_halt_code field in the real mode platter
			 * is used by the CPU stop code only. So only copy the
			 * CPU stop stage 2 code into the rm_cpu_halt_code
			 * field on the first call.
			 */
			len = (size_t)real_mode_stop_cpu_stage2_end -
			    (size_t)real_mode_stop_cpu_stage2;
			ASSERT(len <= RM_PLATTER_CPU_HALT_CODE_SIZE);
			bcopy((caddr_t)real_mode_stop_cpu_stage2,
			    (caddr_t)rm->rm_cpu_halt_code, len);
			cpu_halt_code_ready = 1;
		}

		/*
		 * The rm_code field in the real mode platter is shared by
		 * the CPU start, CPU stop, CPR and fast reboot code. So copy
		 * the CPU stop stage 1 code into the rm_code field every time.
		 */
		len = (size_t)real_mode_stop_cpu_stage1_end -
		    (size_t)real_mode_stop_cpu_stage1;
		ASSERT(len <= RM_PLATTER_CODE_SIZE);
		bcopy((caddr_t)real_mode_stop_cpu_stage1,
		    (caddr_t)rm->rm_code, len);
		rm->rm_cpu_halted = 0;

		return (cp->cpu_m.mcpu_mach_ctx_ptr);
	} else if (optype != MACH_CPUCONTEXT_OP_START) {
		return (NULL);
	}

	/*
	 * Only need to allocate tables when starting CPU.
	 * Tables allocated when starting CPU will be reused when stopping CPU.
	 */
	ct = mach_cpucontext_alloc_tables(cp);
	if (ct == NULL) {
		return (NULL);
	}

	/* Copy CPU startup code to rm_platter for CPU hot-add operations. */
	if (plat_dr_enabled()) {
		bcopy((caddr_t)real_mode_start_cpu, (caddr_t)rm->rm_code,
		    (size_t)real_mode_start_cpu_end -
		    (size_t)real_mode_start_cpu);
	}

	/*
	 * Now copy all that we've set up onto the real mode platter
	 * for the real mode code to digest as part of starting the cpu.
	 */
	rm->rm_idt_base = cp->cpu_idt;
	rm->rm_idt_lim = sizeof (*cp->cpu_idt) * NIDT - 1;
	rm->rm_gdt_base = cp->cpu_gdt;
	rm->rm_gdt_lim = sizeof (*cp->cpu_gdt) * NGDT - 1;

	/*
	 * CPU needs to access kernel address space after powering on.
	 * When hot-adding CPU at runtime, directly use top level page table
	 * of kas other than the return value of getcr3(). getcr3() returns
	 * current process's top level page table, which may be different from
	 * the one of kas.
	 */
	rm->rm_pdbr = MAKECR3(kas.a_hat->hat_htable->ht_pfn);
	rm->rm_cpu = cp->cpu_id;

	/*
	 * For hot-adding CPU at runtime, Machine Check and Performance Counter
	 * should be disabled. They will be enabled on demand after CPU powers
	 * on successfully
	 */
	rm->rm_cr4 = getcr4();
	rm->rm_cr4 &= ~(CR4_MCE | CR4_PCE);

	rmp_gdt_init(rm);

	return (ct);
}

void
mach_cpucontext_xfree(struct cpu *cp, void *arg, int err, int optype)
{
	struct cpu_tables *ct = arg;

	ASSERT(&ct->ct_tss == cp->cpu_tss);
	if (optype == MACH_CPUCONTEXT_OP_START) {
		switch (err) {
		case 0:
			/*
			 * Save pointer for reuse when stopping CPU.
			 */
			cp->cpu_m.mcpu_mach_ctx_ptr = arg;
			break;
		case ETIMEDOUT:
			/*
			 * The processor was poked, but failed to start before
			 * we gave up waiting for it.  In case it starts later,
			 * don't free anything.
			 */
			cp->cpu_m.mcpu_mach_ctx_ptr = arg;
			break;
		default:
			/*
			 * Some other, passive, error occurred.
			 */
			kmem_free(ct, P2ROUNDUP(sizeof (*ct), PAGESIZE));
			cp->cpu_tss = NULL;
			break;
		}
	} else if (optype == MACH_CPUCONTEXT_OP_STOP) {
		switch (err) {
		case 0:
			/*
			 * Free resources allocated when starting CPU.
			 */
			kmem_free(ct, P2ROUNDUP(sizeof (*ct), PAGESIZE));
			cp->cpu_tss = NULL;
			cp->cpu_m.mcpu_mach_ctx_ptr = NULL;
			break;
		default:
			/*
			 * Don't touch table pointer in case of failure.
			 */
			break;
		}
	} else {
		ASSERT(0);
	}
}

void *
mach_cpucontext_alloc(struct cpu *cp)
{
	return (mach_cpucontext_xalloc(cp, MACH_CPUCONTEXT_OP_START));
}

void
mach_cpucontext_free(struct cpu *cp, void *arg, int err)
{
	mach_cpucontext_xfree(cp, arg, err, MACH_CPUCONTEXT_OP_START);
}

/*
 * "Enter monitor."  Called via cross-call from stop_other_cpus().
 */
void
mach_cpu_halt(char *msg)
{
	if (msg)
		prom_printf("%s\n", msg);

	/*CONSTANTCONDITION*/
	while (1)
		;
}

void
mach_cpu_idle(void)
{
	i86_halt();
}

void
mach_cpu_pause(volatile char *safe)
{
	/*
	 * This cpu is now safe.
	 */
	*safe = PAUSE_WAIT;
	membar_enter(); /* make sure stores are flushed */

	/*
	 * Now we wait.  When we are allowed to continue, safe
	 * will be set to PAUSE_IDLE.
	 */
	while (*safe != PAUSE_IDLE)
		SMT_PAUSE();
}

/*
 * Power on the target CPU.
 */
int
mp_cpu_poweron(struct cpu *cp)
{
	int error;
	cpuset_t tempset;
	processorid_t cpuid;

	ASSERT(cp != NULL);
	cpuid = cp->cpu_id;
	if (use_mp == 0 || plat_dr_support_cpu() == 0) {
		return (ENOTSUP);
	} else if (cpuid < 0 || cpuid >= max_ncpus) {
		return (EINVAL);
	}

	/*
	 * The currrent x86 implementaiton of mp_cpu_configure() and
	 * mp_cpu_poweron() have a limitation that mp_cpu_poweron() could only
	 * be called once after calling mp_cpu_configure() for a specific CPU.
	 * It's because mp_cpu_poweron() will destroy data structure created
	 * by mp_cpu_configure(). So reject the request if the CPU has already
	 * been powered on once after calling mp_cpu_configure().
	 * This limitaiton only affects the p_online syscall and the DR driver
	 * won't be affected because the DR driver always invoke public CPU
	 * management interfaces in the predefined order:
	 * cpu_configure()->cpu_poweron()...->cpu_poweroff()->cpu_unconfigure()
	 */
	if (cpuid_checkpass(cp, 4) || cp->cpu_thread == cp->cpu_idle_thread) {
		return (ENOTSUP);
	}

	/*
	 * Check if there's at least a Mbyte of kmem available
	 * before attempting to start the cpu.
	 */
	if (kmem_avail() < 1024 * 1024) {
		/*
		 * Kick off a reap in case that helps us with
		 * later attempts ..
		 */
		kmem_reap();
		return (ENOMEM);
	}

	affinity_set(CPU->cpu_id);

	/*
	 * Start the target CPU. No need to call mach_cpucontext_fini()
	 * if mach_cpucontext_init() fails.
	 */
	if ((error = mach_cpucontext_init()) == 0) {
		error = mp_start_cpu_common(cp, B_FALSE);
		mach_cpucontext_fini();
	}
	if (error != 0) {
		affinity_clear();
		return (error);
	}

	/* Wait for the target cpu to reach READY state. */
	tempset = cpu_ready_set;
	while (!CPU_IN_SET(tempset, cpuid)) {
		delay(1);
		tempset = *((volatile cpuset_t *)&cpu_ready_set);
	}

	/* Mark the target CPU as available for mp operation. */
	CPUSET_ATOMIC_ADD(mp_cpus, cpuid);

	/* Free the space allocated to hold the microcode file */
	ucode_cleanup();

	affinity_clear();

	return (0);
}

#define	MP_CPU_DETACH_MAX_TRIES		5
#define	MP_CPU_DETACH_DELAY		100

static int
mp_cpu_detach_driver(dev_info_t *dip)
{
	int i;
	int rv = EBUSY;
	dev_info_t *pdip;

	pdip = ddi_get_parent(dip);
	ASSERT(pdip != NULL);
	/*
	 * Check if caller holds pdip busy - can cause deadlocks in
	 * e_ddi_branch_unconfigure(), which calls devfs_clean().
	 */
	if (DEVI_BUSY_OWNED(pdip)) {
		return (EDEADLOCK);
	}

	for (i = 0; i < MP_CPU_DETACH_MAX_TRIES; i++) {
		if (e_ddi_branch_unconfigure(dip, NULL, 0) == 0) {
			rv = 0;
			break;
		}
		DELAY(MP_CPU_DETACH_DELAY);
	}

	return (rv);
}

/*
 * Power off the target CPU.
 * Note: cpu_lock will be released and then reacquired.
 */
int
mp_cpu_poweroff(struct cpu *cp)
{
	int rv = 0;
	void *ctx;
	dev_info_t *dip = NULL;
	rm_platter_t *rm = (rm_platter_t *)rm_platter_va;
	extern void cpupm_start(cpu_t *);
	extern void cpupm_stop(cpu_t *);

	ASSERT(cp != NULL);
	ASSERT((cp->cpu_flags & CPU_OFFLINE) != 0);
	ASSERT((cp->cpu_flags & CPU_QUIESCED) != 0);

	if (use_mp == 0 || plat_dr_support_cpu() == 0) {
		return (ENOTSUP);
	}
	/*
	 * There is no support for powering off cpu0 yet.
	 * There are many pieces of code which have a hard dependency on cpu0.
	 */
	if (cp->cpu_id == 0) {
		return (ENOTSUP);
	};

	if (mach_cpu_get_device_node(cp, &dip) != PSM_SUCCESS) {
		return (ENXIO);
	}
	ASSERT(dip != NULL);
	if (mp_cpu_detach_driver(dip) != 0) {
		rv = EBUSY;
		goto out_online;
	}

	/* Allocate CPU context for stopping */
	if (mach_cpucontext_init() != 0) {
		rv = ENXIO;
		goto out_online;
	}
	ctx = mach_cpucontext_xalloc(cp, MACH_CPUCONTEXT_OP_STOP);
	if (ctx == NULL) {
		rv = ENXIO;
		goto out_context_fini;
	}

	cpupm_stop(cp);
	cpu_event_fini_cpu(cp);

	if (cp->cpu_m.mcpu_cmi_hdl != NULL) {
		cmi_fini(cp->cpu_m.mcpu_cmi_hdl);
		cp->cpu_m.mcpu_cmi_hdl = NULL;
	}

	rv = mach_cpu_stop(cp, ctx);
	if (rv != 0) {
		goto out_enable_cmi;
	}

	/* Wait until the target CPU has been halted. */
	while (*(volatile ushort_t *)&(rm->rm_cpu_halted) != 0xdead) {
		delay(1);
	}
	rm->rm_cpu_halted = 0xffff;

	/* CPU_READY has been cleared by mach_cpu_stop. */
	ASSERT((cp->cpu_flags & CPU_READY) == 0);
	ASSERT((cp->cpu_flags & CPU_RUNNING) == 0);
	cp->cpu_flags = CPU_OFFLINE | CPU_QUIESCED | CPU_POWEROFF;
	CPUSET_ATOMIC_DEL(mp_cpus, cp->cpu_id);

	mach_cpucontext_xfree(cp, ctx, 0, MACH_CPUCONTEXT_OP_STOP);
	mach_cpucontext_fini();

	return (0);

out_enable_cmi:
	{
		cmi_hdl_t hdl;

		if ((hdl = cmi_init(CMI_HDL_NATIVE, cmi_ntv_hwchipid(cp),
		    cmi_ntv_hwcoreid(cp), cmi_ntv_hwstrandid(cp))) != NULL) {
			if (is_x86_feature(x86_featureset, X86FSET_MCA))
				cmi_mca_init(hdl);
			cp->cpu_m.mcpu_cmi_hdl = hdl;
		}
	}
	cpu_event_init_cpu(cp);
	cpupm_start(cp);
	mach_cpucontext_xfree(cp, ctx, rv, MACH_CPUCONTEXT_OP_STOP);

out_context_fini:
	mach_cpucontext_fini();

out_online:
	(void) e_ddi_branch_configure(dip, NULL, 0);

	if (rv != EAGAIN && rv != ETIME) {
		rv = ENXIO;
	}

	return (rv);
}

/*
 * Return vcpu state, since this could be a virtual environment that we
 * are unaware of, return "unknown".
 */
/* ARGSUSED */
int
vcpu_on_pcpu(processorid_t cpu)
{
	return (VCPU_STATE_UNKNOWN);
}<|MERGE_RESOLUTION|>--- conflicted
+++ resolved
@@ -165,13 +165,8 @@
 	 * mapped address, we need to calculate it here.
 	 */
 	rm->rm_longmode64_addr = rm_platter_pa +
-<<<<<<< HEAD
-	    ((uint32_t)(uintptr_t)long_mode_64 -
-	    (uint32_t)(uintptr_t)real_mode_start_cpu);
-=======
 	    (uint32_t)((uintptr_t)long_mode_64 -
 	    (uintptr_t)real_mode_start_cpu);
->>>>>>> c909a41b
 #endif	/* __amd64 */
 }
 
