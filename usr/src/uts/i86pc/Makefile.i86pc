--- conflicted
+++ resolved
@@ -112,11 +112,7 @@
 
 CFLAGS			= $(CFLAGS_XARCH)
 CFLAGS			+= $(COPTIMIZE)
-<<<<<<< HEAD
-CFLAGS			+= $(INLINES:%=-_cc=%) -D_ASM_INLINES
-=======
 CFLAGS			+= -D_ASM_INLINES
->>>>>>> fc3fd29d
 CFLAGS			+= $(CCMODE)
 CFLAGS			+= $(SPACEFLAG)
 CFLAGS			+= $(CCUNBOUND)
