--- conflicted
+++ resolved
@@ -56,12 +56,9 @@
 #
 LINTTAGS  += -DSOLARIS_S11 -erroff=E_STATIC_UNUSED
 
-<<<<<<< HEAD
-=======
 # needs work
 SMATCH=off
 
->>>>>>> fc3fd29d
 INC_PATH  += -I$(UTSBASE)/common/io/myri10ge -I$(UTSBASE)/common/io/myri10ge/firmware
 
 CFLAGS    += -DSOLARIS_S11
