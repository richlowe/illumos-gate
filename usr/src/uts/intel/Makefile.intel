--- conflicted
+++ resolved
@@ -122,20 +122,12 @@
 
 CFLAGS			= $(CFLAGS_XARCH)
 CFLAGS			+= $(COPTIMIZE)
-<<<<<<< HEAD
-CFLAGS			+= $(INLINES:%=-_cc=%) -D_ASM_INLINES
-=======
 CFLAGS			+= -D_ASM_INLINES
->>>>>>> fc3fd29d
 CFLAGS			+= $(CCMODE)
 CFLAGS			+= $(SPACEFLAG)
 CFLAGS			+= $(CCUNBOUND)
 CFLAGS			+= $(CFLAGS_uts)
-<<<<<<< HEAD
 CFLAGS			+= -_cc=-xstrconst
-CFLAGS			+= -_gcc=-fstack-protector
-=======
-CFLAGS			+= -xstrconst
 
 #
 # Options to control which version of stack-protector we enable. This
@@ -167,7 +159,6 @@
 STACKPROTECT_basic	= -_gcc=-fstack-protector
 
 CFLAGS			+= $(STACKPROTECT_$(STACKPROTECT))
->>>>>>> fc3fd29d
 
 ASFLAGS_XARCH_32	= $(i386_ASFLAGS)
 ASFLAGS_XARCH_64	= $(amd64_ASFLAGS)
