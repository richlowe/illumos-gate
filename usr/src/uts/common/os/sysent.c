/*
 * CDDL HEADER START
 *
 * The contents of this file are subject to the terms of the
 * Common Development and Distribution License (the "License").
 * You may not use this file except in compliance with the License.
 *
 * You can obtain a copy of the license at usr/src/OPENSOLARIS.LICENSE
 * or http://www.opensolaris.org/os/licensing.
 * See the License for the specific language governing permissions
 * and limitations under the License.
 *
 * When distributing Covered Code, include this CDDL HEADER in each
 * file and include the License file at usr/src/OPENSOLARIS.LICENSE.
 * If applicable, add the following below this CDDL HEADER, with the
 * fields enclosed by brackets "[]" replaced with your own identifying
 * information: Portions Copyright [yyyy] [name of copyright owner]
 *
 * CDDL HEADER END
 */

/*
 * Copyright (c) 1988, 2010, Oracle and/or its affiliates. All rights reserved.
 * Copyright 2012 Milan Jurik. All rights reserved.
 * Copyright (c) 2013, OmniTI Computer Consulting, Inc. All rights reserved.
 * Copyright (c) 2018, Joyent, Inc.
 * Copyright 2024 Oxide Computer Company
 */

/*	Copyright (c) 1984, 1986, 1987, 1988, 1989 AT&T	*/
/*	  All Rights Reserved	*/

#include <sys/param.h>
#include <sys/types.h>
#include <sys/systm.h>
#include <sys/systrace.h>
#include <sys/procfs.h>
#include <sys/mman.h>
#include <sys/int_types.h>
#include <c2/audit.h>
#include <sys/stat.h>
#include <sys/times.h>
#include <sys/statfs.h>
#include <sys/stropts.h>
#include <sys/statvfs.h>
#include <sys/utsname.h>
#include <sys/timex.h>
#include <sys/socket.h>
#include <sys/sendfile.h>

struct hrtsysa;
struct mmaplf32a;

/*
 * This table is the switch used to transfer to the appropriate
 * routine for processing a system call.  Each row contains the
 * number of arguments expected, a switch that tells systrap()
 * in trap.c whether a setjmp() is not necessary, and a pointer
 * to the routine.
 */

int	access(char *, int);
int	alarm(int);
int	auditsys(struct auditcalls *, rval_t *);
int64_t	brandsys(int, uintptr_t, uintptr_t, uintptr_t, uintptr_t, uintptr_t,
    uintptr_t);
intptr_t	brk(caddr_t);
int	chdir(char *);
int	chmod(char *, int);
int	chown(char *, uid_t, gid_t);
int	chroot(char *);
int	cladm(int, int, void *);
int	close(int);
int	exece(const char *, const char **, const char **, int);
int	faccessat(int, char *, int, int);
int	fchmodat(int, char *, int, int);
int	fchownat(int, char *, uid_t, gid_t, int);
int	fcntl(int, int, intptr_t, intptr_t);
int64_t	vfork();
int64_t	forksys(int, int);
int	fstat(int, struct stat *);
int	fdsync(int, int);
int64_t	getgid();
int	ucredsys(int, int, void *);
int64_t	getpid();
int64_t	getuid();
time_t	gtime();
int	getloadavg(int *, int);
int	rusagesys(int, void *, void *, void *, void *);
int	getpagesizes(int, size_t *, int);
int	gtty(int, intptr_t);
#if defined(__x86)
int	hrtsys(struct hrtsysa *, rval_t *);
#endif /* __x86 */
int	ioctl(int, int, intptr_t);
int	kill();
int	labelsys(int, void *, void *, void *, void *, void *);
int	link(char *, char *);
int	linkat(int, char *, int, char *, int);
off32_t	lseek32(int32_t, off32_t, int32_t);
off_t	lseek64(int, off_t, int);
int	lgrpsys(int, long, void *);
int	mmapobjsys(int, uint_t, mmapobj_result_t *, uint_t *, void *);
int	mknod(char *, mode_t, dev_t);
int	mknodat(int, char *, mode_t, dev_t);
int	mount(long *, rval_t *);
int	nice(int);
int	nullsys();
int	open(char *, int, int);
int	openat(int, char *, int, int);
int	pause();
long	pcsample(void *, long);
int	privsys(int, priv_op_t, priv_ptype_t, void *, size_t, int);
int	profil(unsigned short *, size_t, ulong_t, uint_t);
ssize_t	pread(int, void *, size_t, off_t);
int	psecflags(procset_t *, psecflagwhich_t, secflagdelta_t *);
ssize_t	pwrite(int, void *, size_t, off_t);
ssize_t	read(int, void *, size_t);
int	rename(char *, char *);
int	renameat(int, char *, int, char *);
void	rexit(int);
int	semsys();
int	setgid(gid_t);
int	setpgrp(int, int, int);
int	setuid(uid_t);
uintptr_t	shmsys();
uint64_t	sidsys(int, int, int, int);
int	sigprocmask(int, sigset_t *, sigset_t *);
int	sigsuspend(sigset_t);
int	sigaltstack(struct sigaltstack *, struct sigaltstack *);
int	sigaction(int, struct sigaction *, struct sigaction *);
int	sigpending(int, sigset_t *);
int	sigresend(int, siginfo_t *, sigset_t *);
int	sigtimedwait(sigset_t *, siginfo_t *, timespec_t *);
int	getsetcontext(int, void *);
int	stat(char *, struct stat *);
int	fstatat(int, char *, struct stat *, int);
int	stime(time_t);
int	stty(int, intptr_t);
int	syssync();
int	sysacct(char *);
clock_t	times(struct tms *);
long	ulimit(int, long);
int	umask(int);
int	umount2(char *, int);
int	unlink(char *);
int	unlinkat(int, char *, int);
int	utimesys(int, uintptr_t, uintptr_t, uintptr_t, uintptr_t);
int64_t	utssys32(void *, int, int, void *);
int64_t	utssys64(void *, long, int, void *);
int	uucopy(const void *, void *, size_t);
ssize_t	uucopystr(const char *, char *, size_t);
ssize_t	write(int, void *, size_t);
ssize_t	readv(int, struct iovec *, int);
ssize_t	writev(int, struct iovec *, int);
ssize_t	preadv(int, struct iovec *, int, off_t, off_t);
ssize_t	pwritev(int, struct iovec *, int, off_t, off_t);
int	syslwp_park(int, uintptr_t, uintptr_t);
int	rmdir(char *);
int	mkdir(char *, int);
int	mkdirat(int, char *, int);
int	getdents32(int, void *, size_t);
int	sysfs(int, long, long);
int	getmsg(int, struct strbuf *, struct strbuf *, int *);
int	pollsys(pollfd_t *, nfds_t, timespec_t *, sigset_t *);
int	putmsg(int, struct strbuf *, struct strbuf *, int);
int	uadmin();
int	lstat(char *, struct stat *);
int	symlink(char *, char *);
int	symlinkat(char *, int, char *);
ssize_t	readlink(char *, char *, size_t);
ssize_t	readlinkat(int, char *, char *, size_t);
int	resolvepath(char *, char *, size_t);
int	setgroups(int, gid_t *);
int	getgroups(int, gid_t *);
int	fchdir(int);
int	fchown(int, uid_t, uid_t);
int	fchmod(int, int);
int	getcwd(char *, size_t);
int	statvfs(char *, struct statvfs *);
int	fstatvfs(int, struct statvfs *);
offset_t llseek32(int32_t, uint32_t, uint32_t, int);

#if defined(__i386_COMPAT)
int	sysi86(short, uintptr_t, uintptr_t, uintptr_t);
#endif

int	acl(const char *, int, int, void *);
int	facl(int, int, int, void *);
long	priocntlsys(int, procset_t *, int, caddr_t, caddr_t);
int	waitsys(idtype_t, id_t, siginfo_t *, int);
int	sigsendsys(procset_t *, int);
int	mincore(caddr_t, size_t, char *);
caddr_t	smmap64(caddr_t, size_t, int, int, int, off_t);
caddr_t smmap32(caddr32_t, size32_t, int, int, int, off32_t);
int	smmaplf32(struct mmaplf32a *, rval_t *);
int	mprotect(caddr_t, size_t, int);
int	munmap(caddr_t, size_t);
int	uname(struct utsname *);
int	lchown(char *, uid_t, gid_t);
int	getpmsg(int, struct strbuf *, struct strbuf *, int *, int *);
int	putpmsg(int, struct strbuf *, struct strbuf *, int, int);
int	memcntl(caddr_t, size_t, int, caddr_t, int, int);
long	sysconfig(int);
int	adjtime(const struct timeval *, struct timeval *);
long	systeminfo(int, char *, long);
int	setegid(gid_t);
int	seteuid(uid_t);

int	setreuid(uid_t, uid_t);
int	setregid(gid_t, gid_t);
int	install_utrap(utrap_entry_t type, utrap_handler_t, utrap_handler_t *);
#ifdef __sparc
int	sparc_utrap_install(utrap_entry_t type, utrap_handler_t,
    utrap_handler_t, utrap_handler_t *, utrap_handler_t *);
#endif

int	syslwp_create(ucontext_t *, int, id_t *);
void	syslwp_exit();
int	syslwp_suspend(id_t);
int	syslwp_continue(id_t);
int	syslwp_private(int, int, uintptr_t);
int	lwp_detach(id_t);
int	lwp_info(timestruc_t *);
int	lwp_kill(id_t, int);
int	lwp_self();
int64_t	lwp_sigmask(int, uint_t, uint_t, uint_t, uint_t);
int	yield();
int	lwp_wait(id_t, id_t *);
int	lwp_mutex_timedlock(lwp_mutex_t *, timespec_t *, uintptr_t);
int	lwp_mutex_wakeup(lwp_mutex_t *, int);
int	lwp_mutex_unlock(lwp_mutex_t *);
int	lwp_mutex_trylock(lwp_mutex_t *, uintptr_t);
int	lwp_mutex_register(lwp_mutex_t *, caddr_t);
int	lwp_rwlock_sys(int, lwp_rwlock_t *, timespec_t *);
int	lwp_sema_post(lwp_sema_t *);
int	lwp_sema_timedwait(lwp_sema_t *, timespec_t *, int);
int	lwp_sema_trywait(lwp_sema_t *);
int	lwp_cond_wait(lwp_cond_t *, lwp_mutex_t *, timespec_t *, int);
int	lwp_cond_signal(lwp_cond_t *);
int	lwp_cond_broadcast(lwp_cond_t *);
caddr_t	schedctl();

long	pathconf(char *, int);
long	fpathconf(int, int);
int	processor_bind(idtype_t, id_t, processorid_t, processorid_t *);
int	processor_info(processorid_t, processor_info_t *);
int	p_online(processorid_t, int);

#ifdef _SYSCALL32_IMPL
int	getrlimit32(int, struct rlimit32 *);
int	setrlimit32(int, struct rlimit32 *);
int	statfs32(char *, struct statfs32 *, int32_t, int32_t);
int	fstatfs32(int32_t, struct statfs32 *, int32_t, int32_t);
#endif	/* _SYSCALL32_IMPL */

/*
 *	POSIX .4 system calls *
 */
int	clock_gettime(clockid_t, timespec_t *);
int	clock_settime(clockid_t, timespec_t *);
int	clock_getres(clockid_t, timespec_t *);
int	timer_create(clockid_t, struct sigevent *, timer_t *);
int	timer_delete(timer_t);
int	timer_settime(timer_t, int, itimerspec_t *, itimerspec_t *);
int	timer_gettime(timer_t, itimerspec_t *);
int	timer_getoverrun(timer_t);
int	nanosleep(timespec_t *, timespec_t *);
int	sigqueue(pid_t, int, void *, int, int);
int	signotify(int, siginfo_t *, signotify_id_t *);

int	getdents64(int, void *, size_t);
int	stat64(char *, struct stat64 *);
int	lstat64(char *, struct stat64 *);
int	fstatat64(int, char *, struct stat64 *, int);
int	fstat64(int, struct stat64 *);
int	statvfs64(char *, struct statvfs64 *);
int	fstatvfs64(int, struct statvfs64 *);
int	setrlimit64(int, struct rlimit64 *);
int	getrlimit64(int, struct rlimit64 *);
int	pread64(int, void *, size32_t, uint32_t, uint32_t);
int	pwrite64(int, void *, size32_t, uint32_t, uint32_t);
int	open64(char *, int, int);
int	openat64(int, char *, int, int);

/*
 * NTP syscalls
 */

int ntp_gettime(struct ntptimeval *);
int ntp_adjtime(struct timex *);

/*
 *	++++++++++++++++++++++++
 *	++  SunOS4.1 Buyback  ++
 *	++++++++++++++++++++++++
 *
 *	fchroot, vhangup, gettimeofday
 */

int	fchroot(int);
int	vhangup();
int	gettimeofday(struct timeval *);
int	getitimer(uint_t, struct itimerval *);
int	setitimer(uint_t, struct itimerval *, struct itimerval *);

int	corectl(int, uintptr_t, uintptr_t, uintptr_t);
int	modctl(int, uintptr_t, uintptr_t, uintptr_t, uintptr_t, uintptr_t);
int64_t loadable_syscall();
int64_t indir();

long	tasksys(int, projid_t, uint_t, void *, size_t);
long	rctlsys(int, char *, void *, void *, size_t, int);

long	zone();

int	so_socket(int, int, int, char *, int);
int	so_socketpair(int[2]);
int	bind(int, struct sockaddr *, socklen_t, int);
int	listen(int, int, int);
int	accept(int, struct sockaddr *, socklen_t *, int, int);
int	connect(int, struct sockaddr *, socklen_t, int);
int	shutdown(int, int, int);
ssize_t	recv(int, void *, size_t, int);
ssize_t	recvfrom(int, void *, size_t, int, struct sockaddr *, socklen_t *);
ssize_t	recvmsg(int, struct nmsghdr *, int);
ssize_t	send(int, void *, size_t, int);
ssize_t	sendmsg(int, struct nmsghdr *, int);
ssize_t	sendto(int, void *, size_t, int, struct sockaddr *, socklen_t);
int	getpeername(int, struct sockaddr *, socklen_t *, int);
int	getsockname(int, struct sockaddr *, socklen_t *, int);
int	getsockopt(int, int, int, void *, socklen_t *, int);
int	setsockopt(int, int, int, void *, socklen_t *, int);
int	sockconfig(int, void *, void *, void *, void *);
ssize_t	sendfilev(int, int, const struct sendfilevec *, int, size_t *);
ssize_t	getrandom(void *, size_t, unsigned int);
void	upanic(void *, size_t);

typedef int64_t	(*llfcn_t)();	/* for casting one-word returns */

/*
 * Sysent initialization macros.
 *	These take the name string of the system call even though that isn't
 *	currently used in the sysent entry.  This might be useful someday.
 *
 * Initialization macro for system calls which take their args in the C style.
 * These system calls return the longlong_t return value and must call
 * set_errno() to return an error.  For SPARC, narg must be at most six.
 * For more args, use the SYSENT_AP() routine.
 *
 * We are able to return two distinct values to userland via the rval_t.
 * At this time, that corresponds to one 64-bit quantity, or two 32-bit
 * quantities.  The kernel does not currently need to return two 64-bit
 * values, or one 128 bit value(!), but we may do one day, so the calling
 * sequence between userland and the kernel should permit it.
 *
 * The interpretation of rval_t is provided by the sy_flags field
 * which is used to determine how to arrange the results in registers
 * (or on the stack) for return userland.
 */
	/* returns a 64-bit quantity for both ABIs */
#define	SYSENT_C(name, call, narg)	\
	{ (narg), SE_64RVAL, NULL, NULL, (llfcn_t)(uintptr_t)(call) }

	/* returns one 32-bit value for both ABIs: r_val1 */
#define	SYSENT_CI(name, call, narg)	\
	{ (narg), SE_32RVAL1, NULL, NULL, (llfcn_t)(uintptr_t)(call) }

	/* returns 2 32-bit values: r_val1 & r_val2 */
#define	SYSENT_2CI(name, call, narg)	\
	{ (narg), SE_32RVAL1|SE_32RVAL2, NULL, NULL, (llfcn_t)(call) }

/*
 * Initialization macro for system calls which take their args in the standard
 * Unix style of a pointer to the arg structure and a pointer to the rval_t.
 *
 * Deprecated wherever possible (slower on some architectures, and trickier
 * to maintain two flavours).
 */
#define	SYSENT_AP(name, call, narg)	\
	{ (narg), SE_64RVAL, (call), NULL, syscall_ap }

/*
 * Conditional constructors to build the tables without #ifdef clutter
 */
#if defined(__sparc)
#define	IF_sparc(true, false)	true
#else
#define	IF_sparc(true, false)	false
#endif

#define	IF_i386(true, false)	false

#if defined(__x86)
#define	IF_x86(true, false)	true
#else
#define	IF_x86(true, false)	false
#endif

#if defined(__i386_COMPAT)
#define	IF_386_ABI(true, false)	true
#else
#define	IF_386_ABI(true, false)	false
#endif

/*
 * Define system calls that return a native 'long' quantity i.e.
 * This used to matter to 32bit kernels v. 64bit kernels.
 */
#define	SYSENT_CL(name, call, narg)	SYSENT_C(name, call, narg)

/*
 * Initialization macro for loadable native system calls.
 */
#define	SYSENT_LOADABLE()	\
	{ 0, SE_LOADABLE, nosys32, NULL, loadable_syscall }

/*
 * Initialization macro for loadable 32-bit compatibility system calls.
 */
#define	SYSENT_LOADABLE32()	SYSENT_LOADABLE()

#define	SYSENT_NOSYS()		SYSENT_C("nosys", nosys, 0)

struct sysent nosys_ent = SYSENT_NOSYS();

/*
 * Native sysent table.
 */
struct sysent sysent[NSYSCALL] =
{
	[0]	= SYSENT_NOSYS(),	/* Was indirect syscall on 32bit */
	[1]	= SYSENT_CI("exit",		rexit,		1),
	[2]	= SYSENT_CI("psecflags",	psecflags,	3),
	[3]	= SYSENT_CL("read",		read,		3),
	[4]	= SYSENT_CL("write",		write,		3),
	[5]	= SYSENT_CI("open",		open,		3),
	[6]	= SYSENT_CI("close",		close,		1),
	[7]	= SYSENT_CI("linkat",		linkat,		5),
	[8]	= SYSENT_LOADABLE(),		/* (was creat) */
	[9]	= SYSENT_CI("link",		link,		2),
	[10]	= SYSENT_CI("unlink",		unlink,		1),
	[11]	= SYSENT_CI("symlinkat",	symlinkat,	3),
	[12]	= SYSENT_CI("chdir",		chdir,		1),
	[13]	= SYSENT_CL("time",		gtime,		0),
	[14]	= SYSENT_CI("mknod",		mknod,		3),
	[15]	= SYSENT_CI("chmod",		chmod,		2),
	[16]	= SYSENT_CI("chown",		chown,		3),
	[17]	= SYSENT_CI("brk",		brk,		1),
	[18]	= SYSENT_CI("stat",		stat,		2),
	[19]	= SYSENT_CL("lseek",		lseek64,	3),
	[20]	= SYSENT_2CI("getpid",		getpid,		0),
	[21]	= SYSENT_AP("mount",		mount,		8),
	[22]	= SYSENT_CL("readlinkat",	readlinkat,	4),
	[23]	= SYSENT_CI("setuid",		setuid,		1),
	[24]	= SYSENT_2CI("getuid",		getuid,		0),
	[25]	= SYSENT_CI("stime",		stime,		1),
	[26]	= SYSENT_CL("pcsample",		pcsample,	2),
	[27]	= SYSENT_CI("alarm",		alarm,		1),
	[28]	= SYSENT_CI("fstat",		fstat,		2),
	[29]	= SYSENT_CI("pause",		pause,		0),
	[30]	= SYSENT_LOADABLE(),		/* (was utime) */
	[31]	= SYSENT_CI("stty",		stty,		2),
	[32]	= SYSENT_CI("gtty",		gtty,		2),
	[33]	= SYSENT_CI("access",		access,		2),
	[34]	= SYSENT_CI("nice",		nice,		1),
	[35]	= SYSENT_NOSYS(),		/* (was 32bit statfs) */
	[36]	= SYSENT_CI("sync",		syssync,	0),
	[37]	= SYSENT_CI("kill",		kill,		2),
	[38]	= SYSENT_NOSYS(),		/* (was 32bit fstatfs) */
	[39]	= SYSENT_CI("setpgrp",		setpgrp,	3),
	[40]	= SYSENT_CI("uucopystr",	uucopystr,	3),
	[41]	= SYSENT_LOADABLE(),		/* (was dup) */
	[42]	= SYSENT_LOADABLE(),		/* pipe */
	[43]	= SYSENT_CL("times",		times,		1),
	[44]	= SYSENT_CI("prof",		profil,		4),
	[45]	= SYSENT_CI("faccessat",	faccessat,	4),
	[46]	= SYSENT_CI("setgid",		setgid,		1),
	[47]	= SYSENT_2CI("getgid",		getgid,		0),
	[48]	= SYSENT_CI("mknodat",		mknodat,	4),
	[49]	= SYSENT_LOADABLE(),		/* msgsys */
	[50]	= IF_x86(
			SYSENT_CI("sysi86",	sysi86,		4),
<<<<<<< HEAD
			SYSENT_LOADABLE()),	/* (was sys3b) */
	[51]	= SYSENT_LOADABLE(),		/* sysacct */
	[52]	= SYSENT_LOADABLE(),		/* shmsys */
	[53]	= SYSENT_LOADABLE(),		/* semsys */
	[54]	= SYSENT_CI("ioctl",		ioctl,		3),
	[55]	= SYSENT_CI("uadmin",		uadmin,		3),
	[56]	= SYSENT_CI("fchownat",		fchownat,	5),
	[57]	= SYSENT_2CI("utssys",		utssys64,	4),
	[58]	= SYSENT_CI("fdsync",		fdsync,		2),
	[59]	= SYSENT_CI("exece",		exece,		4),
	[60]	= SYSENT_CI("umask",		umask,		1),
	[61]	= SYSENT_CI("chroot",		chroot,		1),
	[62]	= SYSENT_CI("fcntl",		fcntl,		3),
	[63]	= SYSENT_CI("ulimit",		ulimit,		2),
	[64]	= SYSENT_CI("renameat",		renameat,	4),
	[65]	= SYSENT_CI("unlinkat",		unlinkat,	3),
	[66]	= SYSENT_CI("fstatat",		fstatat,	4),
	[67]	= SYSENT_NOSYS(),		/* (was 32bit fstatat64) */
	[68]	= SYSENT_CI("openat",		openat,		4),
	[69]	= SYSENT_NOSYS(),		/* (was 32bit openat64) */
	[70]	= SYSENT_CI("tasksys",		tasksys,	5),
	[71]	= SYSENT_LOADABLE(),		/* acctctl */
	[72]	= SYSENT_LOADABLE(),		/* exacct */
	[73]	= SYSENT_CI("getpagesizes",	getpagesizes,	3),
	[74]	= SYSENT_CI("rctlsys",		rctlsys,	6),
	[75]	= SYSENT_2CI("sidsys",		sidsys,		4),
	[76]	= SYSENT_LOADABLE(),		/* (was fsat) */
	[77]	= SYSENT_CI("lwp_park",		syslwp_park,	3),
	[78]	= SYSENT_CL("sendfilev",	sendfilev,	5),
	[79]	= SYSENT_CI("rmdir",		rmdir,		1),
	[80]	= SYSENT_CI("mkdir",		mkdir,		2),
	[81]	= SYSENT_CI("getdents",		getdents64,	3),
	[82]	= SYSENT_CI("privsys",		privsys,	6),
	[83]	= SYSENT_CI("ucredsys",		ucredsys,	3),
	[84]	= SYSENT_CI("sysfs",		sysfs,		3),
	[85]	= SYSENT_CI("getmsg",		getmsg,		4),
	[86]	= SYSENT_CI("putmsg",		putmsg,		4),
	[87]	= SYSENT_LOADABLE(),		/* (was poll) */
	[88]	= SYSENT_CI("lstat",		lstat,		2),
	[89]	= SYSENT_CI("symlink",		symlink,	2),
	[90]	= SYSENT_CL("readlink",		readlink,	3),
	[91]	= SYSENT_CI("setgroups",	setgroups,	2),
	[92]	= SYSENT_CI("getgroups",	getgroups,	2),
	[93]	= SYSENT_CI("fchmod",		fchmod,		2),
	[94]	= SYSENT_CI("fchown",		fchown,		3),
	[95]	= SYSENT_CI("sigprocmask",	sigprocmask,	3),
	[96]	= SYSENT_CI("sigsuspend",	sigsuspend,	1),
	[97]	= SYSENT_CI("sigaltstack",	sigaltstack,	2),
	[98]	= SYSENT_CI("sigaction",	sigaction,	3),
	[99]	= SYSENT_CI("sigpending",	sigpending,	2),
	[100]	= SYSENT_CI("getsetcontext",	getsetcontext,	2),
	[101]	= SYSENT_CI("fchmodat",		fchmodat,	4),
	[102]	= SYSENT_CI("mkdirat",		mkdirat,	3),
	[103]	= SYSENT_CI("statvfs",		statvfs,	2),
	[104]	= SYSENT_CI("fstatvfs",		fstatvfs,	2),
	[105]	= SYSENT_CI("getloadavg",	getloadavg,	2),
	[106]	= SYSENT_LOADABLE(),		/* nfssys */
	[107]	= SYSENT_CI("waitsys",		waitsys,	4),
	[108]	= SYSENT_CI("sigsendset",	sigsendsys,	2),
	[109]	= IF_x86(
=======
			SYSENT_LOADABLE()),		/* (was sys3b) */
	/* 51 */ SYSENT_LOADABLE(),			/* sysacct */
	/* 52 */ SYSENT_LOADABLE(),			/* shmsys */
	/* 53 */ SYSENT_LOADABLE(),			/* semsys */
	/* 54 */ SYSENT_CI("ioctl",		ioctl,		3),
	/* 55 */ SYSENT_CI("uadmin",		uadmin,		3),
	/* 56 */ SYSENT_CI("fchownat",		fchownat,	5),
	/* 57 */ IF_LP64(
			SYSENT_2CI("utssys",	utssys64,	4),
			SYSENT_2CI("utssys",	utssys32,	4)),
	/* 58 */ SYSENT_CI("fdsync",		fdsync,		2),
	/* 59 */ SYSENT_CI("exece",		exece,		4),
	/* 60 */ SYSENT_CI("umask",		umask,		1),
	/* 61 */ SYSENT_CI("chroot",		chroot,		1),
	/* 62 */ SYSENT_CI("fcntl",		fcntl,		4),
	/* 63 */ SYSENT_CI("ulimit",		ulimit,		2),
	/* 64 */ SYSENT_CI("renameat",		renameat,	4),
	/* 65 */ SYSENT_CI("unlinkat",		unlinkat,	3),
	/* 66 */ SYSENT_CI("fstatat",		fstatat,	4),
	/* 67 */ IF_LP64(
			SYSENT_NOSYS(),
			SYSENT_CI("fstatat64",	fstatat64,	4)),
	/* 68 */ SYSENT_CI("openat",		openat,		4),
	/* 69 */ IF_LP64(
			SYSENT_NOSYS(),
			SYSENT_CI("openat64",	openat64,	4)),
	/* 70 */ SYSENT_CI("tasksys",		tasksys,	5),
	/* 71 */ SYSENT_LOADABLE(),		/* acctctl */
	/* 72 */ SYSENT_LOADABLE(),		/* exacct */
	/* 73 */ SYSENT_CI("getpagesizes",	getpagesizes,	3),
	/* 74 */ SYSENT_CI("rctlsys",		rctlsys,	6),
	/* 75 */ SYSENT_2CI("sidsys",		sidsys,		4),
	/* 76 */ SYSENT_LOADABLE(),			/* (was fsat) */
	/* 77 */ SYSENT_CI("lwp_park",		syslwp_park,	3),
	/* 78 */ SYSENT_CL("sendfilev",		sendfilev,	5),
	/* 79 */ SYSENT_CI("rmdir",		rmdir,		1),
	/* 80 */ SYSENT_CI("mkdir",		mkdir,		2),
	/* 81 */ IF_LP64(
			SYSENT_CI("getdents",	getdents64,	3),
			SYSENT_CI("getdents",	getdents32,	3)),
	/* 82 */ SYSENT_CI("privsys",		privsys,	6),
	/* 83 */ SYSENT_CI("ucredsys",		ucredsys,	3),
	/* 84 */ SYSENT_CI("sysfs",		sysfs,		3),
	/* 85 */ SYSENT_CI("getmsg",		getmsg,		4),
	/* 86 */ SYSENT_CI("putmsg",		putmsg,		4),
	/* 87 */ SYSENT_LOADABLE(),			/* (was poll) */
	/* 88 */ SYSENT_CI("lstat",		lstat,		2),
	/* 89 */ SYSENT_CI("symlink",		symlink,	2),
	/* 90 */ SYSENT_CL("readlink",		readlink,	3),
	/* 91 */ SYSENT_CI("setgroups",		setgroups,	2),
	/* 92 */ SYSENT_CI("getgroups",		getgroups,	2),
	/* 93 */ SYSENT_CI("fchmod",		fchmod,		2),
	/* 94 */ SYSENT_CI("fchown",		fchown,		3),
	/* 95 */ SYSENT_CI("sigprocmask",	sigprocmask,	3),
	/* 96 */ SYSENT_CI("sigsuspend",	sigsuspend,	1),
	/* 97 */ SYSENT_CI("sigaltstack",	sigaltstack,	2),
	/* 98 */ SYSENT_CI("sigaction",		sigaction,	3),
	/* 99 */ SYSENT_CI("sigpending",	sigpending,	2),
	/* 100 */ SYSENT_CI("getsetcontext",	getsetcontext,	2),
	/* 101 */ SYSENT_CI("fchmodat",		fchmodat,	4),
	/* 102 */ SYSENT_CI("mkdirat",		mkdirat,	3),
	/* 103 */ SYSENT_CI("statvfs",		statvfs,	2),
	/* 104 */ SYSENT_CI("fstatvfs",		fstatvfs,	2),
	/* 105 */ SYSENT_CI("getloadavg",	getloadavg,	2),
	/* 106 */ SYSENT_LOADABLE(),		/* nfssys */
	/* 107 */ SYSENT_CI("waitsys",		waitsys,	4),
	/* 108 */ SYSENT_CI("sigsendset",	sigsendsys,	2),
	/* 109 */ IF_x86(
>>>>>>> 1a2d662a
			SYSENT_AP("hrtsys",	hrtsys,		5),
			SYSENT_LOADABLE()),
	[110]	= SYSENT_CI("utimesys",		utimesys,	5),
	[111]	= SYSENT_CI("sigresend",	sigresend,	3),
	[112]	= SYSENT_CL("priocntlsys",	priocntlsys,	5),
	[113]	= SYSENT_CL("pathconf",		pathconf,	2),
	[114]	= SYSENT_CI("mincore",		mincore,	3),
	[115]	= SYSENT_CL("mmap",		smmap64,	6),
	[116]	= SYSENT_CI("mprotect",		mprotect,	3),
	[117]	= SYSENT_CI("munmap",		munmap,		2),
	[118]	= SYSENT_CL("fpathconf",	fpathconf,	2),
	[119]	= SYSENT_2CI("vfork",		vfork,		0),
	[120]	= SYSENT_CI("fchdir",		fchdir,		1),
	[121]	= SYSENT_CL("readv",		readv,		3),
	[122]	= SYSENT_CL("writev",		writev,		3),
	[123]	= SYSENT_CL("preadv",		preadv,		5),
	[124]	= SYSENT_CL("pwritev",		pwritev,	5),
	[125]	= SYSENT_CI("upanic",		upanic,		2),
	[126]	= SYSENT_CL("getrandom",	getrandom,	3),
	[127]	= SYSENT_CI("mmapobj",		mmapobjsys,	5),
	[128]	= SYSENT_CI("setrlimit",	setrlimit64,	2),
	[129]	= SYSENT_CI("getrlimit",	getrlimit64,	2),
	[130]	= SYSENT_CI("lchown",		lchown,		3),
	[131]	= SYSENT_CI("memcntl",		memcntl,	6),
	[132]	= SYSENT_CI("getpmsg",		getpmsg,	5),
	[133]	= SYSENT_CI("putpmsg",		putpmsg,	5),
	[134]	= SYSENT_CI("rename",		rename,		2),
	[135]	= SYSENT_CI("uname",		uname,		1),
	[136]	= SYSENT_CI("setegid",		setegid,	1),
	[137]	= SYSENT_CL("sysconfig",	sysconfig,	1),
	[138]	= SYSENT_CI("adjtime",		adjtime,	2),
	[139]	= SYSENT_CL("systeminfo",	systeminfo,	3),
	[140]	= SYSENT_LOADABLE(),		/* sharefs */
	[141]	= SYSENT_CI("seteuid",		seteuid,	1),
	[142]	= SYSENT_2CI("forksys",		forksys,	2),
	[143]	= SYSENT_LOADABLE(),		/* (was fork1) */
	[144]	= SYSENT_CI("sigtimedwait",	sigtimedwait,	3),
	[145]	= SYSENT_CI("lwp_info",		lwp_info,	1),
	[146]	= SYSENT_CI("yield",		yield,		0),
	[147]	= SYSENT_LOADABLE(),		/* (was lwp_sema_wait) */
	[148]	= SYSENT_CI("lwp_sema_post",	lwp_sema_post,	1),
	[149]	= SYSENT_CI("lwp_sema_trywait",	lwp_sema_trywait, 1),
	[150]	= SYSENT_CI("lwp_detach",	lwp_detach,	1),
	[151]	= SYSENT_CI("corectl",		corectl,	4),
	[152]	= SYSENT_CI("modctl",		modctl,		6),
	[153]	= SYSENT_CI("fchroot",		fchroot,	1),
	[154]	= SYSENT_LOADABLE(),		/* (was utimes) */
	[155]	= SYSENT_CI("vhangup",		vhangup,	0),
	[156]	= SYSENT_CI("gettimeofday",	gettimeofday,	1),
	[157]	= SYSENT_CI("getitimer",	getitimer,	2),
	[158]	= SYSENT_CI("setitimer",	setitimer,	3),
	[159]	= SYSENT_CI("lwp_create",	syslwp_create,	3),
	[160]	= SYSENT_CI("lwp_exit",		syslwp_exit,	0),
	[161]	= SYSENT_CI("lwp_suspend",	syslwp_suspend,	1),
	[162]	= SYSENT_CI("lwp_continue",	syslwp_continue, 1),
	[163]	= SYSENT_CI("lwp_kill",		lwp_kill,	2),
	[164]	= SYSENT_CI("lwp_self",		lwp_self,	0),
	[165]	= SYSENT_2CI("lwp_sigmask",	lwp_sigmask,	5),
	[166]	= IF_x86(
			SYSENT_CI("lwp_private", syslwp_private, 3),
			SYSENT_NOSYS()),
	[167]	= SYSENT_CI("lwp_wait",		lwp_wait,	2),
	[168]	= SYSENT_CI("lwp_mutex_wakeup",	lwp_mutex_wakeup,	2),
	[169]	= SYSENT_LOADABLE(),		/* (was lwp_mutex_lock) */
	[170]	= SYSENT_CI("lwp_cond_wait",	lwp_cond_wait,		4),
	[171]	= SYSENT_CI("lwp_cond_signal",	lwp_cond_signal,	1),
	[172]	= SYSENT_CI("lwp_cond_broadcast", lwp_cond_broadcast,	1),
	[173]	= SYSENT_CL("pread",		pread,		4),
	[174]	= SYSENT_CL("pwrite ",		pwrite,		4),
	[175]	= SYSENT_NOSYS(),		/* (was 32bit llseek) */
	[176]	= SYSENT_LOADABLE(),		/* inst_sync */
	[177]	= SYSENT_CI("brandsys",		brandsys,	6),
	[178]	= SYSENT_LOADABLE(),		/* kaio */
	[179]	= SYSENT_LOADABLE(),		/* cpc */
	[180]	= SYSENT_CI("lgrpsys",		lgrpsys,	3),
	[181]	= SYSENT_CI("rusagesys",	rusagesys,	5),
	[182]	= SYSENT_LOADABLE(),		/* portfs */
	[183]	= SYSENT_CI("pollsys",		pollsys,	4),
	[184]	= SYSENT_CI("labelsys",		labelsys,	5),
	[185]	= SYSENT_CI("acl",		acl,		4),
	[186]	= SYSENT_AP("auditsys",		auditsys,	6),
	[187]	= SYSENT_CI("processor_bind",	processor_bind,	4),
	[188]	= SYSENT_CI("processor_info",	processor_info,	2),
	[189]	= SYSENT_CI("p_online",		p_online,	2),
	[190]	= SYSENT_CI("sigqueue",		sigqueue,	5),
	[191]	= SYSENT_CI("clock_gettime",	clock_gettime,	2),
	[192]	= SYSENT_CI("clock_settime",	clock_settime,	2),
	[193]	= SYSENT_CI("clock_getres",	clock_getres,	2),
	[194]	= SYSENT_CI("timer_create",	timer_create,	3),
	[195]	= SYSENT_CI("timer_delete",	timer_delete,	1),
	[196]	= SYSENT_CI("timer_settime",	timer_settime,	4),
	[197]	= SYSENT_CI("timer_gettime",	timer_gettime,	2),
	[198]	= SYSENT_CI("timer_getoverrun",	timer_getoverrun, 1),
	[199]	= SYSENT_CI("nanosleep",	nanosleep,	2),
	[200]	= SYSENT_CI("facl",		facl,		4),
	[201]	= SYSENT_LOADABLE(),		/* door */
	[202]	= SYSENT_CI("setreuid",		setreuid,	2),
	[203]	= SYSENT_CI("setregid",		setregid,	2),
	[204]	= SYSENT_CI("install_utrap",	install_utrap,	3),
	[205]	= SYSENT_CI("signotify",	signotify,	3),
	[206]	= SYSENT_CL("schedctl",		schedctl,	0),
	[207]	= SYSENT_LOADABLE(),		/* pset */
	[208]	= IF_sparc(
		SYSENT_CI("sparc_utrap_install", sparc_utrap_install, 5),
		SYSENT_NOSYS()),
	[209]	= SYSENT_CI("resolvepath",	resolvepath,	3),
	[210]	= SYSENT_CI("lwp_mutex_timedlock", lwp_mutex_timedlock,	3),
	[211]	= SYSENT_CI("lwp_sema_timedwait", lwp_sema_timedwait,	3),
	[212]	= SYSENT_CI("lwp_rwlock_sys",	lwp_rwlock_sys,	3),
	/*
	 * Syscalls 213-225: 32-bit system call support for large files.
	 *
	 * (The 64-bit C library transparently maps these system calls
	 * back to their native versions, so almost all of them are only
	 * needed as native syscalls on the 32-bit kernel).
	 */
	[213]	= SYSENT_NOSYS(),		/* (was 32bit getdents64) */
	[214]	= SYSENT_NOSYS(),		/* (was 32bit smmaplf32) */
	[215]	= SYSENT_NOSYS(),		/* (was 32bit stat64) */
	[216]	= SYSENT_NOSYS(),		/* (was 32bit lstat64) */
	[217]	= SYSENT_NOSYS(),		/* (was 32bit fstat64) */
	[218]	= SYSENT_NOSYS(),		/* (was 32bit statvfs64) */
	[219]	= SYSENT_NOSYS(),		/* (was 32bit fstatvfs64) */
	[220]	= SYSENT_NOSYS(),		/* (was 32bit setrlimit64) */
	[221]	= SYSENT_NOSYS(),		/* (was 32bit getrlimit64) */
	[222]	= SYSENT_NOSYS(),		/* (was 32bit pread64) */
	[223]	= SYSENT_NOSYS(),		/* (was 32bit pwrite64) */
	[224]	= SYSENT_LOADABLE(),		/* (was 32bit creat64) */
	[225]	= SYSENT_NOSYS(),		/* (was 32bit open64) */
	[226]	= SYSENT_LOADABLE(),		/* rpcsys */
	[227]	= SYSENT_CL("zone",		zone,		5),
	[228]	= SYSENT_LOADABLE(),		/* autofssys */
	[229]	= SYSENT_CI("getcwd",		getcwd,		2),
	[230]	= SYSENT_CI("so_socket",	so_socket,	5),
	[231]	= SYSENT_CI("so_socketpair",	so_socketpair,	1),
	[232]	= SYSENT_CI("bind",		bind,		4),
	[233]	= SYSENT_CI("listen",		listen,		3),
	[234]	= SYSENT_CI("accept",		accept,		5),
	[235]	= SYSENT_CI("connect",		connect,	4),
	[236]	= SYSENT_CI("shutdown",		shutdown,	3),
	[237]	= SYSENT_CL("recv",		recv,		4),
	[238]	= SYSENT_CL("recvfrom",		recvfrom,	6),
	[239]	= SYSENT_CL("recvmsg",		recvmsg,	3),
	[240]	= SYSENT_CL("send",		send,		4),
	[241]	= SYSENT_CL("sendmsg",		sendmsg,	3),
	[242]	= SYSENT_CL("sendto",		sendto,		6),
	[243]	= SYSENT_CI("getpeername",	getpeername,	4),
	[244]	= SYSENT_CI("getsockname",	getsockname,	4),
	[245]	= SYSENT_CI("getsockopt",	getsockopt,	6),
	[246]	= SYSENT_CI("setsockopt",	setsockopt,	6),
	[247]	= SYSENT_CI("sockconfig",	sockconfig,	5),
	[248]	= SYSENT_CI("ntp_gettime",	ntp_gettime,	1),
	[249]	= SYSENT_CI("ntp_adjtime",	ntp_adjtime,	1),
	[250]	= SYSENT_CI("lwp_mutex_unlock",	lwp_mutex_unlock,	1),
	[251]	= SYSENT_CI("lwp_mutex_trylock", lwp_mutex_trylock,	2),
	[252]	= SYSENT_CI("lwp_mutex_register", lwp_mutex_register,	2),
	[253]	= SYSENT_CI("cladm",		cladm,		3),
	[254]	= SYSENT_CI("uucopy",		uucopy,		3),
	[255]	= SYSENT_CI("umount2",		umount2,	2)
};

#if defined(_SYSCALL32_IMPL)

extern int ulimit32(int, int);
extern ssize_t read32(int32_t, caddr32_t, size32_t);
extern ssize_t write32(int32_t, caddr32_t, size32_t);
extern ssize_t pread32(int32_t, caddr32_t, size32_t, off32_t);
extern ssize_t pwrite32(int32_t, caddr32_t, size32_t, off32_t);
extern ssize_t readv32(int32_t, caddr32_t, int32_t);
extern ssize_t writev32(int32_t, caddr32_t, int32_t);
extern ssize_t readlink32(caddr32_t, caddr32_t, size32_t);
extern ssize_t readlinkat32(int, caddr32_t, caddr32_t, size32_t);
extern int open32(char *, int, int);
extern int openat32(int, char *, int, int);
extern int stat32(char *, struct stat32 *);
extern int fstatat32(int, char *, struct stat32 *, int);
extern int lstat32(char *, struct stat32 *);
extern int fstat32(int, struct stat32 *);
extern int fstatat64_32(int, char *, struct stat64_32 *, int);
extern int stat64_32(char *, struct stat64_32 *);
extern int lstat64_32(char *, struct stat64_32 *);
extern int fstat64_32(int, struct stat64_32 *);
extern int getmsg32(int, struct strbuf32 *, struct strbuf32 *, int32_t *);
extern int putmsg32(int, struct strbuf32 *, struct strbuf32 *, int32_t *);
extern int getpmsg32(int, struct strbuf32 *, struct strbuf32 *, int32_t *,
    int32_t *);
extern int putpmsg32(int, struct strbuf32 *, struct strbuf32 *, int32_t,
    int32_t);
extern int getsetcontext32(int, void *);
extern int statvfs32(char *, struct statvfs32 *);
extern int fstatvfs32(int, struct statvfs32 *);
extern int statvfs64_32(char *, struct statvfs64_32 *);
extern int fstatvfs64_32(int, struct statvfs64_32 *);
extern int sigaction32(int, struct sigaction32 *, struct sigaction32 *);
extern clock32_t times32(struct tms32 *);
extern int stime32(time32_t);
extern int getpagesizes32(int, size32_t *, int);
extern int sigaltstack32(struct sigaltstack32 *, struct sigaltstack32 *);
extern int sigqueue32(pid_t, int, caddr32_t, int, int);
extern offset_t	llseek32(int32_t, uint32_t, uint32_t, int);
extern int waitsys32(idtype_t, id_t, siginfo_t *, int);

extern ssize_t recv32(int32_t, caddr32_t, size32_t, int32_t);
extern ssize_t recvfrom32(int32_t, caddr32_t, size32_t, int32_t, caddr32_t,
    caddr32_t);
extern ssize_t send32(int32_t, caddr32_t, size32_t, int32_t);
extern ssize_t sendto32(int32_t, caddr32_t, size32_t, int32_t, caddr32_t,
    socklen_t);

extern int privsys32(int, priv_op_t, priv_ptype_t, caddr32_t, size32_t, int);
extern int ucredsys32(int, int, caddr32_t);

/*
 * sysent table for ILP32 processes running on
 * a LP64 kernel.
 */
struct sysent sysent32[NSYSCALL] =
{
	[0]	= SYSENT_C("indir",		indir,		1),
	[1]	= SYSENT_CI("exit",		rexit,		1),
	[2]	= SYSENT_CI("psecflags",	psecflags,	3),
	[3]	= SYSENT_CI("read",		read32,		3),
	[4]	= SYSENT_CI("write",		write32,	3),
	[5]	= SYSENT_CI("open",		open32,		3),
	[6]	= SYSENT_CI("close",		close,		1),
	[7]	= SYSENT_CI("linkat",		linkat,		5),
	[8]	= SYSENT_LOADABLE32(),		/* (was creat32) */
	[9]	= SYSENT_CI("link",		link,		2),
	[10]	= SYSENT_CI("unlink",		unlink,		1),
	[11]	= SYSENT_CI("symlinkat",		symlinkat,	3),
	[12]	= SYSENT_CI("chdir",		chdir,		1),
	[13]	= SYSENT_CI("time",		gtime,		0),
	[14]	= SYSENT_CI("mknod",		mknod,		3),
	[15]	= SYSENT_CI("chmod",		chmod,		2),
	[16]	= SYSENT_CI("chown",		chown,		3),
	[17]	= SYSENT_CI("brk",		brk,		1),
	[18]	= SYSENT_CI("stat",		stat32,		2),
	[19]	= SYSENT_CI("lseek",		lseek32,	3),
	[20]	= SYSENT_2CI("getpid",		getpid,		0),
	[21]	= SYSENT_AP("mount",		mount,		8),
	[22]	= SYSENT_CI("readlinkat",	readlinkat32,	4),
	[23]	= SYSENT_CI("setuid",		setuid,		1),
	[24]	= SYSENT_2CI("getuid",		getuid,		0),
	[25]	= SYSENT_CI("stime",		stime32,	1),
	[26]	= SYSENT_CI("pcsample",		pcsample,	2),
	[27]	= SYSENT_CI("alarm",		alarm,		1),
	[28]	= SYSENT_CI("fstat",		fstat32,	2),
	[29]	= SYSENT_CI("pause",		pause,		0),
	[30]	= SYSENT_LOADABLE32(),			/* (was utime) */
	[31]	= SYSENT_CI("stty",		stty,		2),
	[32]	= SYSENT_CI("gtty",		gtty,		2),
	[33]	= SYSENT_CI("access",		access,		2),
	[34]	= SYSENT_CI("nice",		nice,		1),
	[35]	= SYSENT_CI("statfs",		statfs32,	4),
	[36]	= SYSENT_CI("sync",		syssync,	0),
	[37]	= SYSENT_CI("kill",		kill,		2),
	[38]	= SYSENT_CI("fstatfs",		fstatfs32,	4),
	[39]	= SYSENT_CI("setpgrp",		setpgrp,	3),
	[40]	= SYSENT_CI("uucopystr",		uucopystr,	3),
	[41]	= SYSENT_LOADABLE32(),			/* (was dup) */
	[42]	= SYSENT_LOADABLE32(),			/* pipe */
	[43]	= SYSENT_CI("times",		times32,	1),
	[44]	= SYSENT_CI("prof",		profil,		4),
	[45]	= SYSENT_CI("faccessat",		faccessat,	4),
	[46]	= SYSENT_CI("setgid",		setgid,		1),
	[47]	= SYSENT_2CI("getgid",		getgid,		0),
	[48]	= SYSENT_CI("mknodat",		mknodat,	4),
	[49]	= SYSENT_LOADABLE32(),			/* msgsys */
	[50]	= IF_386_ABI(
			SYSENT_CI("sysi86",	sysi86,		4),
			SYSENT_LOADABLE32()),		/* (was sys3b) */
<<<<<<< HEAD
	[51]	= SYSENT_LOADABLE32(),			/* sysacct */
	[52]	= SYSENT_LOADABLE32(),			/* shmsys */
	[53]	= SYSENT_LOADABLE32(),			/* semsys */
	[54]	= SYSENT_CI("ioctl",		ioctl,		3),
	[55]	= SYSENT_CI("uadmin",		uadmin,		3),
	[56]	= SYSENT_CI("fchownat",		fchownat,	5),
	[57]	= SYSENT_2CI("utssys",		utssys32,	4),
	[58]	= SYSENT_CI("fdsync",		fdsync,		2),
	[59]	= SYSENT_CI("exece",		exece,		4),
	[60]	= SYSENT_CI("umask",		umask,		1),
	[61]	= SYSENT_CI("chroot",		chroot,		1),
	[62]	= SYSENT_CI("fcntl",		fcntl,		3),
	[63]	= SYSENT_CI("ulimit",		ulimit32,	2),
	[64]	= SYSENT_CI("renameat",		renameat,	4),
	[65]	= SYSENT_CI("unlinkat",		unlinkat,	3),
	[66]	= SYSENT_CI("fstatat",		fstatat32,	4),
	[67]	= SYSENT_CI("fstatat64",	fstatat64_32,	4),
	[68]	= SYSENT_CI("openat",		openat32,	4),
	[69]	= SYSENT_CI("openat64",		openat64,	4),
	[70]	= SYSENT_CI("tasksys",		tasksys,	5),
	[71]	= SYSENT_LOADABLE32(),		/* acctctl */
	[72]	= SYSENT_LOADABLE32(),		/* exacct */
	[73]	= SYSENT_CI("getpagesizes",	getpagesizes32,	3),
	[74]	= SYSENT_CI("rctlsys",		rctlsys,	6),
	[75]	= SYSENT_2CI("sidsys",		sidsys,		4),
	[76]	= SYSENT_LOADABLE32(),			/* (was fsat) */
	[77]	= SYSENT_CI("lwp_park",		syslwp_park,	3),
	[78]	= SYSENT_CI("sendfilev",		sendfilev,	5),
	[79]	= SYSENT_CI("rmdir",		rmdir,		1),
	[80]	= SYSENT_CI("mkdir",		mkdir,		2),
	[81]	= SYSENT_CI("getdents",		getdents32,	3),
	[82]	= SYSENT_CI("privsys",		privsys32,	6),
	[83]	= SYSENT_CI("ucredsys",		ucredsys32,	3),
	[84]	= SYSENT_CI("sysfs",		sysfs,		3),
	[85]	= SYSENT_CI("getmsg",		getmsg32,	4),
	[86]	= SYSENT_CI("putmsg",		putmsg32,	4),
	[87]	= SYSENT_LOADABLE32(),			/* (was poll) */
	[88]	= SYSENT_CI("lstat",		lstat32,	2),
	[89]	= SYSENT_CI("symlink",		symlink,	2),
	[90]	= SYSENT_CI("readlink",		readlink32,	3),
	[91]	= SYSENT_CI("setgroups",		setgroups,	2),
	[92]	= SYSENT_CI("getgroups",		getgroups,	2),
	[93]	= SYSENT_CI("fchmod",		fchmod,		2),
	[94]	= SYSENT_CI("fchown",		fchown,		3),
	[95]	= SYSENT_CI("sigprocmask",	sigprocmask,	3),
	[96]	= SYSENT_CI("sigsuspend",	sigsuspend,	1),
	[97]	= SYSENT_CI("sigaltstack",	sigaltstack32,	2),
	[98]	= SYSENT_CI("sigaction",		sigaction32,	3),
	[99]	= SYSENT_CI("sigpending",	sigpending,	2),
	[100]	= SYSENT_CI("getsetcontext",	getsetcontext32, 2),
	[101]	= SYSENT_CI("fchmodat",		fchmodat,	4),
	[102]	= SYSENT_CI("mkdirat",		mkdirat,	3),
	[103]	= SYSENT_CI("statvfs",		statvfs32,	2),
	[104]	= SYSENT_CI("fstatvfs",		fstatvfs32,	2),
	[105]	= SYSENT_CI("getloadavg",	getloadavg,	2),
	[106]	= SYSENT_LOADABLE32(),		/* nfssys */
	[107]	= SYSENT_CI("waitsys",		waitsys32,	4),
	[108]	= SYSENT_CI("sigsendset",	sigsendsys,	2),
	[109]	= IF_x86(
=======
	/* 51 */ SYSENT_LOADABLE32(),			/* sysacct */
	/* 52 */ SYSENT_LOADABLE32(),			/* shmsys */
	/* 53 */ SYSENT_LOADABLE32(),			/* semsys */
	/* 54 */ SYSENT_CI("ioctl",		ioctl,		3),
	/* 55 */ SYSENT_CI("uadmin",		uadmin,		3),
	/* 56 */ SYSENT_CI("fchownat",		fchownat,	5),
	/* 57 */ SYSENT_2CI("utssys",		utssys32,	4),
	/* 58 */ SYSENT_CI("fdsync",		fdsync,		2),
	/* 59 */ SYSENT_CI("exece",		exece,		4),
	/* 60 */ SYSENT_CI("umask",		umask,		1),
	/* 61 */ SYSENT_CI("chroot",		chroot,		1),
	/* 62 */ SYSENT_CI("fcntl",		fcntl,		4),
	/* 63 */ SYSENT_CI("ulimit",		ulimit32,	2),
	/* 64 */ SYSENT_CI("renameat",		renameat,	4),
	/* 65 */ SYSENT_CI("unlinkat",		unlinkat,	3),
	/* 66 */ SYSENT_CI("fstatat",		fstatat32,	4),
	/* 67 */ SYSENT_CI("fstatat64",		fstatat64_32,	4),
	/* 68 */ SYSENT_CI("openat",		openat32,	4),
	/* 69 */ SYSENT_CI("openat64",		openat64,	4),
	/* 70 */ SYSENT_CI("tasksys",		tasksys,	5),
	/* 71 */ SYSENT_LOADABLE32(),		/* acctctl */
	/* 72 */ SYSENT_LOADABLE32(),		/* exacct */
	/* 73 */ SYSENT_CI("getpagesizes",	getpagesizes32,	3),
	/* 74 */ SYSENT_CI("rctlsys",		rctlsys,	6),
	/* 75 */ SYSENT_2CI("sidsys",		sidsys,		4),
	/* 76 */ SYSENT_LOADABLE32(),			/* (was fsat) */
	/* 77 */ SYSENT_CI("lwp_park",		syslwp_park,	3),
	/* 78 */ SYSENT_CI("sendfilev",		sendfilev,	5),
	/* 79 */ SYSENT_CI("rmdir",		rmdir,		1),
	/* 80 */ SYSENT_CI("mkdir",		mkdir,		2),
	/* 81 */ SYSENT_CI("getdents",		getdents32,	3),
	/* 82 */ SYSENT_CI("privsys",		privsys32,	6),
	/* 83 */ SYSENT_CI("ucredsys",		ucredsys32,	3),
	/* 84 */ SYSENT_CI("sysfs",		sysfs,		3),
	/* 85 */ SYSENT_CI("getmsg",		getmsg32,	4),
	/* 86 */ SYSENT_CI("putmsg",		putmsg32,	4),
	/* 87 */ SYSENT_LOADABLE32(),			/* (was poll) */
	/* 88 */ SYSENT_CI("lstat",		lstat32,	2),
	/* 89 */ SYSENT_CI("symlink",		symlink,	2),
	/* 90 */ SYSENT_CI("readlink",		readlink32,	3),
	/* 91 */ SYSENT_CI("setgroups",		setgroups,	2),
	/* 92 */ SYSENT_CI("getgroups",		getgroups,	2),
	/* 93 */ SYSENT_CI("fchmod",		fchmod,		2),
	/* 94 */ SYSENT_CI("fchown",		fchown,		3),
	/* 95 */ SYSENT_CI("sigprocmask",	sigprocmask,	3),
	/* 96 */ SYSENT_CI("sigsuspend",	sigsuspend,	1),
	/* 97 */ SYSENT_CI("sigaltstack",	sigaltstack32,	2),
	/* 98 */ SYSENT_CI("sigaction",		sigaction32,	3),
	/* 99 */ SYSENT_CI("sigpending",	sigpending,	2),
	/* 100 */ SYSENT_CI("getsetcontext",	getsetcontext32, 2),
	/* 101 */ SYSENT_CI("fchmodat",		fchmodat,	4),
	/* 102 */ SYSENT_CI("mkdirat",		mkdirat,	3),
	/* 103 */ SYSENT_CI("statvfs",		statvfs32,	2),
	/* 104 */ SYSENT_CI("fstatvfs",		fstatvfs32,	2),
	/* 105 */ SYSENT_CI("getloadavg",	getloadavg,	2),
	/* 106 */ SYSENT_LOADABLE32(),		/* nfssys */
	/* 107 */ SYSENT_CI("waitsys",		waitsys32,	4),
	/* 108 */ SYSENT_CI("sigsendset",	sigsendsys,	2),
	/* 109 */ IF_x86(
>>>>>>> 1a2d662a
			SYSENT_AP("hrtsys",	hrtsys,		5),
			SYSENT_LOADABLE32()),
	[110]	= SYSENT_CI("utimesys",		utimesys,	5),
	[111]	= SYSENT_CI("sigresend",	sigresend,	3),
	[112]	= SYSENT_CI("priocntlsys",	priocntlsys,	5),
	[113]	= SYSENT_CI("pathconf",		pathconf,	2),
	[114]	= SYSENT_CI("mincore",		mincore,	3),
	[115]	= SYSENT_CI("mmap",		smmap32,	6),
	[116]	= SYSENT_CI("mprotect",		mprotect,	3),
	[117]	= SYSENT_CI("munmap",		munmap,		2),
	[118]	= SYSENT_CI("fpathconf",	fpathconf,	2),
	[119]	= SYSENT_2CI("vfork",		vfork,		0),
	[120]	= SYSENT_CI("fchdir",		fchdir,		1),
	[121]	= SYSENT_CI("readv",		readv32,	3),
	[122]	= SYSENT_CI("writev",		writev32,	3),
	[123]	= SYSENT_CI("preadv",		preadv,		5),
	[124]	= SYSENT_CI("pwritev",		pwritev,	5),
	[125]	= SYSENT_CI("upanic",		upanic,		2),
	[126]	= SYSENT_CI("getrandom",	getrandom,	3),
	[127]	= SYSENT_CI("mmapobj",		mmapobjsys,	5),
	[128]	= SYSENT_CI("setrlimit",	setrlimit32,	2),
	[129]	= SYSENT_CI("getrlimit",	getrlimit32,	2),
	[130]	= SYSENT_CI("lchown",		lchown,		3),
	[131]	= SYSENT_CI("memcntl",		memcntl,	6),
	[132]	= SYSENT_CI("getpmsg",		getpmsg32,	5),
	[133]	= SYSENT_CI("putpmsg",		putpmsg32,	5),
	[134]	= SYSENT_CI("rename",		rename,		2),
	[135]	= SYSENT_CI("uname",		uname,		1),
	[136]	= SYSENT_CI("setegid",		setegid,	1),
	[137]	= SYSENT_CI("sysconfig",	sysconfig,	1),
	[138]	= SYSENT_CI("adjtime",		adjtime,	2),
	[139]	= SYSENT_CI("systeminfo",	systeminfo,	3),
	[140]	= SYSENT_LOADABLE32(),		/* sharefs */
	[141]	= SYSENT_CI("seteuid",		seteuid,	1),
	[142]	= SYSENT_2CI("forksys",		forksys,	2),
	[143]	= SYSENT_LOADABLE32(),			/* (was fork1) */
	[144]	= SYSENT_CI("sigtimedwait",	sigtimedwait,	3),
	[145]	= SYSENT_CI("lwp_info",		lwp_info,	1),
	[146]	= SYSENT_CI("yield",		yield,		0),
	[147]	= SYSENT_LOADABLE32(),		    /* (was lwp_sema_wait) */
	[148]	= SYSENT_CI("lwp_sema_post",	lwp_sema_post,	1),
	[149]	= SYSENT_CI("lwp_sema_trywait",	lwp_sema_trywait, 1),
	[150]	= SYSENT_CI("lwp_detach",	lwp_detach,	1),
	[151]	= SYSENT_CI("corectl",		corectl,	4),
	[152]	= SYSENT_CI("modctl",		modctl,		6),
	[153]	= SYSENT_CI("fchroot",		fchroot,	1),
	[154]	= SYSENT_LOADABLE32(),			/* (was utimes) */
	[155]	= SYSENT_CI("vhangup",		vhangup,	0),
	[156]	= SYSENT_CI("gettimeofday",	gettimeofday,	1),
	[157]	= SYSENT_CI("getitimer",	getitimer,	2),
	[158]	= SYSENT_CI("setitimer",	setitimer,	3),
	[159]	= SYSENT_CI("lwp_create",	syslwp_create,	3),
	[160]	= SYSENT_CI("lwp_exit",		syslwp_exit,	0),
	[161]	= SYSENT_CI("lwp_suspend",	syslwp_suspend,	1),
	[162]	= SYSENT_CI("lwp_continue",	syslwp_continue, 1),
	[163]	= SYSENT_CI("lwp_kill",		lwp_kill,	2),
	[164]	= SYSENT_CI("lwp_self",		lwp_self,	0),
	[165]	= SYSENT_2CI("lwp_sigmask",	lwp_sigmask,	5),
	[166]	= IF_x86(
			SYSENT_CI("lwp_private", syslwp_private, 3),
			SYSENT_NOSYS()),
	[167]	= SYSENT_CI("lwp_wait",		lwp_wait,	2),
	[168]	= SYSENT_CI("lwp_mutex_wakeup",	lwp_mutex_wakeup,	2),
	[169]	= SYSENT_LOADABLE32(),		    /* (was lwp_mutex_lock) */
	[170]	= SYSENT_CI("lwp_cond_wait",	lwp_cond_wait,		4),
	[171]	= SYSENT_CI("lwp_cond_signal",	lwp_cond_signal,	1),
	[172]	= SYSENT_CI("lwp_cond_broadcast", lwp_cond_broadcast,	1),
	[173]	= SYSENT_CI("pread",		pread32,		4),
	[174]	= SYSENT_CI("pwrite",		pwrite32,		4),
	[175]	= SYSENT_C("llseek",		llseek32,	4),
	[176]	= SYSENT_LOADABLE32(),		/* inst_sync */
	[177]	= SYSENT_CI("brandsys",		brandsys,	6),
	[178]	= SYSENT_LOADABLE32(),		/* kaio */
	[179]	= SYSENT_LOADABLE32(),		/* cpc */
	[180]	= SYSENT_CI("lgrpsys",		lgrpsys,	3),
	[181]	= SYSENT_CI("rusagesys",	rusagesys,	5),
	[182]	= SYSENT_LOADABLE32(),		/* portfs */
	[183]	= SYSENT_CI("pollsys",		pollsys,	4),
	[184]	= SYSENT_CI("labelsys",		labelsys,	5),
	[185]	= SYSENT_CI("acl",		acl,		4),
	[186]	= SYSENT_AP("auditsys",		auditsys,	6),
	[187]	= SYSENT_CI("processor_bind",	processor_bind,	4),
	[188]	= SYSENT_CI("processor_info",	processor_info,	2),
	[189]	= SYSENT_CI("p_online",		p_online,	2),
	[190]	= SYSENT_CI("sigqueue",		sigqueue32,	5),
	[191]	= SYSENT_CI("clock_gettime",	clock_gettime,	2),
	[192]	= SYSENT_CI("clock_settime",	clock_settime,	2),
	[193]	= SYSENT_CI("clock_getres",	clock_getres,	2),
	[194]	= SYSENT_CI("timer_create",	timer_create,	3),
	[195]	= SYSENT_CI("timer_delete",	timer_delete,	1),
	[196]	= SYSENT_CI("timer_settime",	timer_settime,	4),
	[197]	= SYSENT_CI("timer_gettime",	timer_gettime,	2),
	[198]	= SYSENT_CI("timer_getoverrun",	timer_getoverrun, 1),
	[199]	= SYSENT_CI("nanosleep",	nanosleep,	2),
	[200]	= SYSENT_CI("facl",		facl,		4),
	[201]	= SYSENT_LOADABLE32(),		/* door */
	[202]	= SYSENT_CI("setreuid",		setreuid,	2),
	[203]	= SYSENT_CI("setregid",		setregid,	2),
	[204]	= SYSENT_CI("install_utrap",	install_utrap,	3),
	[205]	= SYSENT_CI("signotify",	signotify,	3),
	[206]	= SYSENT_CI("schedctl",		schedctl,	0),
	[207]	= SYSENT_LOADABLE32(),		/* pset */
	[208]	= SYSENT_LOADABLE32(),
	[209]	= SYSENT_CI("resolvepath",	resolvepath,	3),
	[210]	= SYSENT_CI("lwp_mutex_timedlock", lwp_mutex_timedlock, 3),
	[211]	= SYSENT_CI("lwp_sema_timedwait", lwp_sema_timedwait,	3),
	[212]	= SYSENT_CI("lwp_rwlock_sys",	lwp_rwlock_sys,	3),
	/*
	 * Syscalls 213-225: 32-bit system call support for large files.
	 */
	[213]	= SYSENT_CI("getdents64",	getdents64,	3),
	[214]	= SYSENT_AP("smmaplf32",	smmaplf32,	7),
	[215]	= SYSENT_CI("stat64",		stat64_32,	2),
	[216]	= SYSENT_CI("lstat64",		lstat64_32,	2),
	[217]	= SYSENT_CI("fstat64",		fstat64_32,	2),
	[218]	= SYSENT_CI("statvfs64",	statvfs64_32,	2),
	[219]	= SYSENT_CI("fstatvfs64",	fstatvfs64_32,	2),
	[220]	= SYSENT_CI("setrlimit64",	setrlimit64,	2),
	[221]	= SYSENT_CI("getrlimit64",	getrlimit64,	2),
	[222]	= SYSENT_CI("pread64",		pread64,	5),
	[223]	= SYSENT_CI("pwrite64",		pwrite64,	5),
	[224]	= SYSENT_LOADABLE32(),			/* (was creat64) */
	[225]	= SYSENT_CI("open64",		open64,		3),
	[226]	= SYSENT_LOADABLE32(),		/* rpcsys */
	[227]	= SYSENT_CI("zone",		zone,		6),
	[228]	= SYSENT_LOADABLE32(),		/* autofssys */
	[229]	= SYSENT_CI("getcwd",		getcwd,		2),
	[230]	= SYSENT_CI("so_socket",	so_socket,	5),
	[231]	= SYSENT_CI("so_socketpair",	so_socketpair,	1),
	[232]	= SYSENT_CI("bind",		bind,		4),
	[233]	= SYSENT_CI("listen",		listen,		3),
	[234]	= SYSENT_CI("accept",		accept,		5),
	[235]	= SYSENT_CI("connect",		connect,	4),
	[236]	= SYSENT_CI("shutdown",		shutdown,	3),
	[237]	= SYSENT_CI("recv",		recv32,		4),
	[238]	= SYSENT_CI("recvfrom",		recvfrom32,	6),
	[239]	= SYSENT_CI("recvmsg",		recvmsg,	3),
	[240]	= SYSENT_CI("send",		send32,		4),
	[241]	= SYSENT_CI("sendmsg",		sendmsg,	3),
	[242]	= SYSENT_CI("sendto",		sendto32,	6),
	[243]	= SYSENT_CI("getpeername",	getpeername,	4),
	[244]	= SYSENT_CI("getsockname",	getsockname,	4),
	[245]	= SYSENT_CI("getsockopt",	getsockopt,	6),
	[246]	= SYSENT_CI("setsockopt",	setsockopt,	6),
	[247]	= SYSENT_CI("sockconfig",	sockconfig,	5),
	[248]	= SYSENT_CI("ntp_gettime",	ntp_gettime,	1),
	[249]	= SYSENT_CI("ntp_adjtime",	ntp_adjtime,	1),
	[250]	= SYSENT_CI("lwp_mutex_unlock",	lwp_mutex_unlock,	1),
	[251]	= SYSENT_CI("lwp_mutex_trylock", lwp_mutex_trylock,	2),
	[252]	= SYSENT_CI("lwp_mutex_register", lwp_mutex_register,	2),
	[253]	= SYSENT_CI("cladm",		cladm,		3),
	[254]	= SYSENT_CI("uucopy",		uucopy,		3),
	[255]	= SYSENT_CI("umount2",		umount2,	2)
};
#endif /* _SYSCALL32_IMPL */

/*
 * Space allocated and initialized in init_syscallnames().
 */
char **syscallnames;

systrace_sysent_t *systrace_sysent;
void (*systrace_probe)(dtrace_id_t, uintptr_t, uintptr_t,
    uintptr_t, uintptr_t, uintptr_t, uintptr_t);

/*ARGSUSED*/
void
systrace_stub(dtrace_id_t id, uintptr_t arg0, uintptr_t arg1,
    uintptr_t arg2, uintptr_t arg3, uintptr_t arg4, uintptr_t arg5)
{}

/*ARGSUSED*/
int64_t
dtrace_systrace_syscall(uintptr_t arg0, uintptr_t arg1, uintptr_t arg2,
    uintptr_t arg3, uintptr_t arg4, uintptr_t arg5)
{
	systrace_sysent_t *sy = &systrace_sysent[curthread->t_sysnum];
	dtrace_id_t id;
	int64_t rval;
	proc_t *p;

	if ((id = sy->stsy_entry) != DTRACE_IDNONE)
		(*systrace_probe)(id, arg0, arg1, arg2, arg3, arg4, arg5);

	/*
	 * We want to explicitly allow DTrace consumers to stop a process
	 * before it actually executes the meat of the syscall.
	 */
	p = ttoproc(curthread);
	mutex_enter(&p->p_lock);
	if (curthread->t_dtrace_stop && !curthread->t_lwp->lwp_nostop) {
		curthread->t_dtrace_stop = 0;
		stop(PR_REQUESTED, 0);
	}
	mutex_exit(&p->p_lock);

	rval = (*sy->stsy_underlying)(arg0, arg1, arg2, arg3, arg4, arg5);

	if (ttolwp(curthread)->lwp_errno != 0)
		rval = -1;

	if ((id = sy->stsy_return) != DTRACE_IDNONE)
		(*systrace_probe)(id, (uintptr_t)rval, (uintptr_t)rval,
		    (uintptr_t)((int64_t)rval >> 32), 0, 0, 0);

	return (rval);
}

#ifdef _SYSCALL32_IMPL

systrace_sysent_t *systrace_sysent32;

/*ARGSUSED*/
int64_t
dtrace_systrace_syscall32(uintptr_t arg0, uintptr_t arg1, uintptr_t arg2,
    uintptr_t arg3, uintptr_t arg4, uintptr_t arg5)
{
	systrace_sysent_t *sy = &systrace_sysent32[curthread->t_sysnum];
	dtrace_id_t id;
	int64_t rval;
	proc_t *p;

	if ((id = sy->stsy_entry) != DTRACE_IDNONE)
		(*systrace_probe)(id, arg0, arg1, arg2, arg3, arg4, arg5);

	/*
	 * We want to explicitly allow DTrace consumers to stop a process
	 * before it actually executes the meat of the syscall.
	 */
	p = ttoproc(curthread);
	mutex_enter(&p->p_lock);
	if (curthread->t_dtrace_stop && !curthread->t_lwp->lwp_nostop) {
		curthread->t_dtrace_stop = 0;
		stop(PR_REQUESTED, 0);
	}
	mutex_exit(&p->p_lock);

	rval = (*sy->stsy_underlying)(arg0, arg1, arg2, arg3, arg4, arg5);

	if (ttolwp(curthread)->lwp_errno != 0)
		rval = -1;

	if ((id = sy->stsy_return) != DTRACE_IDNONE)
		(*systrace_probe)(id, (uintptr_t)rval, (uintptr_t)rval,
		    (uintptr_t)((uint64_t)rval >> 32), 0, 0, 0);

	return (rval);
}

#endif

void
dtrace_systrace_rtt(void)
{
	systrace_sysent_t *sy;
	dtrace_id_t id;

	if (get_udatamodel() == DATAMODEL_NATIVE) {
		if (systrace_sysent == NULL)
			return;

		sy = &systrace_sysent[curthread->t_sysnum];
#ifdef _SYSCALL32_IMPL
	} else {
		if (systrace_sysent32 == NULL)
			return;

		sy = &systrace_sysent32[curthread->t_sysnum];
#endif
	}

	if ((id = sy->stsy_return) != DTRACE_IDNONE)
		(*systrace_probe)(id, 0, 0, 0, 0, 0, 0);
}<|MERGE_RESOLUTION|>--- conflicted
+++ resolved
@@ -75,7 +75,7 @@
 int	faccessat(int, char *, int, int);
 int	fchmodat(int, char *, int, int);
 int	fchownat(int, char *, uid_t, gid_t, int);
-int	fcntl(int, int, intptr_t, intptr_t);
+int	fcntl(int, int, intptr_t, intptr_t, intptr_t);
 int64_t	vfork();
 int64_t	forksys(int, int);
 int	fstat(int, struct stat *);
@@ -481,7 +481,6 @@
 	[49]	= SYSENT_LOADABLE(),		/* msgsys */
 	[50]	= IF_x86(
 			SYSENT_CI("sysi86",	sysi86,		4),
-<<<<<<< HEAD
 			SYSENT_LOADABLE()),	/* (was sys3b) */
 	[51]	= SYSENT_LOADABLE(),		/* sysacct */
 	[52]	= SYSENT_LOADABLE(),		/* shmsys */
@@ -494,7 +493,7 @@
 	[59]	= SYSENT_CI("exece",		exece,		4),
 	[60]	= SYSENT_CI("umask",		umask,		1),
 	[61]	= SYSENT_CI("chroot",		chroot,		1),
-	[62]	= SYSENT_CI("fcntl",		fcntl,		3),
+	[62]	= SYSENT_CI("fcntl",		fcntl,		4),
 	[63]	= SYSENT_CI("ulimit",		ulimit,		2),
 	[64]	= SYSENT_CI("renameat",		renameat,	4),
 	[65]	= SYSENT_CI("unlinkat",		unlinkat,	3),
@@ -542,76 +541,6 @@
 	[107]	= SYSENT_CI("waitsys",		waitsys,	4),
 	[108]	= SYSENT_CI("sigsendset",	sigsendsys,	2),
 	[109]	= IF_x86(
-=======
-			SYSENT_LOADABLE()),		/* (was sys3b) */
-	/* 51 */ SYSENT_LOADABLE(),			/* sysacct */
-	/* 52 */ SYSENT_LOADABLE(),			/* shmsys */
-	/* 53 */ SYSENT_LOADABLE(),			/* semsys */
-	/* 54 */ SYSENT_CI("ioctl",		ioctl,		3),
-	/* 55 */ SYSENT_CI("uadmin",		uadmin,		3),
-	/* 56 */ SYSENT_CI("fchownat",		fchownat,	5),
-	/* 57 */ IF_LP64(
-			SYSENT_2CI("utssys",	utssys64,	4),
-			SYSENT_2CI("utssys",	utssys32,	4)),
-	/* 58 */ SYSENT_CI("fdsync",		fdsync,		2),
-	/* 59 */ SYSENT_CI("exece",		exece,		4),
-	/* 60 */ SYSENT_CI("umask",		umask,		1),
-	/* 61 */ SYSENT_CI("chroot",		chroot,		1),
-	/* 62 */ SYSENT_CI("fcntl",		fcntl,		4),
-	/* 63 */ SYSENT_CI("ulimit",		ulimit,		2),
-	/* 64 */ SYSENT_CI("renameat",		renameat,	4),
-	/* 65 */ SYSENT_CI("unlinkat",		unlinkat,	3),
-	/* 66 */ SYSENT_CI("fstatat",		fstatat,	4),
-	/* 67 */ IF_LP64(
-			SYSENT_NOSYS(),
-			SYSENT_CI("fstatat64",	fstatat64,	4)),
-	/* 68 */ SYSENT_CI("openat",		openat,		4),
-	/* 69 */ IF_LP64(
-			SYSENT_NOSYS(),
-			SYSENT_CI("openat64",	openat64,	4)),
-	/* 70 */ SYSENT_CI("tasksys",		tasksys,	5),
-	/* 71 */ SYSENT_LOADABLE(),		/* acctctl */
-	/* 72 */ SYSENT_LOADABLE(),		/* exacct */
-	/* 73 */ SYSENT_CI("getpagesizes",	getpagesizes,	3),
-	/* 74 */ SYSENT_CI("rctlsys",		rctlsys,	6),
-	/* 75 */ SYSENT_2CI("sidsys",		sidsys,		4),
-	/* 76 */ SYSENT_LOADABLE(),			/* (was fsat) */
-	/* 77 */ SYSENT_CI("lwp_park",		syslwp_park,	3),
-	/* 78 */ SYSENT_CL("sendfilev",		sendfilev,	5),
-	/* 79 */ SYSENT_CI("rmdir",		rmdir,		1),
-	/* 80 */ SYSENT_CI("mkdir",		mkdir,		2),
-	/* 81 */ IF_LP64(
-			SYSENT_CI("getdents",	getdents64,	3),
-			SYSENT_CI("getdents",	getdents32,	3)),
-	/* 82 */ SYSENT_CI("privsys",		privsys,	6),
-	/* 83 */ SYSENT_CI("ucredsys",		ucredsys,	3),
-	/* 84 */ SYSENT_CI("sysfs",		sysfs,		3),
-	/* 85 */ SYSENT_CI("getmsg",		getmsg,		4),
-	/* 86 */ SYSENT_CI("putmsg",		putmsg,		4),
-	/* 87 */ SYSENT_LOADABLE(),			/* (was poll) */
-	/* 88 */ SYSENT_CI("lstat",		lstat,		2),
-	/* 89 */ SYSENT_CI("symlink",		symlink,	2),
-	/* 90 */ SYSENT_CL("readlink",		readlink,	3),
-	/* 91 */ SYSENT_CI("setgroups",		setgroups,	2),
-	/* 92 */ SYSENT_CI("getgroups",		getgroups,	2),
-	/* 93 */ SYSENT_CI("fchmod",		fchmod,		2),
-	/* 94 */ SYSENT_CI("fchown",		fchown,		3),
-	/* 95 */ SYSENT_CI("sigprocmask",	sigprocmask,	3),
-	/* 96 */ SYSENT_CI("sigsuspend",	sigsuspend,	1),
-	/* 97 */ SYSENT_CI("sigaltstack",	sigaltstack,	2),
-	/* 98 */ SYSENT_CI("sigaction",		sigaction,	3),
-	/* 99 */ SYSENT_CI("sigpending",	sigpending,	2),
-	/* 100 */ SYSENT_CI("getsetcontext",	getsetcontext,	2),
-	/* 101 */ SYSENT_CI("fchmodat",		fchmodat,	4),
-	/* 102 */ SYSENT_CI("mkdirat",		mkdirat,	3),
-	/* 103 */ SYSENT_CI("statvfs",		statvfs,	2),
-	/* 104 */ SYSENT_CI("fstatvfs",		fstatvfs,	2),
-	/* 105 */ SYSENT_CI("getloadavg",	getloadavg,	2),
-	/* 106 */ SYSENT_LOADABLE(),		/* nfssys */
-	/* 107 */ SYSENT_CI("waitsys",		waitsys,	4),
-	/* 108 */ SYSENT_CI("sigsendset",	sigsendsys,	2),
-	/* 109 */ IF_x86(
->>>>>>> 1a2d662a
 			SYSENT_AP("hrtsys",	hrtsys,		5),
 			SYSENT_LOADABLE()),
 	[110]	= SYSENT_CI("utimesys",		utimesys,	5),
@@ -883,7 +812,6 @@
 	[50]	= IF_386_ABI(
 			SYSENT_CI("sysi86",	sysi86,		4),
 			SYSENT_LOADABLE32()),		/* (was sys3b) */
-<<<<<<< HEAD
 	[51]	= SYSENT_LOADABLE32(),			/* sysacct */
 	[52]	= SYSENT_LOADABLE32(),			/* shmsys */
 	[53]	= SYSENT_LOADABLE32(),			/* semsys */
@@ -895,7 +823,7 @@
 	[59]	= SYSENT_CI("exece",		exece,		4),
 	[60]	= SYSENT_CI("umask",		umask,		1),
 	[61]	= SYSENT_CI("chroot",		chroot,		1),
-	[62]	= SYSENT_CI("fcntl",		fcntl,		3),
+	[62]	= SYSENT_CI("fcntl",		fcntl,		4),
 	[63]	= SYSENT_CI("ulimit",		ulimit32,	2),
 	[64]	= SYSENT_CI("renameat",		renameat,	4),
 	[65]	= SYSENT_CI("unlinkat",		unlinkat,	3),
@@ -943,67 +871,6 @@
 	[107]	= SYSENT_CI("waitsys",		waitsys32,	4),
 	[108]	= SYSENT_CI("sigsendset",	sigsendsys,	2),
 	[109]	= IF_x86(
-=======
-	/* 51 */ SYSENT_LOADABLE32(),			/* sysacct */
-	/* 52 */ SYSENT_LOADABLE32(),			/* shmsys */
-	/* 53 */ SYSENT_LOADABLE32(),			/* semsys */
-	/* 54 */ SYSENT_CI("ioctl",		ioctl,		3),
-	/* 55 */ SYSENT_CI("uadmin",		uadmin,		3),
-	/* 56 */ SYSENT_CI("fchownat",		fchownat,	5),
-	/* 57 */ SYSENT_2CI("utssys",		utssys32,	4),
-	/* 58 */ SYSENT_CI("fdsync",		fdsync,		2),
-	/* 59 */ SYSENT_CI("exece",		exece,		4),
-	/* 60 */ SYSENT_CI("umask",		umask,		1),
-	/* 61 */ SYSENT_CI("chroot",		chroot,		1),
-	/* 62 */ SYSENT_CI("fcntl",		fcntl,		4),
-	/* 63 */ SYSENT_CI("ulimit",		ulimit32,	2),
-	/* 64 */ SYSENT_CI("renameat",		renameat,	4),
-	/* 65 */ SYSENT_CI("unlinkat",		unlinkat,	3),
-	/* 66 */ SYSENT_CI("fstatat",		fstatat32,	4),
-	/* 67 */ SYSENT_CI("fstatat64",		fstatat64_32,	4),
-	/* 68 */ SYSENT_CI("openat",		openat32,	4),
-	/* 69 */ SYSENT_CI("openat64",		openat64,	4),
-	/* 70 */ SYSENT_CI("tasksys",		tasksys,	5),
-	/* 71 */ SYSENT_LOADABLE32(),		/* acctctl */
-	/* 72 */ SYSENT_LOADABLE32(),		/* exacct */
-	/* 73 */ SYSENT_CI("getpagesizes",	getpagesizes32,	3),
-	/* 74 */ SYSENT_CI("rctlsys",		rctlsys,	6),
-	/* 75 */ SYSENT_2CI("sidsys",		sidsys,		4),
-	/* 76 */ SYSENT_LOADABLE32(),			/* (was fsat) */
-	/* 77 */ SYSENT_CI("lwp_park",		syslwp_park,	3),
-	/* 78 */ SYSENT_CI("sendfilev",		sendfilev,	5),
-	/* 79 */ SYSENT_CI("rmdir",		rmdir,		1),
-	/* 80 */ SYSENT_CI("mkdir",		mkdir,		2),
-	/* 81 */ SYSENT_CI("getdents",		getdents32,	3),
-	/* 82 */ SYSENT_CI("privsys",		privsys32,	6),
-	/* 83 */ SYSENT_CI("ucredsys",		ucredsys32,	3),
-	/* 84 */ SYSENT_CI("sysfs",		sysfs,		3),
-	/* 85 */ SYSENT_CI("getmsg",		getmsg32,	4),
-	/* 86 */ SYSENT_CI("putmsg",		putmsg32,	4),
-	/* 87 */ SYSENT_LOADABLE32(),			/* (was poll) */
-	/* 88 */ SYSENT_CI("lstat",		lstat32,	2),
-	/* 89 */ SYSENT_CI("symlink",		symlink,	2),
-	/* 90 */ SYSENT_CI("readlink",		readlink32,	3),
-	/* 91 */ SYSENT_CI("setgroups",		setgroups,	2),
-	/* 92 */ SYSENT_CI("getgroups",		getgroups,	2),
-	/* 93 */ SYSENT_CI("fchmod",		fchmod,		2),
-	/* 94 */ SYSENT_CI("fchown",		fchown,		3),
-	/* 95 */ SYSENT_CI("sigprocmask",	sigprocmask,	3),
-	/* 96 */ SYSENT_CI("sigsuspend",	sigsuspend,	1),
-	/* 97 */ SYSENT_CI("sigaltstack",	sigaltstack32,	2),
-	/* 98 */ SYSENT_CI("sigaction",		sigaction32,	3),
-	/* 99 */ SYSENT_CI("sigpending",	sigpending,	2),
-	/* 100 */ SYSENT_CI("getsetcontext",	getsetcontext32, 2),
-	/* 101 */ SYSENT_CI("fchmodat",		fchmodat,	4),
-	/* 102 */ SYSENT_CI("mkdirat",		mkdirat,	3),
-	/* 103 */ SYSENT_CI("statvfs",		statvfs32,	2),
-	/* 104 */ SYSENT_CI("fstatvfs",		fstatvfs32,	2),
-	/* 105 */ SYSENT_CI("getloadavg",	getloadavg,	2),
-	/* 106 */ SYSENT_LOADABLE32(),		/* nfssys */
-	/* 107 */ SYSENT_CI("waitsys",		waitsys32,	4),
-	/* 108 */ SYSENT_CI("sigsendset",	sigsendsys,	2),
-	/* 109 */ IF_x86(
->>>>>>> 1a2d662a
 			SYSENT_AP("hrtsys",	hrtsys,		5),
 			SYSENT_LOADABLE32()),
 	[110]	= SYSENT_CI("utimesys",		utimesys,	5),
