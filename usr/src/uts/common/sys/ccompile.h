/*
 * CDDL HEADER START
 *
 * The contents of this file are subject to the terms of the
 * Common Development and Distribution License, Version 1.0 only
 * (the "License").  You may not use this file except in compliance
 * with the License.
 *
 * You can obtain a copy of the license at usr/src/OPENSOLARIS.LICENSE
 * or http://www.opensolaris.org/os/licensing.
 * See the License for the specific language governing permissions
 * and limitations under the License.
 *
 * When distributing Covered Code, include this CDDL HEADER in each
 * file and include the License file at usr/src/OPENSOLARIS.LICENSE.
 * If applicable, add the following below this CDDL HEADER, with the
 * fields enclosed by brackets "[]" replaced with your own identifying
 * information: Portions Copyright [yyyy] [name of copyright owner]
 *
 * CDDL HEADER END
 */
/*
 * Copyright 2004 Sun Microsystems, Inc.  All rights reserved.
 * Use is subject to license terms.
 */

#ifndef	_SYS_CCOMPILE_H
#define	_SYS_CCOMPILE_H

/*
 * This file contains definitions designed to enable different compilers
 * to be used harmoniously on Solaris systems.
 */

#ifdef	__cplusplus
extern "C" {
#endif

/*
 * Allow for version tests for compiler bugs and features.
 */
#if defined(__GNUC__)
#define	__GNUC_VERSION	\
	(__GNUC__ * 10000 + __GNUC_MINOR__ * 100 + __GNUC_PATCHLEVEL__)
#else
#define	__GNUC_VERSION	0
#endif

#if defined(__ATTRIBUTE_IMPLEMENTED) || defined(__GNUC__)

/*
 * analogous to lint's PRINTFLIKEn
 */
#define	__sun_attr___PRINTFLIKE__(__n)	\
		__attribute__((__format__(printf, __n, (__n)+1)))
#define	__sun_attr___VPRINTFLIKE__(__n)	\
		__attribute__((__format__(printf, __n, 0)))

/*
 * Handle the kernel printf routines that can take '%b' too
 */
#if __GNUC_VERSION < 30402
/*
 * XX64 at least this doesn't work correctly yet with 3.4.1 anyway!
 */
#define	__sun_attr___KPRINTFLIKE__	__sun_attr___PRINTFLIKE__
#define	__sun_attr___KVPRINTFLIKE__	__sun_attr___VPRINTFLIKE__
#else
#define	__sun_attr___KPRINTFLIKE__(__n)	\
		__attribute__((__format__(cmn_err, __n, (__n)+1)))
#define	__sun_attr___KVPRINTFLIKE__(__n) \
		__attribute__((__format__(cmn_err, __n, 0)))
#endif

/*
 * This one's pretty obvious -- the function never returns
 */
#define	__sun_attr___noreturn__ __attribute__((__noreturn__))

/*
 * The function is 'extern inline' and expects GNU C89 behaviour, not C99
 * behaviour.
 *
 * Should only be used on 'extern inline' definitions for GCC.
 */
<<<<<<< HEAD
#if __GNUC_VERSION > 40300
=======
#if __GNUC_VERSION >= 40300
>>>>>>> a8067031
#define	__sun_attr___gnu_inline__	__attribute__((__gnu_inline__))
#else
#define	__sun_attr___gnu_inline__
#endif

/*
 * This is an appropriate label for functions that do not
 * modify their arguments, e.g. strlen()
 */
#define	__sun_attr___pure__	__attribute__((__pure__))

/*
 * This is a stronger form of __pure__. Can be used for functions
 * that do not modify their arguments and don't depend on global
 * memory.
 */
#define	__sun_attr___const__	__attribute__((__const__))

/*
 * structure packing like #pragma pack(1)
 */
#define	__sun_attr___packed__	__attribute__((__packed__))

#define	___sun_attr_inner(__a)	__sun_attr_##__a
#define	__sun_attr__(__a)	___sun_attr_inner __a

#else	/* __ATTRIBUTE_IMPLEMENTED || __GNUC__ */

#define	__sun_attr__(__a)

#endif	/* __ATTRIBUTE_IMPLEMENTED || __GNUC__ */

/*
 * Shorthand versions for readability
 */

#define	__PRINTFLIKE(__n)	__sun_attr__((__PRINTFLIKE__(__n)))
#define	__VPRINTFLIKE(__n)	__sun_attr__((__VPRINTFLIKE__(__n)))
#define	__KPRINTFLIKE(__n)	__sun_attr__((__KPRINTFLIKE__(__n)))
#define	__KVPRINTFLIKE(__n)	__sun_attr__((__KVPRINTFLIKE__(__n)))
#define	__NORETURN		__sun_attr__((__noreturn__))
#define	__GNU_INLINE		__inline__ __sun_attr__((__gnu_inline__))
#define	__CONST			__sun_attr__((__const__))
#define	__PURE			__sun_attr__((__pure__))

#ifdef	__cplusplus
}
#endif

#endif	/* _SYS_CCOMPILE_H */<|MERGE_RESOLUTION|>--- conflicted
+++ resolved
@@ -83,11 +83,7 @@
  *
  * Should only be used on 'extern inline' definitions for GCC.
  */
-<<<<<<< HEAD
-#if __GNUC_VERSION > 40300
-=======
 #if __GNUC_VERSION >= 40300
->>>>>>> a8067031
 #define	__sun_attr___gnu_inline__	__attribute__((__gnu_inline__))
 #else
 #define	__sun_attr___gnu_inline__
