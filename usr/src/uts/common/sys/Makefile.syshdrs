#
# CDDL HEADER START
#
# The contents of this file are subject to the terms of the
# Common Development and Distribution License (the "License").
# You may not use this file except in compliance with the License.
#
# You can obtain a copy of the license at usr/src/OPENSOLARIS.LICENSE
# or http://www.opensolaris.org/os/licensing.
# See the License for the specific language governing permissions
# and limitations under the License.
#
# When distributing Covered Code, include this CDDL HEADER in each
# file and include the License file at usr/src/OPENSOLARIS.LICENSE.
# If applicable, add the following below this CDDL HEADER, with the
# fields enclosed by brackets "[]" replaced with your own identifying
# information: Portions Copyright [yyyy] [name of copyright owner]
#
# CDDL HEADER END
#

#
# Copyright (c) 2005, 2010, Oracle and/or its affiliates. All rights reserved.
# Copyright 2014 Garrett D'Amore <garrett@damore.org>
# Copyright 2016 Nexenta Systems, Inc.
# Copyright 2017 Hayashi Naoyuki
# Copyright 2019 Joyent, Inc.
# Copyright 2022 Michael van der Westhuizen
#

# Common definitions for open and closed headers.

# check files really don't exist

audio/%.check:	audio/%.h
	$(DOT_H_CHECK)

av/%.check:	av/%.h
	$(DOT_H_CHECK)

fm/%.check:     fm/%.h
	$(DOT_H_CHECK)

fm/cpu/%.check:	fm/cpu/%.h
	$(DOT_H_CHECK)

fm/fs/%.check:	fm/fs/%.h
	$(DOT_H_CHECK)

fm/io/%.check:	fm/io/%.h
	$(DOT_H_CHECK)

fs/%.check:	fs/%.h
	$(DOT_H_CHECK)

ib/%.check:		ib/%.h
	$(DOT_H_CHECK)

ib/clients/ibd/%.check:	ib/clients/ibd/%.h
	$(DOT_H_CHECK)

ib/clients/of/%.check:		ib/clients/of/%.h
	$(DOT_H_CHECK)

ib/clients/of/rdma/%.check:		ib/clients/of/rdma/%.h
	$(DOT_H_CHECK)

ib/clients/of/sol_ofs/%.check:		ib/clients/of/sol_ofs/%.h
	$(DOT_H_CHECK)

ib/clients/of/sol_uverbs/%.check:	ib/clients/of/sol_uverbs/%.h
	$(DOT_H_CHECK)

ib/clients/of/sol_umad/%.check:		ib/clients/of/sol_umad/%.h
	$(DOT_H_CHECK)

ib/clients/of/sol_ucma/%.check:		ib/clients/of/sol_ucma/%.h
	$(DOT_H_CHECK)

ib/ibtl/%.check:	ib/ibtl/%.h
	$(DOT_H_CHECK)

ib/ibtl/impl/%.check:	ib/ibtl/impl/%.h
	$(DOT_H_CHECK)

ib/ibnex/%.check:	ib/ibnex/%.h
	$(DOT_H_CHECK)

ib/mgt/%.check:	ib/mgt/%.h
	$(DOT_H_CHECK)

ib/mgt/ibmf/%.check:	ib/mgt/ibmf/%.h
	$(DOT_H_CHECK)

ib/adapters/tavor/%.check:	ib/adapters/tavor/%.h
	$(DOT_H_CHECK)

ib/adapters/hermon/%.check:	ib/adapters/hermon/%.h
	$(DOT_H_CHECK)

ib/adapters/%.check:	ib/adapters/%.h
	$(DOT_H_CHECK)

idm/%.check:		idm/%.h
	$(DOT_H_CHECK)

iscsit/%.check:		iscsit/%.h
	$(DOT_H_CHECK)

scsi/%.check:		scsi/%.h
	$(DOT_H_CHECK)

scsi/conf/%.check:	scsi/conf/%.h
	$(DOT_H_CHECK)

scsi/generic/%.check:	scsi/generic/%.h
	$(DOT_H_CHECK)

scsi/impl/%.check:	scsi/impl/%.h
	$(DOT_H_CHECK)

scsi/targets/%.check:	scsi/targets/%.h
	$(DOT_H_CHECK)

scsi/adapters/%.check:	scsi/adapters/%.h
	$(DOT_H_CHECK)

sdcard/%.check:		sdcard/%.h
	$(DOT_H_CHECK)

sysevent/%.check:     sysevent/%.h
	$(DOT_H_CHECK)

contract/%.check:     contract/%.h
	$(DOT_H_CHECK)

usb/%.check:		usb/%.h
	$(DOT_H_CHECK)

usb/clients/audio/%.check:  usb/clients/audio/%.h
	$(DOT_H_CHECK)

usb/hubd/%.check:	usb/hubd/%.h
	$(DOT_H_CHECK)

usb/clients/hid/%.check:	usb/clients/hid/%.h
	$(DOT_H_CHECK)

usb/clients/mass_storage/%.check:	usb/clients/mass_storage/%.h
	$(DOT_H_CHECK)

usb/clients/printer/%.check:  usb/clients/printer/%.h
	$(DOT_H_CHECK)

usb/clients/ccid/%.check:	usb/clients/ccid/%.h
	$(DOT_H_CHECK)

usb/clients/usbcdc/%.check:	usb/clients/usbcdc/%.h
	$(DOT_H_CHECK)

usb/clients/video/usbvc/%.check:  usb/clients/video/usbvc/%.h
	$(DOT_H_CHECK)

usb/clients/usbinput/usbwcm/%.check:	usb/clients/usbinput/usbwcm/%.h
	$(DOT_H_CHECK)

1394/%.check:         1394/%.h
	$(DOT_H_CHECK)

rsm/%.check:	rsm/%.h
	$(DOT_H_CHECK)

tsol/%.check:	tsol/%.h
	$(DOT_H_CHECK)

ROOTDIR=	$(ROOT)/usr/include/sys

<<<<<<< HEAD
ROOTDKTPDIR=	$(ROOTDIR)/dktp

sparc_ROOTDIRS=	$(ROOTDKTPDIR)

i386_ROOTDIRS=	$(ROOTDKTPDIR) $(ROOTDIR)/sata

aarch64_ROOTDIRS=	$(ROOTDKTPDIR) $(ROOTDIR)/sata

=======
>>>>>>> 8b26092d
ROOTDIRS=			\
	$(ROOTDIR)		\
	$(ROOTDIR)/audio	\
	$(ROOTDIR)/av		\
	$(ROOTDIR)/dktp		\
	$(ROOTDIR)/hotplug	\
	$(ROOTDIR)/hotplug/pci	\
	$(ROOTDIR)/crypto	\
	$(ROOTDIR)/dcam		\
	$(ROOTDIR)/iso		\
	$(ROOTDIR)/fc4		\
	$(ROOTDIR)/fibre-channel    \
	$(ROOTDIR)/fibre-channel/impl	\
	$(ROOTDIR)/fibre-channel/ulp	\
	$(ROOTDIR)/fm		\
	$(ROOTDIR)/fm/cpu	\
	$(ROOTDIR)/fm/fs	\
	$(ROOTDIR)/fm/io	\
	$(ROOTDIR)/fs		\
	$(ROOTDIR)/ib		\
	$(ROOTDIR)/ib/adapters/tavor	\
	$(ROOTDIR)/ib/adapters/hermon	\
	$(ROOTDIR)/ib/adapters	\
	$(ROOTDIR)/ib/ibtl	\
	$(ROOTDIR)/ib/ibtl/impl	\
	$(ROOTDIR)/ib/mgt	\
	$(ROOTDIR)/ib/mgt/ibmf	\
	$(ROOTDIR)/ib/ibnex	\
	$(ROOTDIR)/ib/clients/ibd \
	$(ROOTDIR)/ib/clients/of	\
	$(ROOTDIR)/ib/clients/of/rdma	\
	$(ROOTDIR)/ib/clients/of/sol_ofs	\
	$(ROOTDIR)/ib/clients/of/sol_uverbs	\
	$(ROOTDIR)/ib/clients/of/sol_umad	\
	$(ROOTDIR)/ib/clients/of/sol_ucma	\
	$(ROOTDIR)/idm		\
	$(ROOTDIR)/iscsit	\
	$(ROOTDIR)/sata		\
	$(ROOTDIR)/scsi		\
	$(ROOTDIR)/scsi/adapters	\
	$(ROOTDIR)/scsi/conf	\
	$(ROOTDIR)/scsi/generic	\
	$(ROOTDIR)/scsi/impl	\
	$(ROOTDIR)/scsi/targets	\
	$(ROOTDIR)/sdcard	\
	$(ROOTDIR)/sysevent     \
	$(ROOTDIR)/contract     \
	$(ROOTDIR)/usb		\
	$(ROOTDIR)/usb/hubd	\
	$(ROOTDIR)/usb/clients	\
	$(ROOTDIR)/usb/clients/audio  \
	$(ROOTDIR)/usb/clients/hid \
	$(ROOTDIR)/usb/clients/mass_storage	\
	$(ROOTDIR)/usb/clients/printer  \
	$(ROOTDIR)/usb/clients/usbcdc  \
	$(ROOTDIR)/usb/clients/video/usbvc  \
	$(ROOTDIR)/usb/clients/usbinput/usbwcm \
	$(ROOTDIR)/usb/clients/ccid \
	$(ROOTDIR)/usb/clients/ugen  \
	$(ROOTDIR)/1394         \
	$(ROOTDIR)/rsm		\
	$(ROOTDIR)/tsol		\
	$($(MACH)_ROOTDIRS)


ROOTHDRS=				\
	$($(MACH)_HDRS:%=$(ROOTDIR)/%)	\
	$(HDRS:%=$(ROOTDIR)/%)

ROOTAUDHDRS= $(AUDIOHDRS:%=$(ROOTDIR)/audio/%)

ROOTAVHDRS= $(AVHDRS:%=$(ROOTDIR)/av/%)

ROOTCRYPTOHDRS= $(CRYPTOHDRS:%=$(ROOTDIR)/crypto/%)

ROOTDCAMHDRS= $(DCAMHDRS:%=$(ROOTDIR)/dcam/%)

ROOTIBHDRS= $(IBHDRS:%=$(ROOTDIR)/ib/%)
ROOTIBDHDRS= $(IBDHDRS:%=$(ROOTDIR)/ib/clients/ibd/%)
ROOTIBTLHDRS= $(IBTLHDRS:%=$(ROOTDIR)/ib/ibtl/%)
ROOTIBTLIMPLHDRS= $(IBTLIMPLHDRS:%=$(ROOTDIR)/ib/ibtl/impl/%)
ROOTIBNEXHDRS= $(IBNEXHDRS:%=$(ROOTDIR)/ib/ibnex/%)
ROOTIBMGTHDRS= $(IBMGTHDRS:%=$(ROOTDIR)/ib/mgt/%)
ROOTIBMFHDRS= $(IBMFHDRS:%=$(ROOTDIR)/ib/mgt/ibmf/%)
ROOTOFHDRS= $(OFHDRS:%=$(ROOTDIR)/ib/clients/of/%)
ROOTRDMAHDRS= $(RDMAHDRS:%=$(ROOTDIR)/ib/clients/of/rdma/%)
ROOTSOL_OFSHDRS= $(SOL_OFSHDRS:%=$(ROOTDIR)/ib/clients/of/sol_ofs/%)
ROOTSOL_UVERBSHDRS= $(SOL_UVERBSHDRS:%=$(ROOTDIR)/ib/clients/of/sol_uverbs/%)
ROOTSOL_UMADHDRS= $(SOL_UMADHDRS:%=$(ROOTDIR)/ib/clients/of/sol_umad/%)
ROOTSOL_UCMAHDRS= $(SOL_UCMAHDRS:%=$(ROOTDIR)/ib/clients/of/sol_ucma/%)
ROOTTAVORHDRS= $(TAVORHDRS:%=$(ROOTDIR)/ib/adapters/tavor/%)
ROOTHERMONHDRS= $(HERMONHDRS:%=$(ROOTDIR)/ib/adapters/hermon/%)
ROOTMLNXHDRS= $(MLNXHDRS:%=$(ROOTDIR)/ib/adapters/%)

ROOTIDMHDRS= $(IDMHDRS:%=$(ROOTDIR)/idm/%)
ROOTISCSITHDRS= $(ISCSITHDRS:%=$(ROOTDIR)/iscsit/%)

ROOTISOHDRS= $(ISOHDRS:%=$(ROOTDIR)/iso/%)

ROOTFMHDRS= $(FMHDRS:%=$(ROOTDIR)/fm/%)
ROOTFMCPUHDRS= $(FMCPUHDRS:%=$(ROOTDIR)/fm/cpu/%)
ROOTFMIOHDRS= $(FMIOHDRS:%=$(ROOTDIR)/fm/io/%)
ROOTFMFSHDRS= $(FMFSHDRS:%=$(ROOTDIR)/fm/fs/%)

ROOTFSHDRS= $(FSHDRS:%=$(ROOTDIR)/fs/%)

ROOTSCSIHDRS= $(SCSIHDRS:%=$(ROOTDIR)/scsi/%)
ROOTSATAGENHDRS= $(SATAGENHDRS:%=$(ROOTDIR)/sata/%)
ROOTSCSICONFHDRS= $(SCSICONFHDRS:%=$(ROOTDIR)/scsi/conf/%)
ROOTSCSIGENHDRS= $(SCSIGENHDRS:%=$(ROOTDIR)/scsi/generic/%)
ROOTSCSIIMPLHDRS= $(SCSIIMPLHDRS:%=$(ROOTDIR)/scsi/impl/%)
ROOTSCSITARGETSHDRS= $(SCSITARGETSHDRS:%=$(ROOTDIR)/scsi/targets/%)
ROOTSCSIADHDRS= $(SCSICADHDRS:%=$(ROOTDIR)/scsi/adapters/%)
ROOTSCSIVHCIHDRS= $(SCSIVHCIHDRS:%=$(ROOTDIR)/scsi/adapters/%)
ROOTSCSIISCSIHDRS= $(SCSIISCSIHDRS:%=$(ROOTDIR)/scsi/adapters/%)

ROOTFC4HDRS= $(FC4HDRS:%=$(ROOTDIR)/fc4/%)
ROOTFCHDRS= $(FCHDRS:%=$(ROOTDIR)/fibre-channel/%)
ROOTFCIMPLHDRS= $(FCIMPLHDRS:%=$(ROOTDIR)/fibre-channel/impl/%)
ROOTFCULPHDRS= $(FCULPHDRS:%=$(ROOTDIR)/fibre-channel/ulp/%)

ROOTSDCARDHDRS= $(SDCARDHDRS:%=$(ROOTDIR)/sdcard/%)

ROOTSYSEVENTHDRS= $(SYSEVENTHDRS:%=$(ROOTDIR)/sysevent/%)
ROOTCONTRACTHDRS= $(CONTRACTHDRS:%=$(ROOTDIR)/contract/%)

ROOTXHDRS= $(XHDRS:%=$(ROOTDIR)/%)

ROOTUSBHDRS= $(USBHDRS:%=$(ROOTDIR)/usb/%)
ROOTUSBAUDHDRS= $(USBAUDHDRS:%=$(ROOTDIR)/usb/clients/audio/%)
ROOTUSBHUBDHDRS= $(USBHUBDHDRS:%=$(ROOTDIR)/usb/hubd/%)
ROOTUSBHIDHDRS = $(USBHIDHDRS:%=$(ROOTDIR)/usb/clients/hid/%)
ROOTUSBMSHDRS= $(USBMSHDRS:%=$(ROOTDIR)/usb/clients/mass_storage/%)
ROOTUSBPRNHDRS= $(USBPRNHDRS:%=$(ROOTDIR)/usb/clients/printer/%)
ROOTUSBCDCHDRS= $(USBCDCHDRS:%=$(ROOTDIR)/usb/clients/usbcdc/%)
ROOTUSBVIDHDRS= $(USBVIDHDRS:%=$(ROOTDIR)/usb/clients/video/usbvc/%)
ROOTUSBWCMHDRS= $(USBWCMHDRS:%=$(ROOTDIR)/usb/clients/usbinput/usbwcm/%)
ROOTUSBCCIDHDRS= $(USBCCIDHDRS:%=$(ROOTDIR)/usb/clients/ccid/%)
ROOTUGENHDRS= $(UGENHDRS:%=$(ROOTDIR)/usb/clients/ugen/%)

ROOT1394HDRS= $(I1394HDRS:%=$(ROOTDIR)/1394/%)

ROOTRSMHDRS= $(RSMHDRS:%=$(ROOTDIR)/rsm/%)

ROOTDKTPHDRS= $(DKTPHDRS:%=$(ROOTDIR)/dktp/%)
ROOTPCHDRS= $(PCHDRS:%=$(ROOTDIR)/%)
ROOTPCMCIAHDRS=	$(PCMCIAHDRS:%=$(ROOTDIR)/%)
ROOTHOTPLUGHDRS= $(HOTPLUGHDRS:%=$(ROOTDIR)/hotplug/%)
ROOTHOTPLUGPCIHDRS= $(HOTPLUGPCIHDRS:%=$(ROOTDIR)/hotplug/pci/%)

ROOTTSOLHDRS= $(TSOLHDRS:%=$(ROOTDIR)/tsol/%)

sparc_ROOTHDRS=	\
		$(ROOTUSBHDRS) $(ROOTUSBHUBDHDRS) \
		$(ROOTUSBAUDHDRS) $(ROOTUSBHIDHDRS) $(ROOTUSBMSHDRS) \
		$(ROOTUSBPRNHDRS) $(ROOTUGENHDRS) $(ROOTUSBVIDHDRS)

<<<<<<< HEAD
i386_ROOTHDRS=	$(ROOTDKTPHDRS) $(ROOTPCHDRS) $(ROOTPCMCIAHDRS) \
		$(ROOTSCSITARGETSHDRS) $(ROOTSCSIVHCIHDRS) $(ROOTHOTPLUGHDRS) \
		$(ROOTHOTPLUGPCIHDRS) $(ROOTSATAGENHDRS)
=======
i386_ROOTHDRS=	$(ROOTPCHDRS) \
		$(ROOTHOTPLUGHDRS) \
		$(ROOTHOTPLUGPCIHDRS)
>>>>>>> 8b26092d

aarch64_ROOTHDRS=	$(ROOTDKTPHDRS) $(ROOTPCHDRS) $(ROOTSCSITARGETSHDRS) \
			$(ROOTSCSIVHCIHDRS) $(ROOTHOTPLUGHDRS) \
			$(ROOTHOTPLUGPCIHDRS) $(ROOTSATAGENHDRS)

# install rules
$(ROOTDIR)/%: %
	$(INS.file)

$(ROOTDIR)/crypto/%: crypto/%
	$(INS.file)

$(ROOTDIR)/fc4/%:		fc4/%
	$(INS.file)

$(ROOTDIR)/fibre-channel/%:	fibre-channel/%
	$(INS.file)

$(ROOTDIR)/fibre-channel/impl/%:	fibre-channel/impl/%
	$(INS.file)

$(ROOTDIR)/fibre-channel/ulp/%:	fibre-channel/ulp/%
	$(INS.file)

$(ROOTDIR)/fm/%:                fm/%
	$(INS.file)

$(ROOTDIR)/fm/cpu/%:                fm/cpu/%
	$(INS.file)

$(ROOTDIR)/fm/io/%:                fm/io/%
	$(INS.file)

$(ROOTDIR)/fs/%: fs/%
	$(INS.file)

$(ROOTDIR)/ib/%:		ib/%
	$(INS.file)

$(ROOTDIR)/ib/clients/ibd/%:	ib/clients/ibd/%
	$(INS.file)

$(ROOTDIR)/ib/clients/of/%:		of/%
	$(INS.file)

$(ROOTDIR)/ib/clients/of/rdma/%:	ib/clients/of/rdma/%
	$(INS.file)

$(ROOTDIR)/ib/clients/of/sol_ofs/%:	ib/clients/of/sol_ofs/%
	$(INS.file)

$(ROOTDIR)/ib/clients/of/sol_uverbs/%:	ib/clients/of/sol_uverbs/%
	$(INS.file)

$(ROOTDIR)/ib/clients/of/sol_umad/%:	ib/clients/of/sol_umad/%
	$(INS.file)

$(ROOTDIR)/ib/clients/of/sol_ucma/%:	ib/clients/of/sol_ucma/%
	$(INS.file)

$(ROOTDIR)/ib/ibtl/%:		ib/ibtl/%
	$(INS.file)

$(ROOTDIR)/ib/ibtl/impl/%:	ib/ibtl/impl/%
	$(INS.file)

$(ROOTDIR)/ib/ibnex/%:		ib/ibnex/%
	$(INS.file)

$(ROOTDIR)/ib/mgt/%:		ib/mgt/%
	$(INS.file)

$(ROOTDIR)/ib/mgt/ibmf/%:	ib/mgt/ibmf/%
	$(INS.file)

$(ROOTDIR)/ib/adapters/tavor/%:	ib/adapters/tavor/%
	$(INS.file)

$(ROOTDIR)/ib/adapters/hermon/%:	ib/adapters/hermon/%
	$(INS.file)

$(ROOTDIR)/ib/adapters/%:	ib/adapters/%
	$(INS.file)

$(ROOTDIR)/scsi/%:		scsi/%
	$(INS.file)

$(ROOTDIR)/scsi/conf/%:		scsi/conf/%
	$(INS.file)

$(ROOTDIR)/scsi/generic/%:	scsi/generic/%
	$(INS.file)

$(ROOTDIR)/scsi/impl/%:		scsi/impl/%
	$(INS.file)

$(ROOTDIR)/scsi/targets/%:	scsi/targets/%
	$(INS.file)

$(ROOTDIR)/scsi/adapters/%:	scsi/adapters/%
	$(INS.file)

$(ROOTDIR)/sdcard/%:		sdcard/%
	$(INS.file)

$(ROOTDIR)/sysevent/%:		sysevent/%
	$(INS.file)

$(ROOTDIR)/contract/%:		contract/%
	$(INS.file)

$(ROOTDIR)/usb/%:		usb/%
	$(INS.file)

$(ROOTDIR)/usb/hubd/%:		usb/hubd/%
	$(INS.file)

$(ROOTDIR)/usb/clients/hid/%:	usb/clients/hid/%
	$(INS.file)

$(ROOTDIR)/usb/clients/mass_storage/%:	usb/clients/mass_storage/%
	$(INS.file)

$(ROOTDIR)/dktp/%: dktp/%
	$(INS.file)

$(ROOTDIR)/1394/%:                    1394/%
	$(INS.file)

$(ROOTDIR)/rsm/%:	rsm/%
	$(INS.file)

$(ROOTDIR)/tsol/%:	tsol/%
	$(INS.file)

$(ROOTDIRS):
	$(INS.dir)<|MERGE_RESOLUTION|>--- conflicted
+++ resolved
@@ -175,17 +175,12 @@
 
 ROOTDIR=	$(ROOT)/usr/include/sys
 
-<<<<<<< HEAD
-ROOTDKTPDIR=	$(ROOTDIR)/dktp
-
-sparc_ROOTDIRS=	$(ROOTDKTPDIR)
-
-i386_ROOTDIRS=	$(ROOTDKTPDIR) $(ROOTDIR)/sata
-
-aarch64_ROOTDIRS=	$(ROOTDKTPDIR) $(ROOTDIR)/sata
-
-=======
->>>>>>> 8b26092d
+sparc_ROOTDIRS=	$(ROOTDIR)/dktp
+
+i386_ROOTDIRS=	$(ROOTDIR)/dktp $(ROOTDIR)/sata
+
+aarch64_ROOTDIRS=	$(ROOTDIR)/dktp $(ROOTDIR)/sata
+
 ROOTDIRS=			\
 	$(ROOTDIR)		\
 	$(ROOTDIR)/audio	\
@@ -343,15 +338,9 @@
 		$(ROOTUSBAUDHDRS) $(ROOTUSBHIDHDRS) $(ROOTUSBMSHDRS) \
 		$(ROOTUSBPRNHDRS) $(ROOTUGENHDRS) $(ROOTUSBVIDHDRS)
 
-<<<<<<< HEAD
 i386_ROOTHDRS=	$(ROOTDKTPHDRS) $(ROOTPCHDRS) $(ROOTPCMCIAHDRS) \
 		$(ROOTSCSITARGETSHDRS) $(ROOTSCSIVHCIHDRS) $(ROOTHOTPLUGHDRS) \
 		$(ROOTHOTPLUGPCIHDRS) $(ROOTSATAGENHDRS)
-=======
-i386_ROOTHDRS=	$(ROOTPCHDRS) \
-		$(ROOTHOTPLUGHDRS) \
-		$(ROOTHOTPLUGPCIHDRS)
->>>>>>> 8b26092d
 
 aarch64_ROOTHDRS=	$(ROOTDKTPHDRS) $(ROOTPCHDRS) $(ROOTSCSITARGETSHDRS) \
 			$(ROOTSCSIVHCIHDRS) $(ROOTHOTPLUGHDRS) \
