--- conflicted
+++ resolved
@@ -23,12 +23,8 @@
  * Use is subject to license terms.
  * Copyright 2017 Hayashi Naoyuki
  * Copyright 2018 Joyent, Inc.
-<<<<<<< HEAD
  * Copyright 2022 Michael van der Westhuizen
- * Copyright 2023 Oxide Computer Company
-=======
  * Copyright 2024 Oxide Computer Company
->>>>>>> 4299bd64
  */
 
 #ifndef _SYS_PCI_IMPL_H
