/*
 * CDDL HEADER START
 *
 * The contents of this file are subject to the terms of the
 * Common Development and Distribution License, Version 1.0 only
 * (the "License").  You may not use this file except in compliance
 * with the License.
 *
 * You can obtain a copy of the license at usr/src/OPENSOLARIS.LICENSE
 * or http://www.opensolaris.org/os/licensing.
 * See the License for the specific language governing permissions
 * and limitations under the License.
 *
 * When distributing Covered Code, include this CDDL HEADER in each
 * file and include the License file at usr/src/OPENSOLARIS.LICENSE.
 * If applicable, add the following below this CDDL HEADER, with the
 * fields enclosed by brackets "[]" replaced with your own identifying
 * information: Portions Copyright [yyyy] [name of copyright owner]
 *
 * CDDL HEADER END
 */
/*
 * Copyright 2004 Sun Microsystems, Inc.  All rights reserved.
 * Use is subject to license terms.
 */

#include <sys/types.h>
#include <sys/t_lock.h>
#include <sys/param.h>
#include <sys/time.h>
#include <sys/systm.h>
#include <sys/sysmacros.h>
#include <sys/resource.h>
#include <sys/signal.h>
#include <sys/cred.h>
#include <sys/user.h>
#include <sys/buf.h>
#include <sys/vfs.h>
#include <sys/stat.h>
#include <sys/vnode.h>
#include <sys/mode.h>
#include <sys/proc.h>
#include <sys/disp.h>
#include <sys/file.h>
#include <sys/fcntl.h>
#include <sys/flock.h>
#include <sys/kmem.h>
#include <sys/uio.h>
#include <sys/dnlc.h>
#include <sys/conf.h>
#include <sys/errno.h>
#include <sys/mman.h>
#include <sys/fbuf.h>
#include <sys/pathname.h>
#include <sys/debug.h>
#include <sys/vmsystm.h>
#include <sys/cmn_err.h>
#include <sys/dirent.h>
#include <sys/errno.h>
#include <sys/modctl.h>
#include <sys/statvfs.h>
#include <sys/mount.h>
#include <sys/sunddi.h>
#include <sys/bootconf.h>
#include <sys/policy.h>

#include <vm/hat.h>
#include <vm/page.h>
#include <vm/pvn.h>
#include <vm/as.h>
#include <vm/seg.h>
#include <vm/seg_map.h>
#include <vm/seg_kmem.h>
#include <vm/seg_vn.h>
#include <vm/rm.h>
#include <vm/page.h>
#include <sys/swap.h>

#include <fs/fs_subr.h>

#include <sys/fs/udf_volume.h>
#include <sys/fs/udf_inode.h>

#ifdef	DEBUG
extern struct ud_inode *ud_search_icache(struct vfs *, uint16_t, uint32_t);
#endif

int32_t ud_alloc_space_bmap(struct vfs *, struct ud_part *,
	uint32_t, uint32_t, uint32_t *, uint32_t *, int32_t);
int32_t ud_check_free_and_mark_used(struct vfs *,
	struct ud_part *, uint32_t, uint32_t *);
int32_t ud_check_free(uint8_t *, uint8_t *, uint32_t, uint32_t);
void ud_mark_used(uint8_t *, uint32_t, uint32_t);
void ud_mark_free(uint8_t *, uint32_t, uint32_t);
int32_t ud_alloc_space_stbl(struct vfs *, struct ud_part *,
	uint32_t, uint32_t, uint32_t *, uint32_t *, int32_t);
int32_t ud_free_space_bmap(struct vfs *,
	struct ud_part *, uint32_t, uint32_t);
int32_t ud_free_space_stbl(struct vfs *,
	struct ud_part *, uint32_t, uint32_t);


/*
 * WORKSAROUND to the buffer cache crap
 * If the requested block exists in the buffer cache
 * buffer cache does not care about the count
 * it just returns the old buffer(does not even
 * set resid value). Same problem exists if the
 * block that is requested is not the first block
 * in the cached buffer then this will return
 * a different buffer. We work around the above by
 * using a fixed size request to the buffer cache
 * all the time. This is currently udf_lbsize.
 * (Actually it is restricted to udf_lbsize
 * because iget always does udf_lbsize requests)
 */


/*
 * allocate blkcount blocks continuously
 * near "proximity" block in partion defined by prn.
 * if proximity != 0 means less_is_ok = 0
 * return the starting block no and count
 * of blocks allocated in start_blkno & size
 * if less_is_ok == 0 then allocate only if
 * entire requirement can be met.
 */
int32_t
ud_alloc_space(struct vfs *vfsp, uint16_t prn,
	uint32_t proximity, uint32_t blkcount,
	uint32_t *start_blkno, uint32_t *size,
	int32_t less_is_ok, int32_t metadata)
{
	int32_t i, error = 0;
	struct udf_vfs *udf_vfsp;
	struct ud_part *ud_part;

	ud_printf("ud_alloc_space\n");


/*
 * prom_printf("ud_alloc_space %x %x %x %x\n",
 * proximity, blkcount, less_is_ok, metadata);
 */

	if (blkcount == 0) {
		*start_blkno = 0;
		*size = 0;
		return (0);
	}

	udf_vfsp = (struct udf_vfs *)vfsp->vfs_data;
	ud_part = udf_vfsp->udf_parts;
	for (i = 0; i < udf_vfsp->udf_npart; i++) {
		if (prn == ud_part->udp_number) {
			break;
		}
		ud_part ++;
	}

	if (i == udf_vfsp->udf_npart) {
		return (1);
	}
	*start_blkno = 0;
	*size = 0;
	if (metadata) {
		error = ud_alloc_from_cache(udf_vfsp, ud_part, start_blkno);
		if (error == 0) {
			*size = 1;
			return (0);
		}
	}
	if (ud_part->udp_nfree != 0) {
		if (ud_part->udp_flags == UDP_BITMAPS) {
			error = ud_alloc_space_bmap(vfsp, ud_part, proximity,
			    blkcount, start_blkno, size, less_is_ok);
		} else {
			error = ud_alloc_space_stbl(vfsp, ud_part, proximity,
			    blkcount, start_blkno, size, less_is_ok);
		}
		if (error == 0) {
			mutex_enter(&udf_vfsp->udf_lock);
			ASSERT(ud_part->udp_nfree >= *size);
			ASSERT(udf_vfsp->udf_freeblks >= *size);
			ud_part->udp_nfree -= *size;
			udf_vfsp->udf_freeblks -= *size;
			mutex_exit(&udf_vfsp->udf_lock);
		}
	} else {
		error = ENOSPC;
	}
/*
 * prom_printf("end %x %x %x\n", error, *start_blkno, *size);
 */

	return (error);
}

#ifdef	SKIP_USED_BLOCKS
/*
 * This table is manually constructed
 */
int8_t skip[256] = {
8, 0, 1, 0, 2, 0, 1, 0, 3, 0, 1, 0, 2, 0, 1, 0,
4, 0, 1, 0, 2, 0, 1, 0, 3, 0, 1, 0, 2, 0, 1, 0,
5, 0, 1, 0, 2, 0, 1, 0, 3, 0, 1, 0, 2, 0, 1, 0,
4, 0, 1, 0, 2, 0, 1, 0, 3, 0, 1, 0, 2, 0, 1, 0,
6, 0, 1, 0, 2, 0, 1, 0, 3, 0, 1, 0, 2, 0, 1, 0,
4, 0, 1, 0, 2, 0, 1, 0, 3, 0, 1, 0, 2, 0, 1, 0,
5, 0, 1, 0, 2, 0, 1, 0, 3, 0, 1, 0, 2, 0, 1, 0,
4, 0, 1, 0, 2, 0, 1, 0, 3, 0, 1, 0, 2, 0, 1, 0,
7, 0, 1, 0, 2, 0, 1, 0, 3, 0, 1, 0, 2, 0, 1, 0,
4, 0, 1, 0, 2, 0, 1, 0, 3, 0, 1, 0, 2, 0, 1, 0,
5, 0, 1, 0, 2, 0, 1, 0, 3, 0, 1, 0, 2, 0, 1, 0,
4, 0, 1, 0, 2, 0, 1, 0, 3, 0, 1, 0, 2, 0, 1, 0,
6, 0, 1, 0, 2, 0, 1, 0, 3, 0, 1, 0, 2, 0, 1, 0,
4, 0, 1, 0, 2, 0, 1, 0, 3, 0, 1, 0, 2, 0, 1, 0,
5, 0, 1, 0, 2, 0, 1, 0, 3, 0, 1, 0, 2, 0, 1, 0,
4, 0, 1, 0, 2, 0, 1, 0, 3, 0, 1, 0, 2, 0, 1, 0
};
#endif

#define	HDR_BLKS	(24 * 8)

int32_t
ud_alloc_space_bmap(struct vfs *vfsp,
	struct ud_part *ud_part, uint32_t proximity,
	uint32_t blkcount, uint32_t *start_blkno,
	uint32_t *size, int32_t less_is_ok)
{
	struct buf *bp = NULL;
	struct udf_vfs *udf_vfsp;
	uint32_t old_loc, old_size, new_size;
	uint8_t *addr, *eaddr;
	uint32_t loop_count, loop_begin, loop_end;
	uint32_t bno, begin, dummy, temp, lbsz, bb_count;
	uint32_t bblk = 0, eblk = 0;
	int32_t fragmented;

	ud_printf("ud_alloc_space_bmap\n");

	ASSERT(ud_part);
	ASSERT(ud_part->udp_flags == UDP_BITMAPS);

	if (ud_part->udp_unall_len == 0) {
		return (ENOSPC);
	}
	udf_vfsp = (struct udf_vfs *)vfsp->vfs_data;
	lbsz = udf_vfsp->udf_lbsize;
	bb_count = udf_vfsp->udf_lbsize << 3;

	if (proximity != 0) {
		/*
		 * directly try allocating
		 * at proximity
		 */
		temp = blkcount;
		if (ud_check_free_and_mark_used(vfsp,
		    ud_part, proximity, &temp) == 0) {
			if (temp != 0) {
				*start_blkno = proximity;
				*size = temp;
				return (0);
			}
		}
		*start_blkno = 0;
		*size = 0;
	}

	mutex_enter(&udf_vfsp->udf_lock);
	fragmented = udf_vfsp->udf_fragmented;
	mutex_exit(&udf_vfsp->udf_lock);
retry:
	old_loc = old_size = 0;

	mutex_enter(&udf_vfsp->udf_lock);
	loop_begin = (ud_part->udp_last_alloc + CLSTR_MASK) & ~CLSTR_MASK;
	mutex_exit(&udf_vfsp->udf_lock);

	loop_end = ud_part->udp_nblocks + HDR_BLKS;
	loop_count = (loop_begin) ? 2 : 1;
	while (loop_count--) {
		for (bno = loop_begin + HDR_BLKS; bno + blkcount < loop_end; ) {


			/*
			 * Each bread is restricted to lbsize
			 * due to the way bread is implemented
			 */
			if ((bp == NULL) ||
			    ((eblk - bno) < blkcount)) {
				if (bp != NULL) {
					brelse(bp);
				}
				begin = ud_part->udp_unall_loc +
				    bno / bb_count;
				bp = ud_bread(vfsp->vfs_dev,
				    ud_xlate_to_daddr(udf_vfsp,
				    ud_part->udp_number,
<<<<<<< HEAD
				    begin, 1, &dummy)
				    << udf_vfsp->udf_l2d_shift, lbsz);
=======
				    begin, 1, &dummy) <<
				    udf_vfsp->udf_l2d_shift, lbsz);
>>>>>>> ad9a7bd3
				if (bp->b_flags & B_ERROR) {
					brelse(bp);
					return (EIO);
				}
				bblk = begin * bb_count;
				eblk = bblk + bb_count;
				addr = (uint8_t *)bp->b_un.b_addr;
				eaddr = addr + bp->b_bcount;
			}

			if (blkcount > (eblk - bno)) {
				temp = eblk - bno;
			} else {
				temp = blkcount;
			}
			if ((new_size = ud_check_free(addr, eaddr,
			    bno - bblk, temp)) == temp) {
				ud_mark_used(addr, bno - bblk, temp);
				bdwrite(bp);
				*start_blkno = bno - HDR_BLKS;
				*size = temp;
				mutex_enter(&udf_vfsp->udf_lock);
				ud_part->udp_last_alloc =
				    bno + temp - HDR_BLKS;
				mutex_exit(&udf_vfsp->udf_lock);
				return (0);
			}
			if (less_is_ok) {
				if (old_size < new_size) {
					old_loc = bno - HDR_BLKS;
					old_size = new_size;
				}
			}
			if (new_size != 0) {
				bno += new_size;
			} else {
#ifdef	SKIP_USED_BLOCKS
				/*
				 * Skipping 0's
				 * implement a allocated block skip
				 * using a while loop with an
				 * preinitialised array of 256 elements
				 * for number of blocks skipped
				 */
				bno &= ~3;
				while (skip[addr[(bno - bblk) >> 3]] == 8)
					bno += 8;
				bno += skip[addr[(bno - bblk) >> 3]];
#else
				bno++;
#endif
			}
			if (!fragmented) {
				bno = (bno + CLSTR_MASK) & ~CLSTR_MASK;
			}
		}
		if (bp != NULL) {
			brelse(bp);
			bp = NULL;
		}
		if (loop_count) {
			loop_end = loop_begin + HDR_BLKS;
			loop_begin = 0;
		}
	}
	if ((old_size == 0) && (!fragmented)) {
		mutex_enter(&udf_vfsp->udf_lock);
		fragmented = udf_vfsp->udf_fragmented = 1;
		mutex_exit(&udf_vfsp->udf_lock);
		goto retry;
	}
	if (less_is_ok && (old_size != 0)) {

		/*
		 * Check once again
		 * somebody else might have
		 * already allocated behind us
		 */
		if (ud_check_free_and_mark_used(vfsp,
		    ud_part, old_loc, &old_size) == 0) {
			if (old_size != 0) {
				*start_blkno = old_loc;
				*size = old_size;
				mutex_enter(&udf_vfsp->udf_lock);
				ud_part->udp_last_alloc = old_loc + old_size;
				mutex_exit(&udf_vfsp->udf_lock);
				return (0);
			}
		}

		/*
		 * Failed what ever the reason
		 */
		goto retry;
	}
	return (ENOSPC);
}

/*
 * start is the block from the begining
 * of the partition ud_part
 */
int32_t
ud_check_free_and_mark_used(struct vfs *vfsp,
	struct ud_part *ud_part, uint32_t start, uint32_t *count)
{
	struct buf *bp;
	struct udf_vfs *udf_vfsp;
	uint32_t begin, dummy, bb_count;

	/*
	 * Adjust start for the header
	 */
	start += HDR_BLKS;
	udf_vfsp = (struct udf_vfs *)vfsp->vfs_data;
	bb_count = udf_vfsp->udf_lbsize << 3;

	/*
	 * Read just on block worth of bitmap
	 */
	begin = ud_part->udp_unall_loc + (start / bb_count);
	bp = ud_bread(vfsp->vfs_dev,
	    ud_xlate_to_daddr(udf_vfsp, ud_part->udp_number,
	    begin, 1, &dummy) << udf_vfsp->udf_l2d_shift,
	    udf_vfsp->udf_lbsize);
	if (bp->b_flags & B_ERROR) {
		brelse(bp);
		return (EIO);
	}

	/*
	 * Adjust the count if necessary
	 */
	start -= begin * bb_count;
	if ((start + *count) > bb_count) {
		*count = bb_count - start;
		ASSERT(*count > 0);
	}
	if (ud_check_free((uint8_t *)bp->b_un.b_addr,
	    (uint8_t *)bp->b_un.b_addr + bp->b_bcount, start,
	    *count) != *count) {
		brelse(bp);
		return (1);
	}
	ud_mark_used((uint8_t *)bp->b_un.b_addr, start, *count);
	bdwrite(bp);

	return (0);
}

int32_t
ud_check_free(uint8_t *addr, uint8_t *eaddr, uint32_t start, uint32_t count)
{
	int32_t i = 0;

	for (i = 0; i < count; i++) {
		if (&addr[start >> 3] >= eaddr) {
			break;
		}
		if ((addr[start >> 3] & (1 << (start & 0x7))) == 0) {
			break;
		}
		start ++;
	}
	return (i);
}

void
ud_mark_used(uint8_t *addr, uint32_t start, uint32_t count)
{
	int32_t i = 0;

	for (i = 0; i < count; i++) {
		addr[start >> 3] &= ~(1 << (start & 0x7));
		start++;
	}
}

void
ud_mark_free(uint8_t *addr, uint32_t start, uint32_t count)
{
	int32_t i = 0;

	for (i = 0; i < count; i++) {
		addr[start >> 3] |= (1 << (start & 0x7));
		start++;
	}
}

/* ARGSUSED */
int32_t
ud_alloc_space_stbl(struct vfs *vfsp,
	struct ud_part *ud_part, uint32_t proximity,
	uint32_t blkcount, uint32_t *start_blkno,
	uint32_t *size, int32_t less_is_ok)
{
	uint16_t adesc;
	uint32_t temp, sz;
	int32_t error, index, count, larg_index, larg_sz;
	struct buf *bp;
	struct udf_vfs *udf_vfsp;
	struct unall_space_ent *use;

	ASSERT(ud_part);
	ASSERT(ud_part->udp_flags == UDP_SPACETBLS);

	ud_printf("ud_alloc_space_stbl\n");

	if (ud_part->udp_unall_len == 0) {
		return (ENOSPC);
	}

	udf_vfsp = (struct udf_vfs *)vfsp->vfs_data;
	ASSERT((ud_part->udp_unall_len + 40) <= udf_vfsp->udf_lbsize);

	bp = ud_bread(vfsp->vfs_dev,
	    ud_xlate_to_daddr(udf_vfsp, ud_part->udp_number,
	    ud_part->udp_unall_loc, 1, &temp), udf_vfsp->udf_lbsize);

	use = (struct unall_space_ent *)bp->b_un.b_addr;
	sz = SWAP_32(use->use_len_ad);
	adesc = SWAP_16(use->use_icb_tag.itag_flags) & 0x7;
	if (adesc == ICB_FLAG_SHORT_AD) {
		struct short_ad *sad;

		sad = (struct short_ad *)use->use_ad;
		count = sz / sizeof (struct short_ad);

		/*
		 * Search the entire list for
		 * a extent which can give the entire data
		 * Do only first fit
		 */
		larg_index = larg_sz = 0;
		for (index = 0; index < count; index++, sad++) {
			temp = SWAP_32(sad->sad_ext_len) >>
			    udf_vfsp->udf_l2b_shift;
			if (temp == blkcount) {
				/*
				 * We found the right fit
				 * return the values and
				 * compress the table
				 */
				less_is_ok = 1;
				larg_index = index;
				larg_sz = temp;
				goto compress_sad;
			} else if (temp > blkcount) {
				/*
				 * We found an entry larger than the
				 * requirement. Change the start block
				 * number and the count to reflect the
				 * allocation
				 */
				*start_blkno = SWAP_32(sad->sad_ext_loc);
				*size = blkcount;
				temp = (temp - blkcount) <<
				    udf_vfsp->udf_l2b_shift;
				sad->sad_ext_len = SWAP_32(temp);
				temp = SWAP_32(sad->sad_ext_loc) + blkcount;
				sad->sad_ext_loc = SWAP_32(temp);
				goto end;
			}
			/*
			 * Let us keep track of the largest
			 * extent available if less_is_ok.
			 */
			if (less_is_ok) {
				if (temp > larg_sz) {
					larg_sz = temp;
					larg_index = index;
				}
			}
		}
compress_sad:
		if ((less_is_ok) && (larg_sz != 0)) {
			/*
			 * If we came here we could
			 * not find a extent to cover the entire size
			 * return whatever could be allocated
			 * and compress the table
			 */
			sad = (struct short_ad *)use->use_ad;
			sad += larg_index;
			*start_blkno = SWAP_32(sad->sad_ext_loc);
			*size = larg_sz;
			for (index = larg_index; index < count;
			    index++, sad++) {
				*sad = *(sad+1);
			}
			sz -= sizeof (struct short_ad);
			use->use_len_ad = SWAP_32(sz);
		} else {
			error = ENOSPC;
		}
		goto end;
	} else if (adesc == ICB_FLAG_LONG_AD) {
		struct long_ad *lad;

		lad = (struct long_ad *)use->use_ad;
		count = sz / sizeof (struct long_ad);

		/*
		 * Search the entire list for
		 * a extent which can give the entire data
		 * Do only first fit
		 */
		larg_index = larg_sz = 0;
		for (index = 0; index < count; index++, lad++) {
			temp = SWAP_32(lad->lad_ext_len) >>
			    udf_vfsp->udf_l2b_shift;
			if (temp == blkcount) {
				/*
				 * We found the right fit
				 * return the values and
				 * compress the table
				 */
				less_is_ok = 1;
				larg_index = index;
				larg_sz = temp;
				goto compress_lad;
			} else if (temp > blkcount) {
				/*
				 * We found an entry larger than the
				 * requirement. Change the start block
				 * number and the count to reflect the
				 * allocation
				 */
				*start_blkno = SWAP_32(lad->lad_ext_loc);
				*size = blkcount;
				temp = (temp - blkcount) <<
				    udf_vfsp->udf_l2b_shift;
				lad->lad_ext_len = SWAP_32(temp);
				temp = SWAP_32(lad->lad_ext_loc) + blkcount;
				lad->lad_ext_loc = SWAP_32(temp);
				goto end;
			}
			/*
			 * Let us keep track of the largest
			 * extent available if less_is_ok.
			 */
			if (less_is_ok) {
				if (temp > larg_sz) {
					larg_sz = temp;
					larg_index = index;
				}
			}
		}
compress_lad:
		if ((less_is_ok) && (larg_sz != 0)) {
			/*
			 * If we came here we could
			 * not find a extent to cover the entire size
			 * return whatever could be allocated
			 * and compress the table
			 */
			lad = (struct long_ad *)use->use_ad;
			lad += larg_index;
			*start_blkno = SWAP_32(lad->lad_ext_loc);
			*size = larg_sz;
			for (index = larg_index; index < count;
			    index++, lad++) {
				*lad = *(lad+1);
			}
			sz -= sizeof (struct long_ad);
			use->use_len_ad = SWAP_32(sz);
		} else {
			error = ENOSPC;
		}
		goto end;
	} else {
		error = ENOSPC;
	}
end:
	if (!error) {
		bdwrite(bp);
	} else {
		brelse(bp);
	}
	return (error);
}


/*
 * release blkcount blocks starting from beginblk
 * Call appropriate bmap/space table fucntions
 */
void
ud_free_space(struct vfs *vfsp, uint16_t prn,
	uint32_t beginblk, uint32_t blkcount)
{
	int32_t i, error;
	struct ud_part *ud_part;
	struct udf_vfs *udf_vfsp;

	ud_printf("ud_free_space\n");

	if (blkcount == 0) {
		return;
	}

	udf_vfsp = (struct udf_vfs *)vfsp->vfs_data;
	ud_part = udf_vfsp->udf_parts;
	for (i = 0; i < udf_vfsp->udf_npart; i++) {
		if (prn == ud_part->udp_number) {
			break;
		}
		ud_part ++;
	}

	if (i == udf_vfsp->udf_npart) {
		return;
	}

	if (ud_part->udp_flags == UDP_BITMAPS) {
		error = ud_free_space_bmap(vfsp, ud_part, beginblk, blkcount);
	} else {
		error = ud_free_space_stbl(vfsp, ud_part, beginblk, blkcount);
	}

	if (error) {
		udf_vfsp->udf_mark_bad = 1;
	}
}

/*
 * If there is a freed table then
 * release blocks to the freed table
 * other wise release to the un allocated table.
 * Findout the offset into the bitmap and
 * mark the blocks as free blocks
 */
int32_t
ud_free_space_bmap(struct vfs *vfsp,
	struct ud_part *ud_part,
	uint32_t beginblk, uint32_t blkcount)
{
	struct buf *bp;
	struct udf_vfs *udf_vfsp;
	uint32_t block, begin, end, blkno, count, map_end_blk, dummy;

	ud_printf("ud_free_space_bmap\n");

	ASSERT(ud_part);
	ASSERT(ud_part->udp_flags == UDP_BITMAPS);
/*
 * prom_printf("%x %x\n", udblock, udcount);
 */

	udf_vfsp = (struct udf_vfs *)vfsp->vfs_data;
	if ((ud_part->udp_freed_len == 0) &&
	    (ud_part->udp_unall_len == 0)) {
		return (ENOSPC);
	}
	/*
	 * decide unallocated/freed table to use
	 */
	if (ud_part->udp_freed_len == 0) {
		begin = ud_part->udp_unall_loc;
		map_end_blk = ud_part->udp_unall_len << 3;
	} else {
		begin = ud_part->udp_freed_loc;
		map_end_blk = ud_part->udp_freed_len << 3;
	}

	if (beginblk + blkcount > map_end_blk) {
		return (ENOSPC);
	}

	/* adjust for the bitmap header */
	beginblk += HDR_BLKS;

	end = begin + ((beginblk + blkcount) / (udf_vfsp->udf_lbsize << 3));
	begin += (beginblk / (udf_vfsp->udf_lbsize << 3));

	for (block = begin; block <= end; block++) {

		bp = ud_bread(vfsp->vfs_dev,
		    ud_xlate_to_daddr(udf_vfsp, ud_part->udp_number, block, 1,
		    &dummy) << udf_vfsp->udf_l2d_shift, udf_vfsp->udf_lbsize);
		if (bp->b_flags & B_ERROR) {
			brelse(bp);
			return (EIO);
		}
		ASSERT(dummy == 1);

		mutex_enter(&udf_vfsp->udf_lock);

		/*
		 * add freed blocks to the bitmap
		 */

		blkno = beginblk - (block * (udf_vfsp->udf_lbsize << 3));
		if (blkno + blkcount > (udf_vfsp->udf_lbsize << 3)) {
			count = (udf_vfsp->udf_lbsize << 3) - blkno;
		} else {
			count = blkcount;
		}

/*
 * if (begin != end) {
 *	printf("%x %x %x %x %x %x\n",
 *		begin, end, block, blkno, count);
 *	printf("%x %x %x\n", bp->b_un.b_addr, blkno, count);
 * }
 */

		ud_mark_free((uint8_t *)bp->b_un.b_addr, blkno, count);

		beginblk += count;
		blkcount -= count;

		if (ud_part->udp_freed_len == 0) {
			ud_part->udp_nfree += count;
			udf_vfsp->udf_freeblks += count;
		}
		mutex_exit(&udf_vfsp->udf_lock);

		bdwrite(bp);
	}

	return (0);
}


/* ARGSUSED */
/*
 * search the entire table if there is
 * a entry with which we can merge the
 * current entry. Other wise create
 * a new entry at the end of the table
 */
int32_t
ud_free_space_stbl(struct vfs *vfsp,
	struct ud_part *ud_part,
	uint32_t beginblk, uint32_t blkcount)
{
	uint16_t adesc;
	int32_t error = 0, index, count;
	uint32_t block, dummy, sz;
	struct buf *bp;
	struct udf_vfs *udf_vfsp;
	struct unall_space_ent *use;

	ud_printf("ud_free_space_stbl\n");

	ASSERT(ud_part);
	ASSERT(ud_part->udp_flags == UDP_SPACETBLS);

	if ((ud_part->udp_freed_len == 0) && (ud_part->udp_unall_len == 0)) {
		return (ENOSPC);
	}

	if (ud_part->udp_freed_len != 0) {
		block = ud_part->udp_freed_loc;
	} else {
		block = ud_part->udp_unall_loc;
	}

	udf_vfsp = (struct udf_vfs *)vfsp->vfs_data;
	ASSERT((ud_part->udp_unall_len + 40) <= udf_vfsp->udf_lbsize);

	bp = ud_bread(vfsp->vfs_dev,
	    ud_xlate_to_daddr(udf_vfsp, ud_part->udp_number, block, 1, &dummy),
	    udf_vfsp->udf_lbsize);

	use = (struct unall_space_ent *)bp->b_un.b_addr;
	sz = SWAP_32(use->use_len_ad);
	adesc = SWAP_16(use->use_icb_tag.itag_flags) & 0x7;
	if (adesc == ICB_FLAG_SHORT_AD) {
		struct short_ad *sad;

		sad = (struct short_ad *)use->use_ad;
		count = sz / sizeof (struct short_ad);
		/*
		 * Check if the blocks being freed
		 * are continuous with any of the
		 * existing extents
		 */
		for (index = 0; index < count; index++, sad++) {
			if (beginblk == (SWAP_32(sad->sad_ext_loc) +
			    (SWAP_32(sad->sad_ext_len) /
			    udf_vfsp->udf_lbsize))) {
				dummy = SWAP_32(sad->sad_ext_len) +
				    blkcount * udf_vfsp->udf_lbsize;
				sad->sad_ext_len = SWAP_32(dummy);
				goto end;
			} else if ((beginblk + blkcount) ==
			    SWAP_32(sad->sad_ext_loc)) {
				sad->sad_ext_loc = SWAP_32(beginblk);
				goto end;
			}
		}

		/*
		 * We need to add a new entry
		 * Check if we space.
		 */
		if ((40 + sz + sizeof (struct short_ad)) >
		    udf_vfsp->udf_lbsize) {
			error = ENOSPC;
			goto end;
		}

		/*
		 * We have enough space
		 * just add the entry at the end
		 */
		dummy = SWAP_32(use->use_len_ad);
		sad = (struct short_ad *)&use->use_ad[dummy];
		sz = blkcount * udf_vfsp->udf_lbsize;
		sad->sad_ext_len = SWAP_32(sz);
		sad->sad_ext_loc = SWAP_32(beginblk);
		dummy += sizeof (struct short_ad);
		use->use_len_ad = SWAP_32(dummy);
	} else if (adesc == ICB_FLAG_LONG_AD) {
		struct long_ad *lad;

		lad = (struct long_ad *)use->use_ad;
		count = sz / sizeof (struct long_ad);
		/*
		 * Check if the blocks being freed
		 * are continuous with any of the
		 * existing extents
		 */
		for (index = 0; index < count; index++, lad++) {
			if (beginblk == (SWAP_32(lad->lad_ext_loc) +
			    (SWAP_32(lad->lad_ext_len) /
			    udf_vfsp->udf_lbsize))) {
				dummy = SWAP_32(lad->lad_ext_len) +
				    blkcount * udf_vfsp->udf_lbsize;
				lad->lad_ext_len = SWAP_32(dummy);
				goto end;
			} else if ((beginblk + blkcount) ==
			    SWAP_32(lad->lad_ext_loc)) {
				lad->lad_ext_loc = SWAP_32(beginblk);
				goto end;
			}
		}

		/*
		 * We need to add a new entry
		 * Check if we space.
		 */
		if ((40 + sz + sizeof (struct long_ad)) >
		    udf_vfsp->udf_lbsize) {
			error = ENOSPC;
			goto end;
		}

		/*
		 * We have enough space
		 * just add the entry at the end
		 */
		dummy = SWAP_32(use->use_len_ad);
		lad = (struct long_ad *)&use->use_ad[dummy];
		sz = blkcount * udf_vfsp->udf_lbsize;
		lad->lad_ext_len = SWAP_32(sz);
		lad->lad_ext_loc = SWAP_32(beginblk);
		lad->lad_ext_prn = SWAP_16(ud_part->udp_number);
		dummy += sizeof (struct long_ad);
		use->use_len_ad = SWAP_32(dummy);
	} else {
		error = ENOSPC;
		goto end;
	}

end:
	if (!error) {
		bdwrite(bp);
	} else {
		brelse(bp);
	}
	return (error);
}

/* ARGSUSED */
int32_t
ud_ialloc(struct ud_inode *pip,
	struct ud_inode **ipp, struct vattr *vap, struct cred *cr)
{
	int32_t err;
	uint32_t blkno, size, loc;
	uint32_t imode, ichar, lbsize, ea_len, dummy;
	uint16_t prn, flags;
	struct buf *bp;
	struct file_entry *fe;
	struct timespec32 time;
	struct timespec32 settime;
	struct icb_tag *icb;
	struct ext_attr_hdr *eah;
	struct dev_spec_ear *ds;
	struct udf_vfs *udf_vfsp;
	timestruc_t now;
	uid_t uid;
	gid_t gid;


	ASSERT(pip);
	ASSERT(vap != NULL);

	ud_printf("ud_ialloc\n");

	if (((vap->va_mask & AT_ATIME) && TIMESPEC_OVERFLOW(&vap->va_atime)) ||
	    ((vap->va_mask & AT_MTIME) && TIMESPEC_OVERFLOW(&vap->va_mtime)))
		return (EOVERFLOW);

	udf_vfsp = pip->i_udf;
	lbsize = udf_vfsp->udf_lbsize;
	prn = pip->i_icb_prn;

	if ((err = ud_alloc_space(pip->i_vfs, prn,
	    0, 1, &blkno, &size, 0, 1)) != 0) {
		return (err);
	}
	loc = ud_xlate_to_daddr(udf_vfsp, prn, blkno, 1, &dummy);
	ASSERT(dummy == 1);

	bp = ud_bread(pip->i_dev, loc << udf_vfsp->udf_l2d_shift, lbsize);
	if (bp->b_flags & B_ERROR) {
		ud_free_space(pip->i_vfs, prn, blkno, size);
		return (EIO);
	}
	bzero(bp->b_un.b_addr, bp->b_bcount);
	fe = (struct file_entry *)bp->b_un.b_addr;

	uid = crgetuid(cr);
	fe->fe_uid = SWAP_32(uid);

	/*
	 * To determine the group-id of the created file:
	 * 1) If the gid is set in the attribute list (non-Sun & pre-4.0
	 *	clients are not likely to set the gid), then use it if
	 *	the process is privileged, belongs to the target group,
	 *	or the group is the same as the parent directory.
	 * 2) If the filesystem was not mounted with the Old-BSD-compatible
	 *	GRPID option, and the directory's set-gid bit is clear,
	 *	then use the process's gid.
	 * 3) Otherwise, set the group-id to the gid of the parent directory.
	 */
	if ((vap->va_mask & AT_GID) &&
	    ((vap->va_gid == pip->i_gid) || groupmember(vap->va_gid, cr) ||
	    secpolicy_vnode_create_gid(cr) == 0)) {
		/*
		 * XXX - is this only the case when a 4.0 NFS client, or a
		 * client derived from that code, makes a call over the wire?
		 */
		fe->fe_gid = SWAP_32(vap->va_gid);
	} else {
		gid = crgetgid(cr);
		fe->fe_gid = (pip->i_char & ISGID) ?
		    SWAP_32(pip->i_gid) : SWAP_32(gid);
	}

	imode = MAKEIMODE(vap->va_type, vap->va_mode);
	ichar = imode & (VSUID | VSGID | VSVTX);
	imode = UD_UPERM2DPERM(imode);

	/*
	 * Under solaris only the owner can
	 * change the attributes of files so set
	 * the change attribute bit only for user
	 */
	imode |= IATTR;

	/*
	 * File delete permissions on Solaris are
	 * the permissions on the directory but not the file
	 * when we create a file just inherit the directorys
	 * write permission to be the file delete permissions
	 * Atleast we will be consistent in the files we create
	 */
	imode |= (pip->i_perm & (IWRITE | IWRITE >> 5 | IWRITE >> 10)) << 3;

	fe->fe_perms = SWAP_32(imode);

	/*
	 * udf does not have a "." entry in dir's
	 * so even directories have only one link
	 */
	fe->fe_lcount = SWAP_16(1);

	fe->fe_info_len = 0;
	fe->fe_lbr = 0;

	gethrestime(&now);
	time.tv_sec = now.tv_sec;
	time.tv_nsec = now.tv_nsec;
	if (vap->va_mask & AT_ATIME) {
		TIMESPEC_TO_TIMESPEC32(&settime, &vap->va_atime)
		ud_utime2dtime(&settime, &fe->fe_acc_time);
	} else
		ud_utime2dtime(&time, &fe->fe_acc_time);
	if (vap->va_mask & AT_MTIME) {
		TIMESPEC_TO_TIMESPEC32(&settime, &vap->va_mtime)
		ud_utime2dtime(&settime, &fe->fe_mod_time);
	} else
		ud_utime2dtime(&time, &fe->fe_mod_time);
	ud_utime2dtime(&time, &fe->fe_attr_time);

	ud_update_regid(&fe->fe_impl_id);

	mutex_enter(&udf_vfsp->udf_lock);
	fe->fe_uniq_id = SWAP_64(udf_vfsp->udf_maxuniq);
	udf_vfsp->udf_maxuniq++;
	mutex_exit(&udf_vfsp->udf_lock);

	ea_len = 0;
	if ((vap->va_type == VBLK) || (vap->va_type == VCHR)) {
		eah = (struct ext_attr_hdr *)fe->fe_spec;
		ea_len = (sizeof (struct ext_attr_hdr) + 3) & ~3;
		eah->eah_ial = SWAP_32(ea_len);

		ds = (struct dev_spec_ear *)&fe->fe_spec[ea_len];
		ea_len += ud_make_dev_spec_ear(ds,
		    getmajor(vap->va_rdev), getminor(vap->va_rdev));
		ea_len = (ea_len + 3) & ~3;
		eah->eah_aal = SWAP_32(ea_len);
		ud_make_tag(udf_vfsp, &eah->eah_tag,
		    UD_EXT_ATTR_HDR, blkno, ea_len);
	}

	fe->fe_len_ear = SWAP_32(ea_len);
	fe->fe_len_adesc = 0;

	icb = &fe->fe_icb_tag;
	icb->itag_prnde = 0;
	icb->itag_strategy = SWAP_16(STRAT_TYPE4);
	icb->itag_param = 0;
	icb->itag_max_ent = SWAP_16(1);
	switch (vap->va_type) {
		case VREG :
			icb->itag_ftype = FTYPE_FILE;
			break;
		case VDIR :
			icb->itag_ftype = FTYPE_DIRECTORY;
			break;
		case VBLK :
			icb->itag_ftype = FTYPE_BLOCK_DEV;
			break;
		case VCHR :
			icb->itag_ftype = FTYPE_CHAR_DEV;
			break;
		case VLNK :
			icb->itag_ftype = FTYPE_SYMLINK;
			break;
		case VFIFO :
			icb->itag_ftype = FTYPE_FIFO;
			break;
		case VSOCK :
			icb->itag_ftype = FTYPE_C_ISSOCK;
			break;
		default :
			brelse(bp);
			goto error;
	}
	icb->itag_lb_loc = 0;
	icb->itag_lb_prn = 0;
	flags = ICB_FLAG_ONE_AD;
	if ((pip->i_char & ISGID) && (vap->va_type == VDIR)) {
		ichar |= ISGID;
	} else {
		if ((ichar & ISGID) &&
		    secpolicy_vnode_setids_setgids(cr,
		    (gid_t)SWAP_32(fe->fe_gid)) != 0) {
			ichar &= ~ISGID;
		}
	}
	if (ichar & ISUID) {
		flags |= ICB_FLAG_SETUID;
	}
	if (ichar & ISGID) {
		flags |= ICB_FLAG_SETGID;
	}
	if (ichar & ISVTX) {
		flags |= ICB_FLAG_STICKY;
	}
	icb->itag_flags = SWAP_16(flags);
	ud_make_tag(udf_vfsp, &fe->fe_tag, UD_FILE_ENTRY, blkno,
	    offsetof(struct file_entry, fe_spec) +
	    SWAP_32(fe->fe_len_ear) + SWAP_32(fe->fe_len_adesc));

	BWRITE2(bp);

	mutex_enter(&udf_vfsp->udf_lock);
	if (vap->va_type == VDIR) {
		udf_vfsp->udf_ndirs++;
	} else {
		udf_vfsp->udf_nfiles++;
	}
	mutex_exit(&udf_vfsp->udf_lock);

#ifdef	DEBUG
	{
		struct ud_inode *ip;

		if ((ip = ud_search_icache(pip->i_vfs, prn, blkno)) != NULL) {
			cmn_err(CE_NOTE, "duplicate %p %x\n",
			    (void *)ip, (uint32_t)ip->i_icb_lbano);
		}
	}
#endif

	if ((err = ud_iget(pip->i_vfs, prn, blkno, ipp, bp, cr)) != 0) {
error:
		ud_free_space(pip->i_vfs, prn, blkno, size);
		return (err);
	}

	return (0);

noinodes:
	cmn_err(CE_NOTE, "%s: out of inodes\n", pip->i_udf->udf_volid);
	return (ENOSPC);
}


void
ud_ifree(struct ud_inode *ip, vtype_t type)
{
	struct udf_vfs *udf_vfsp;
	struct buf *bp;

	ud_printf("ud_ifree\n");

	if (ip->i_vfs == NULL) {
		return;
	}

	udf_vfsp = (struct udf_vfs *)ip->i_vfs->vfs_data;
	bp = ud_bread(ip->i_dev, ip->i_icb_lbano <<
	    udf_vfsp->udf_l2d_shift, udf_vfsp->udf_lbsize);
	if (bp->b_flags & B_ERROR) {
		/*
		 * Error get rid of bp
		 */
		brelse(bp);
	} else {
		/*
		 * Just trash the inode
		 */
		bzero(bp->b_un.b_addr, 0x10);
		BWRITE(bp);
	}
	ud_free_space(ip->i_vfs, ip->i_icb_prn, ip->i_icb_block, 1);
	mutex_enter(&udf_vfsp->udf_lock);
	if (type == VDIR) {
		if (udf_vfsp->udf_ndirs > 1) {
			udf_vfsp->udf_ndirs--;
		}
	} else {
		if (udf_vfsp->udf_nfiles > 0) {
			udf_vfsp->udf_nfiles --;
		}
	}
	mutex_exit(&udf_vfsp->udf_lock);
}


/*
 * Free storage space associated with the specified inode.  The portion
 * to be freed is specified by lp->l_start and lp->l_len (already
 * normalized to a "whence" of 0).
 *
 * This is an experimental facility whose continued existence is not
 * guaranteed.  Currently, we only support the special case
 * of l_len == 0, meaning free to end of file.
 *
 * Blocks are freed in reverse order.  This FILO algorithm will tend to
 * maintain a contiguous free list much longer than FIFO.
 * See also ufs_itrunc() in ufs_inode.c.
 *
 * Bug: unused bytes in the last retained block are not cleared.
 * This may result in a "hole" in the file that does not read as zeroes.
 */
int32_t
ud_freesp(struct vnode *vp,
	struct flock64 *lp,
	int32_t flag, struct cred *cr)
{
	int32_t i;
	struct ud_inode *ip = VTOI(vp);
	int32_t error;

	ASSERT(vp->v_type == VREG);
	ASSERT(lp->l_start >= (offset_t)0);	/* checked by convoff */

	ud_printf("udf_freesp\n");

	if (lp->l_len != 0) {
		return (EINVAL);
	}

	rw_enter(&ip->i_contents, RW_READER);
	if (ip->i_size == (u_offset_t)lp->l_start) {
		rw_exit(&ip->i_contents);
		return (0);
	}

	/*
	 * Check if there is any active mandatory lock on the
	 * range that will be truncated/expanded.
	 */
	if (MANDLOCK(vp, ip->i_char)) {
		offset_t save_start;

		save_start = lp->l_start;

		if (ip->i_size < lp->l_start) {
			/*
			 * "Truncate up" case: need to make sure there
			 * is no lock beyond current end-of-file. To
			 * do so, we need to set l_start to the size
			 * of the file temporarily.
			 */
			lp->l_start = ip->i_size;
		}
		lp->l_type = F_WRLCK;
		lp->l_sysid = 0;
		lp->l_pid = ttoproc(curthread)->p_pid;
		i = (flag & (FNDELAY|FNONBLOCK)) ? 0 : SLPFLCK;
		rw_exit(&ip->i_contents);
		if ((i = reclock(vp, lp, i, 0, lp->l_start, NULL)) != 0 ||
		    lp->l_type != F_UNLCK) {
			return (i ? i : EAGAIN);
		}
		rw_enter(&ip->i_contents, RW_READER);

		lp->l_start = save_start;
	}
	/*
	 * Make sure a write isn't in progress (allocating blocks)
	 * by acquiring i_rwlock (we promised ufs_bmap we wouldn't
	 * truncate while it was allocating blocks).
	 * Grab the locks in the right order.
	 */
	rw_exit(&ip->i_contents);
	rw_enter(&ip->i_rwlock, RW_WRITER);
	rw_enter(&ip->i_contents, RW_WRITER);
	error = ud_itrunc(ip, lp->l_start, 0, cr);
	rw_exit(&ip->i_contents);
	rw_exit(&ip->i_rwlock);
	return (error);
}



/*
 * Cache is implemented by
 * allocating a cluster of blocks
 */
int32_t
ud_alloc_from_cache(struct udf_vfs *udf_vfsp,
	struct ud_part *part, uint32_t *blkno)
{
	uint32_t bno, sz;
	int32_t error, index, free = 0;

	ud_printf("ud_alloc_from_cache\n");

	ASSERT(udf_vfsp);

	mutex_enter(&udf_vfsp->udf_lock);
	if (part->udp_cache_count == 0) {
		mutex_exit(&udf_vfsp->udf_lock);
		/* allocate new cluster */
		if ((error = ud_alloc_space(udf_vfsp->udf_vfs,
		    part->udp_number, 0, CLSTR_SIZE, &bno, &sz, 1, 0)) != 0) {
			return (error);
		}
		if (sz == 0) {
			return (ENOSPC);
		}
		mutex_enter(&udf_vfsp->udf_lock);
		if (part->udp_cache_count == 0) {
			for (index = 0; index < sz; index++, bno++) {
				part->udp_cache[index] = bno;
			}
			part->udp_cache_count = sz;
		} else {
			free = 1;
		}
	}
	part->udp_cache_count--;
	*blkno = part->udp_cache[part->udp_cache_count];
	mutex_exit(&udf_vfsp->udf_lock);
	if (free) {
		ud_free_space(udf_vfsp->udf_vfs, part->udp_number, bno, sz);
	}
	return (0);
}

/*
 * Will be called from unmount
 */
int32_t
ud_release_cache(struct udf_vfs *udf_vfsp)
{
	int32_t i, error = 0;
	struct ud_part *part;
	uint32_t start, nblks;

	ud_printf("ud_release_cache\n");

	mutex_enter(&udf_vfsp->udf_lock);
	part = udf_vfsp->udf_parts;
	for (i = 0; i < udf_vfsp->udf_npart; i++, part++) {
		if (part->udp_cache_count) {
			nblks = part->udp_cache_count;
			start = part->udp_cache[0];
			part->udp_cache_count = 0;
			mutex_exit(&udf_vfsp->udf_lock);
			ud_free_space(udf_vfsp->udf_vfs,
			    part->udp_number, start, nblks);
			mutex_enter(&udf_vfsp->udf_lock);
		}
	}
	mutex_exit(&udf_vfsp->udf_lock);
	return (error);
}<|MERGE_RESOLUTION|>--- conflicted
+++ resolved
@@ -297,13 +297,8 @@
 				bp = ud_bread(vfsp->vfs_dev,
 				    ud_xlate_to_daddr(udf_vfsp,
 				    ud_part->udp_number,
-<<<<<<< HEAD
-				    begin, 1, &dummy)
-				    << udf_vfsp->udf_l2d_shift, lbsz);
-=======
 				    begin, 1, &dummy) <<
 				    udf_vfsp->udf_l2d_shift, lbsz);
->>>>>>> ad9a7bd3
 				if (bp->b_flags & B_ERROR) {
 					brelse(bp);
 					return (EIO);
