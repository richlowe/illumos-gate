--- conflicted
+++ resolved
@@ -1845,10 +1845,7 @@
 		}
 
 		spa_free_bootprop(zfs_bootfs);
-<<<<<<< HEAD
-=======
 		spa_free_bootprop(zfs_rootdisk_path);
->>>>>>> 8b26092d
 
 		if ((error = vfs_lock(vfsp)) != 0) {
 			vdev_disk_preroot_fini();
