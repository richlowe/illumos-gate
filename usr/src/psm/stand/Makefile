--- conflicted
+++ resolved
@@ -26,13 +26,9 @@
 
 include ../../Makefile.master
 
-<<<<<<< HEAD
-SUBDIRS_sparc= lib bootblks boot cpr bootlst
+SUBDIRS_sparc= lib boot cpr bootlst
 SUBDIRS_aarch64= boot
 SUBDIRS=$(SUBDIRS_$(MACH))
-=======
-SUBDIRS= lib boot cpr bootlst
->>>>>>> d48be212
 
 all		:=	TARGET= all
 install		:=	TARGET= install
