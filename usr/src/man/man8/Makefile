#
# This file and its contents are supplied under the terms of the
# Common Development and Distribution License ("CDDL"), version 1.0.
# You may only use this file in accordance with the terms of version
# 1.0 of the CDDL.
#
# A full copy of the text of the CDDL should have accompanied this
# source.  A copy of the CDDL is also available via the Internet
# at http://www.illumos.org/license/CDDL.
#

#
# Copyright 2011, Richard Lowe
# Copyright 2015 Nexenta Systems, Inc.  All rights reserved.
# Copyright (c) 2013, 2016 by Delphix. All rights reserved.
# Copyright 2016 Toomas Soome <tsoome@me.com>
# Copyright (c) 2017, Chris Fraire <cfraire@me.com>.
# Copyright 2018 Nexenta Systems, Inc.
# Copyright 2020 Joyent, Inc.
# Copyright 2021 OmniOS Community Edition (OmniOSce) Association.
# Copyright 2022 Garrett D'Amore
# Copyright 2023 Peter Tribble
#

include		$(SRC)/Makefile.master

MANSECT=	8

MANFILES=	6to4relay.8		\
		Intro.8			\
		Uutry.8			\
		accept.8		\
		acct.8			\
		acctadm.8		\
		acctcms.8		\
		acctcon.8		\
		acctmerg.8		\
		acctprc.8		\
		acctsh.8		\
		adbgen.8		\
		add_allocatable.8	\
		add_drv.8		\
		addbadsec.8		\
		arcstat.8		\
		arp.8			\
		atohexlabel.8		\
		audit.8			\
		audit_warn.8		\
		auditconfig.8		\
		auditd.8		\
		auditrecord.8		\
		auditreduce.8		\
		auditstat.8		\
		automount.8		\
		automountd.8		\
		autopush.8		\
		bart.8			\
		beadm.8			\
		boot.8			\
		bootadm.8		\
		busstat.8		\
		captoinfo.8		\
		catman.8		\
		ccidadm.8		\
		cfgadm.8		\
		cfgadm_cardbus.8	\
		cfgadm_fp.8		\
		cfgadm_ib.8		\
		cfgadm_pci.8		\
		cfgadm_sata.8		\
		cfgadm_sbd.8		\
		cfgadm_scsi.8		\
		cfgadm_usb.8		\
		chat.8			\
		check-hostname.8	\
		check-permissions.8	\
		chroot.8		\
		clear_locks.8		\
		clinfo.8		\
		clri.8			\
		connstat.8		\
		consadm.8		\
		conv_lp.8		\
		conv_lpd.8		\
		coreadm.8		\
		cpustat.8		\
		cron.8			\
		cryptoadm.8		\
		datadm.8		\
		dd.8			\
		devattr.8		\
		devfree.8		\
		devfsadm.8		\
		device_remap.8		\
		devinfo.8		\
		devlinks.8		\
		devnm.8			\
		devprop.8		\
		devreserv.8		\
		df.8			\
		df_ufs.8		\
		dfmounts.8		\
		dfmounts_nfs.8		\
		dfshares.8		\
		dfshares_nfs.8		\
		dhcpagent.8		\
		diskinfo.8		\
		disks.8			\
		diskscan.8		\
		dispadmin.8		\
		dladm.8			\
		dlmgmtd.8		\
		dmesg.8			\
		dminfo.8		\
		dns-sd.8		\
		domainname.8		\
		drvconfig.8		\
		dtrace.8		\
		dumpadm.8		\
		editmap.8		\
		edquota.8		\
		eeprom.8		\
		embedded_su.8		\
		etrn.8			\
		fcinfo.8		\
		fdetach.8		\
		fdisk.8			\
		ff.8			\
		ff_ufs.8		\
		fiocompress.8		\
		flowadm.8		\
		fmadm.8			\
		fmd.8			\
		fmdump.8		\
		fmstat.8		\
		fmthard.8		\
		format.8		\
		fruadm.8		\
		fsck.8			\
		fsck_pcfs.8		\
		fsck_udfs.8		\
		fsck_ufs.8		\
		fsdb.8			\
		fsdb_udfs.8		\
		fsdb_ufs.8		\
		fsirand.8		\
		fssnap.8		\
		fssnap_ufs.8		\
		fsstat.8		\
		fstyp.8			\
		fuser.8			\
		fwflash.8		\
		fwtmp.8			\
		getdev.8		\
		getdevpolicy.8		\
		getdgrp.8		\
		getent.8		\
		getty.8			\
		getvol.8		\
		groupadd.8		\
		groupdel.8		\
		groupmod.8		\
		growfs.8		\
		gsscred.8		\
		gssd.8			\
		hal-device.8		\
		hal-fdi-validate.8	\
		hal-find.8		\
		hal-get-property.8	\
		hald.8			\
		halt.8			\
		hextoalabel.8		\
		hostconfig.8		\
		hotplug.8		\
		id.8			\
		idmap.8			\
		idmapd.8		\
		idsconfig.8		\
		if_mpadm.8		\
		ifconfig.8		\
		ifparse.8		\
		ikeadm.8		\
		ikecert.8		\
		in.chargend.8		\
		in.comsat.8		\
		in.daytimed.8		\
		in.discardd.8		\
		in.echod.8		\
		in.fingerd.8		\
		in.iked.8		\
		in.lpd.8		\
		in.mpathd.8		\
		in.ndpd.8		\
		in.rarpd.8		\
		in.rdisc.8		\
		in.rexecd.8		\
		in.ripngd.8		\
		in.rlogind.8		\
		in.routed.8		\
		in.rshd.8		\
		in.rwhod.8		\
		in.talkd.8		\
		in.telnetd.8		\
		in.tftpd.8		\
		in.timed.8		\
		in.uucpd.8		\
		inetadm.8		\
		inetconv.8		\
		inetd.8			\
		infocmp.8		\
		init.8			\
		inityp2l.8		\
		install.8		\
		installboot.8		\
		installf.8		\
		installgrub.8		\
		intrd.8			\
		intrstat.8		\
		iostat.8		\
		ipaddrsel.8		\
		ipadm.8			\
		ipdadm.8		\
		ipf.8			\
		ipfs.8			\
		ipfstat.8		\
		ipmon.8			\
		ipmpstat.8		\
		ipnat.8			\
		ippool.8		\
		ipqosconf.8		\
		ipsecalgs.8		\
		ipsecconf.8		\
		ipseckey.8		\
		iscsiadm.8		\
		isns.8			\
		isnsadm.8		\
		itadm.8			\
		k5srvutil.8		\
		kadb.8			\
		kadmin.8		\
		kadmind.8		\
		kclient.8		\
		kdb5_ldap_util.8	\
		kdb5_util.8		\
		kdcmgr.8		\
		kernel.8		\
		keyserv.8		\
		killall.8		\
		kprop.8			\
		kpropd.8		\
		kproplog.8		\
		krb5kdc.8		\
		kstat.8			\
		ktkt_warnd.8		\
		labelit.8		\
		labelit_hsfs.8		\
		labelit_udfs.8		\
		labelit_ufs.8		\
		latencytop.8		\
		ldap_cachemgr.8		\
		ldapaddent.8		\
		ldapclient.8		\
		link.8			\
		listdgrp.8		\
		listen.8		\
		locator.8		\
		lockfs.8		\
		lockstat.8		\
		lofiadm.8		\
		logadm.8		\
		logins.8		\
		lpadmin.8		\
		lpfilter.8		\
		lpforms.8		\
		lpget.8			\
		lpmove.8		\
		lpsched.8		\
		lpset.8			\
		lpshut.8		\
		lpsystem.8		\
		lpusers.8		\
		luxadm.8		\
		mail.local.8		\
		mailwrapper.8		\
		makedbm.8		\
		makemap.8		\
		mdnsd.8			\
		mkdevalloc.8		\
		mkdevmaps.8		\
		mkfifo.8		\
		mkfile.8		\
		mkfs.8			\
		mkfs_pcfs.8		\
		mkfs_udfs.8		\
		mkfs_ufs.8		\
		mknod.8			\
		mkpwdict.8		\
		modinfo.8		\
		modload.8		\
		modunload.8		\
		mount.8			\
		mount_hsfs.8		\
		mount_nfs.8		\
		mount_pcfs.8		\
		mount_smbfs.8		\
		mount_tmpfs.8		\
		mount_udfs.8		\
		mount_ufs.8		\
		mountall.8		\
		mountd.8		\
		mpathadm.8		\
		mpstat.8		\
		msgid.8			\
		mvdir.8			\
		ncheck.8		\
		ncheck_ufs.8		\
		ndd.8			\
		ndp.8			\
		ndmpadm.8		\
		ndmpd.8			\
		ndmpstat.8		\
		netstat.8		\
		netstrategy.8		\
		newaliases.8		\
		newfs.8			\
		newkey.8		\
		nfs4cbd.8		\
		nfsd.8			\
		nfslogd.8		\
		nfsmapid.8		\
		nfsstat.8		\
		nlsadmin.8		\
		nscd.8			\
		nwamd.8			\
		passmgmt.8		\
		pbind.8			\
		pcitool.8		\
		picld.8			\
		ping.8			\
		pkgadd.8		\
		pkgadm.8		\
		pkgask.8		\
		pkgchk.8		\
		pkgrm.8			\
		plockstat.8		\
		pmadm.8			\
		pmconfig.8		\
		polkit-is-privileged.8	\
		pooladm.8		\
		poolbind.8		\
		poolcfg.8		\
		poold.8			\
		poolstat.8		\
		ports.8			\
		powerd.8		\
		powertop.8		\
		ppdmgr.8		\
		pppd.8			\
		pppdump.8		\
		pppoec.8		\
		pppoed.8		\
		pppstats.8		\
		praudit.8		\
		print-service.8		\
		printmgr.8		\
		projadd.8		\
		projdel.8		\
		projmod.8		\
		prstat.8		\
		prtconf.8		\
		prtdiag.8		\
		prtfru.8		\
		prtpicl.8		\
		prtvtoc.8		\
		psradm.8		\
		psrinfo.8		\
		psrset.8		\
		putdev.8		\
		putdgrp.8		\
		pwck.8			\
		pwconv.8		\
		quot.8			\
		quota.8			\
		quotacheck.8		\
		quotaon.8		\
		raidctl.8		\
		ramdiskadm.8		\
		rcapadm.8		\
		rcapd.8			\
		rctladm.8		\
		rdate.8			\
		reboot.8		\
		rem_drv.8		\
		remove_allocatable.8	\
		removef.8		\
		repquota.8		\
		rmmount.8		\
		rmt.8			\
		rmvolmgr.8		\
		roleadd.8		\
		roledel.8		\
		rolemod.8		\
		root_archive.8		\
		route.8			\
		routeadm.8		\
		rpc.bootparamd.8	\
		rpc.rstatd.8		\
		rpc.rusersd.8		\
		rpc.rwalld.8		\
		rpc.smserverd.8		\
		rpc.sprayd.8		\
		rpc.yppasswdd.8		\
		rpc.ypupdated.8		\
		rpcbind.8		\
		rpcinfo.8		\
		rquotad.8		\
		rsh.8			\
		rtc.8			\
		rtquery.8		\
		runacct.8		\
		rwall.8			\
		sac.8			\
		sacadm.8		\
		saf.8			\
		sar.8			\
		sasinfo.8		\
		savecore.8		\
		sbdadm.8		\
		scadm.8			\
		sdpadm.8		\
		sendmail.8		\
		share.8			\
		share_nfs.8		\
		shareall.8		\
		sharectl.8		\
		sharemgr.8		\
		showmount.8		\
		shutdown.8		\
		slpd.8			\
		smbadm.8		\
		smbd.8			\
		smbiod.8		\
		smbios.8		\
		smbstat.8		\
		smrsh.8			\
		snoop.8			\
		soconfig.8		\
		sppptun.8		\
		spray.8			\
		statd.8			\
		stmfadm.8		\
		stmsboot.8		\
		strace.8		\
		strclean.8		\
		strerr.8		\
		sttydefs.8		\
		su.8			\
		sulogin.8		\
		svc.configd.8		\
		svc.ipfd.8		\
		svc.startd.8		\
		svcadm.8		\
		svccfg.8		\
		swap.8			\
		sync.8			\
		syncinit.8		\
		syncloop.8		\
		syncstat.8		\
		sysdef.8		\
		syseventadm.8		\
		syseventconfd.8		\
		syseventd.8		\
		syslogd.8		\
		tapes.8			\
		tcpd.8			\
		tcpdchk.8		\
		tcpdmatch.8		\
		th_define.8		\
		th_manage.8		\
		tic.8			\
		tnchkdb.8		\
		tnctl.8			\
		tnd.8			\
		tninfo.8		\
		tpmadm.8		\
		traceroute.8		\
		trapstat.8		\
		ttyadm.8		\
		ttymon.8		\
		tunefs.8		\
		txzonemgr.8		\
		tzreload.8		\
		tzselect.8		\
		uadmin.8		\
		ucodeadm.8		\
		ufsdump.8		\
		ufsrestore.8		\
		unshare.8		\
		unshare_nfs.8		\
		update_drv.8		\
		updatehome.8		\
		useradd.8		\
		userdel.8		\
		usermod.8		\
		utmpd.8			\
		uucheck.8		\
		uucico.8		\
		uucleanup.8		\
		uusched.8		\
		uuxqt.8			\
		vmstat.8		\
		volcopy.8		\
		volcopy_ufs.8		\
		vscanadm.8		\
		vscand.8		\
		wall.8			\
		whodo.8			\
		wificonfig.8		\
		wpad.8			\
		wracct.8		\
		ypbind.8		\
		ypinit.8		\
		ypmake.8		\
		ypmap2src.8		\
		yppoll.8		\
		yppush.8		\
		ypserv.8		\
		ypset.8			\
		ypstart.8		\
		ypxfr.8			\
		zdb.8			\
		zdump.8			\
		zfs.8			\
		zfs-program.8		\
		zic.8			\
		zoneadm.8		\
		zoneadmd.8		\
		zonecfg.8		\
		zonestatd.8		\
		zpool.8			\
		zstreamdump.8		\
		ztest.8

i386_MANFILES=			\
		acpidump.8	\
		acpixtract.8	\
		bhyve.8		\
		bhyvectl.8	\
		nvmeadm.8	\
		pptadm.8	\
		rdmsr.8

<<<<<<< HEAD
aarch64_MANFILES=		\
		nvmeadm.8

sparc_MANFILES=	dcs.8		\
		drd.8		\
		efdaemon.8	\
		ldmad.8		\
		monitor.8	\
		obpsym.8	\
		oplhpd.8	\
		prtdscp.8	\
		sckmd.8		\
		sf880drd.8	\
		vntsd.8

=======
>>>>>>> b0bb0d63
MANLINKS=	acctcon1.8			\
		acctcon2.8			\
		acctdisk.8			\
		acctdusg.8			\
		accton.8			\
		acctprc1.8			\
		acctprc2.8			\
		acctwtmp.8			\
		audlinks.8			\
		bootparamd.8			\
		chargefee.8			\
		ckpacct.8			\
		closewtmp.8			\
		comsat.8			\
		dcopy.8				\
		devfsadmd.8			\
		dodisk.8			\
		fcadm.8				\
		fingerd.8			\
		grpck.8				\
		hal-find-by-capability.8	\
		hal-find-by-property.8		\
		hal-set-property.8		\
		intro.8				\
		kadmin.local.8			\
		lastlogin.8			\
		monacct.8			\
		nulladm.8			\
		poweroff.8			\
		prctmp.8			\
		prdaily.8			\
		prtacct.8			\
		quotaoff.8			\
		rarpd.8				\
		rdisc.8				\
		reject.8			\
		restricted_shell.8		\
		rexecd.8			\
		rlogind.8			\
		routed.8			\
		rshd.8				\
		rstatd.8			\
		rusersd.8			\
		rwalld.8			\
		rwhod.8				\
		sa1.8				\
		sa2.8				\
		sadc.8				\
		shutacct.8			\
		sprayd.8			\
		startup.8			\
		talkd.8				\
		telinit.8			\
		telnetd.8			\
		tftpd.8				\
		turnacct.8			\
		umount.8			\
		umount_smbfs.8			\
		umountall.8			\
		unlink.8			\
		unshareall.8			\
		utmp2wtmp.8			\
		uucpd.8				\
		uutry.8				\
		wtmpfix.8			\
		yppasswdd.8			\
		ypstop.8			\
		ypupdated.8			\
		ypxfr_1perday.8			\
		ypxfr_1perhour.8		\
		ypxfr_2perday.8			\
		ypxfrd.8

MANFILES +=	$($(MACH)_MANFILES)

intro.8			:= LINKSRC = Intro.8

uutry.8			:= LINKSRC = Uutry.8

reject.8		:= LINKSRC = accept.8

acctdisk.8		:= LINKSRC = acct.8
acctdusg.8		:= LINKSRC = acct.8
accton.8		:= LINKSRC = acct.8
acctwtmp.8		:= LINKSRC = acct.8
closewtmp.8		:= LINKSRC = acct.8
utmp2wtmp.8		:= LINKSRC = acct.8

acctcon1.8		:= LINKSRC = acctcon.8
acctcon2.8		:= LINKSRC = acctcon.8

acctprc1.8		:= LINKSRC = acctprc.8
acctprc2.8		:= LINKSRC = acctprc.8

chargefee.8		:= LINKSRC = acctsh.8
ckpacct.8		:= LINKSRC = acctsh.8
dodisk.8		:= LINKSRC = acctsh.8
lastlogin.8		:= LINKSRC = acctsh.8
monacct.8		:= LINKSRC = acctsh.8
nulladm.8		:= LINKSRC = acctsh.8
prctmp.8		:= LINKSRC = acctsh.8
prdaily.8		:= LINKSRC = acctsh.8
prtacct.8		:= LINKSRC = acctsh.8
shutacct.8		:= LINKSRC = acctsh.8
startup.8		:= LINKSRC = acctsh.8
turnacct.8		:= LINKSRC = acctsh.8

dcopy.8			:= LINKSRC = clri.8

audlinks.8		:= LINKSRC = devfsadm.8
devfsadmd.8		:= LINKSRC = devfsadm.8

fcadm.8			:= LINKSRC = fcinfo.8

wtmpfix.8		:= LINKSRC = fwtmp.8

hal-find-by-capability.8	:= LINKSRC = hal-find.8
hal-find-by-property.8		:= LINKSRC = hal-find.8

hal-set-property.8	:= LINKSRC = hal-get-property.8

poweroff.8		:= LINKSRC = halt.8


comsat.8		:= LINKSRC = in.comsat.8
fingerd.8		:= LINKSRC = in.fingerd.8
rarpd.8			:= LINKSRC = in.rarpd.8
rdisc.8			:= LINKSRC = in.rdisc.8
rexecd.8		:= LINKSRC = in.rexecd.8
rlogind.8		:= LINKSRC = in.rlogind.8
routed.8		:= LINKSRC = in.routed.8
rshd.8			:= LINKSRC = in.rshd.8
rwhod.8			:= LINKSRC = in.rwhod.8
talkd.8			:= LINKSRC = in.talkd.8
telnetd.8		:= LINKSRC = in.telnetd.8
tftpd.8			:= LINKSRC = in.tftpd.8
uucpd.8			:= LINKSRC = in.uucpd.8

telinit.8		:= LINKSRC = init.8

kadmin.local.8		:= LINKSRC = kadmin.8

unlink.8		:= LINKSRC = link.8

umount.8		:= LINKSRC = mount.8

umount_smbfs.8		:= LINKSRC = mount_smbfs.8

umountall.8		:= LINKSRC = mountall.8

grpck.8			:= LINKSRC = pwck.8

quotaoff.8		:= LINKSRC = quotaon.8

bootparamd.8		:= LINKSRC = rpc.bootparamd.8
rstatd.8		:= LINKSRC = rpc.rstatd.8
rusersd.8		:= LINKSRC = rpc.rusersd.8
rwalld.8		:= LINKSRC = rpc.rwalld.8
sprayd.8		:= LINKSRC = rpc.sprayd.8
yppasswdd.8		:= LINKSRC = rpc.yppasswdd.8
ypupdated.8		:= LINKSRC = rpc.ypupdated.8

restricted_shell.8	:= LINKSRC = rsh.8

sa1.8			:= LINKSRC = sar.8
sa2.8			:= LINKSRC = sar.8
sadc.8			:= LINKSRC = sar.8

unshareall.8		:= LINKSRC = shareall.8

ypxfrd.8		:= LINKSRC = ypserv.8

ypstop.8		:= LINKSRC = ypstart.8

ypxfr_1perday.8		:= LINKSRC = ypxfr.8
ypxfr_1perhour.8	:= LINKSRC = ypxfr.8
ypxfr_2perday.8		:= LINKSRC = ypxfr.8


.KEEP_STATE:

include		$(SRC)/man/Makefile.man

install:	$(ROOTMANFILES) $(ROOTMANLINKS)<|MERGE_RESOLUTION|>--- conflicted
+++ resolved
@@ -550,24 +550,9 @@
 		pptadm.8	\
 		rdmsr.8
 
-<<<<<<< HEAD
 aarch64_MANFILES=		\
 		nvmeadm.8
 
-sparc_MANFILES=	dcs.8		\
-		drd.8		\
-		efdaemon.8	\
-		ldmad.8		\
-		monitor.8	\
-		obpsym.8	\
-		oplhpd.8	\
-		prtdscp.8	\
-		sckmd.8		\
-		sf880drd.8	\
-		vntsd.8
-
-=======
->>>>>>> b0bb0d63
 MANLINKS=	acctcon1.8			\
 		acctcon2.8			\
 		acctdisk.8			\
