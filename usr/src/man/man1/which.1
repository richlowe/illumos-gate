<<<<<<< HEAD
.\" Manpage Copyright (c) 1995, Jordan Hubbard <jkh@FreeBSD.org>
=======
>>>>>>> fe803bd5
.\"
.\" Redistribution and use in source and binary forms, with or without
.\" modification, are permitted provided that the following conditions
.\" are met:
.\" 1. Redistributions of source code must retain the above copyright
.\"    notice, this list of conditions and the following disclaimer.
.\" 2. Redistributions in binary form must reproduce the above copyright
.\"    notice, this list of conditions and the following disclaimer in the
.\"    documentation and/or other materials provided with the distribution.
.\" 3. All advertising materials mentioning features or use of this software
.\"    must display the following acknowledgement:
.\"      This product includes software developed by the FreeBSD Project
.\"      its contributors.
.\" 4. Neither the name of the FreeBSD Project nor the names of its contributors
.\"    may be used to endorse or promote products derived from this software
.\"    without specific prior written permission.
.\"
.\" THIS SOFTWARE IS PROVIDED BY THE CONTRIBUTOR ``AS IS'' AND ANY EXPRESS OR
.\" IMPLIED WARRANTIES, INCLUDING, BUT NOT LIMITED TO, THE IMPLIED WARRANTIES
.\" OF MERCHANTABILITY AND FITNESS FOR A PARTICULAR PURPOSE ARE DISCLAIMED.
.\" IN NO EVENT SHALL THE CONTRIBUTOR BE LIABLE FOR ANY DIRECT, INDIRECT,
.\" INCIDENTAL, SPECIAL, EXEMPLARY, OR CONSEQUENTIAL DAMAGES (INCLUDING, BUT
.\" NOT LIMITED TO, PROCUREMENT OF SUBSTITUTE GOODS OR SERVICES; LOSS OF USE,
.\" DATA, OR PROFITS; OR BUSINESS INTERRUPTION) HOWEVER CAUSED AND ON ANY
.\" THEORY OF LIABILITY, WHETHER IN CONTRACT, STRICT LIABILITY, OR TORT
.\" (INCLUDING NEGLIGENCE OR OTHERWISE) ARISING IN ANY WAY OUT OF THE USE
.\" OF THIS SOFTWARE, EVEN IF ADVISED OF THE POSSIBILITY OF SUCH DAMAGE.
.\"
<<<<<<< HEAD
.\"
.Dd September 24, 2020
=======
.\" Manpage Copyright (c) 1995, Jordan Hubbard <jkh@FreeBSD.org>
.\" Copyright 2023 OmniOS Community Edition (OmniOSce) Association.
.\"
.Dd March 15, 2023
>>>>>>> fe803bd5
.Dt WHICH 1
.Os
.Sh NAME
.Nm which
.Nd "locate a program file in the user's path"
.Sh SYNOPSIS
.Nm
.Op Fl as
<<<<<<< HEAD
.Ar program ...
=======
.Ar command ...
>>>>>>> fe803bd5
.Sh DESCRIPTION
The
.Nm
utility
takes a list of command names and searches the path for each executable
file that would be run had these commands actually been invoked.
.Pp
<<<<<<< HEAD
The following options are available:
.Bl -tag -width indent
.It Fl a
List all instances of executables found (instead of just the first one
of each).
=======
Some shells may provide a built-in
.Nm
command which is similar or identical to this utility.
.Sh OPTIONS
The following options are available:
.Bl -tag -width Ar
.It Fl a
List all instances of executables found
.Pq instead of just the first one of each .
>>>>>>> fe803bd5
.It Fl s
No output, just return 0 if all of the executables are found, or 1 if
some were not found.
.El
<<<<<<< HEAD
.Pp
Some shells may provide a builtin
.Nm
command which is similar or identical to this utility.
Consult the
.Xr builtin 1
manual page.
.Sh EXAMPLES
Locate the
.Xr ls 1
and
.Xr cp 1
commands:
.Bd -literal -offset indent
$ /usr/bin/which ls cp
/bin/ls
/bin/cp
.Ed
.Pp
Same as above with a specific
.Ev PATH
and showing all occurrences:
.Bd -literal -offset indent
$ PATH=/bin:/rescue /usr/bin/which -a ls cp
/bin/ls
/rescue/ls
/bin/cp
/rescue/cp
.Ed
.Pp
.Nm
will show duplicates if the same executable is found more than once:
.Bd -literal -offset indent
$ PATH=/bin:/bin /usr/bin/which -a ls
/bin/ls
/bin/ls
.Ed
.Pp
Do not show output.
=======
.Sh OPERANDS
The following operands are supported:
.Bl -tag -width Ar
.It Ar command
The name of a command to be located.
.El
.Sh ENVIRONMENT
See
.Xr environ 7
for descriptions of the following environment variables that affect the
execution of
.Nm :
.Ev PATH .
.Sh EXIT STATUS
The following exit values are returned:
.Bl -tag -width Sy
.It Sy 0
All of the provided operands were found in the path and would be executed if
the commands were invoked.
.It Sy 1
One or more of the provided operands was not found in the path or would not
be executed if the commands were invoked, or an error occurred.
.It Sy 2
Invalid command line options were specified.
.El
.Sh EXAMPLES
.Sy Example 1
Locate the
.Sq ls
and
.Sq cp
commands.
.Bd -literal -offset indent
$ /usr/bin/which ls cp
/usr/bin/ls
/usr/bin/cp
.Ed
.Pp
.Sy Example 2
Use a specific
.Ev PATH
and show all occurrences.
.Bd -literal -offset indent
$ PATH=/usr/bin:/usr/has/bin /usr/bin/which -a edit
/usr/bin/edit
/usr/has/bin/edit
.Ed
.Pp
.Sy Example 3
Executable reported multiple times.
.Pp
If
.Ev PATH
contains repeated components, the same executable can be reported
more than once:
.Bd -literal -offset indent
$ PATH=/usr/bin:/usr/bin /usr/bin/which -a ls
/usr/bin/ls
/usr/bin/ls
.Ed
.Pp
.Sy Example 4
Do not show output.
.Pp
>>>>>>> fe803bd5
Just exit with an appropriate return code:
.Bd -literal -offset indent
$ /usr/bin/which -s ls cp
$ echo $?
0
<<<<<<< HEAD

=======
>>>>>>> fe803bd5
$ /usr/bin/which -s fakecommand
$ echo $?
1
.Ed
<<<<<<< HEAD
.Sh SEE ALSO
.Xr builtin 1 ,
.Xr csh 1 ,
.Xr find 1
=======
.Sh INTERFACE STABILITY
The command line interface of
.Nm
is
.Sy Committed .
The output of
.Nm
is
.Sy Committed .
.Sh SEE ALSO
.Xr find 1 ,
.Xr environ 7
>>>>>>> fe803bd5
<|MERGE_RESOLUTION|>--- conflicted
+++ resolved
@@ -1,7 +1,3 @@
-<<<<<<< HEAD
-.\" Manpage Copyright (c) 1995, Jordan Hubbard <jkh@FreeBSD.org>
-=======
->>>>>>> fe803bd5
 .\"
 .\" Redistribution and use in source and binary forms, with or without
 .\" modification, are permitted provided that the following conditions
@@ -30,15 +26,10 @@
 .\" (INCLUDING NEGLIGENCE OR OTHERWISE) ARISING IN ANY WAY OUT OF THE USE
 .\" OF THIS SOFTWARE, EVEN IF ADVISED OF THE POSSIBILITY OF SUCH DAMAGE.
 .\"
-<<<<<<< HEAD
-.\"
-.Dd September 24, 2020
-=======
 .\" Manpage Copyright (c) 1995, Jordan Hubbard <jkh@FreeBSD.org>
 .\" Copyright 2023 OmniOS Community Edition (OmniOSce) Association.
 .\"
 .Dd March 15, 2023
->>>>>>> fe803bd5
 .Dt WHICH 1
 .Os
 .Sh NAME
@@ -47,11 +38,7 @@
 .Sh SYNOPSIS
 .Nm
 .Op Fl as
-<<<<<<< HEAD
-.Ar program ...
-=======
 .Ar command ...
->>>>>>> fe803bd5
 .Sh DESCRIPTION
 The
 .Nm
@@ -59,13 +46,6 @@
 takes a list of command names and searches the path for each executable
 file that would be run had these commands actually been invoked.
 .Pp
-<<<<<<< HEAD
-The following options are available:
-.Bl -tag -width indent
-.It Fl a
-List all instances of executables found (instead of just the first one
-of each).
-=======
 Some shells may provide a built-in
 .Nm
 command which is similar or identical to this utility.
@@ -75,52 +55,10 @@
 .It Fl a
 List all instances of executables found
 .Pq instead of just the first one of each .
->>>>>>> fe803bd5
 .It Fl s
 No output, just return 0 if all of the executables are found, or 1 if
 some were not found.
 .El
-<<<<<<< HEAD
-.Pp
-Some shells may provide a builtin
-.Nm
-command which is similar or identical to this utility.
-Consult the
-.Xr builtin 1
-manual page.
-.Sh EXAMPLES
-Locate the
-.Xr ls 1
-and
-.Xr cp 1
-commands:
-.Bd -literal -offset indent
-$ /usr/bin/which ls cp
-/bin/ls
-/bin/cp
-.Ed
-.Pp
-Same as above with a specific
-.Ev PATH
-and showing all occurrences:
-.Bd -literal -offset indent
-$ PATH=/bin:/rescue /usr/bin/which -a ls cp
-/bin/ls
-/rescue/ls
-/bin/cp
-/rescue/cp
-.Ed
-.Pp
-.Nm
-will show duplicates if the same executable is found more than once:
-.Bd -literal -offset indent
-$ PATH=/bin:/bin /usr/bin/which -a ls
-/bin/ls
-/bin/ls
-.Ed
-.Pp
-Do not show output.
-=======
 .Sh OPERANDS
 The following operands are supported:
 .Bl -tag -width Ar
@@ -185,26 +123,15 @@
 .Sy Example 4
 Do not show output.
 .Pp
->>>>>>> fe803bd5
 Just exit with an appropriate return code:
 .Bd -literal -offset indent
 $ /usr/bin/which -s ls cp
 $ echo $?
 0
-<<<<<<< HEAD
-
-=======
->>>>>>> fe803bd5
 $ /usr/bin/which -s fakecommand
 $ echo $?
 1
 .Ed
-<<<<<<< HEAD
-.Sh SEE ALSO
-.Xr builtin 1 ,
-.Xr csh 1 ,
-.Xr find 1
-=======
 .Sh INTERFACE STABILITY
 The command line interface of
 .Nm
@@ -216,5 +143,4 @@
 .Sy Committed .
 .Sh SEE ALSO
 .Xr find 1 ,
-.Xr environ 7
->>>>>>> fe803bd5
+.Xr environ 7