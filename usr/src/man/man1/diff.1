--- conflicted
+++ resolved
@@ -356,35 +356,6 @@
 .It Ar directory1
 .It Ar directory2
 A path name of a directory to be compared.
-<<<<<<< HEAD
-.RE
-
-.sp
-.LP
-If only one of \fIfile1\fR and \fIfile2\fR is a directory, \fBdiff\fR will be
-applied to the non-directory file and the file contained in the directory file
-with a filename that is the same as the last component of the non-directory
-file.
-.SH USAGE
-.sp
-.LP
-See \fBlargefile\fR(7) for the description of the behavior of \fBdiff\fR when
-encountering files greater than or equal to 2 Gbyte ( 2^31 bytes).
-.SH EXAMPLES
-.LP
-\fBExample 1 \fRTypical output of the diff command
-.sp
-.LP
-In the following command, \fBdir1\fR is a directory containing a directory
-named \fBx\fR, \fBdir2\fR is a directory containing a directory named \fBx\fR,
-\fBdir1/x\fR and \fBdir2/x\fR both contain files named \fBdate.out\fR, and
-\fBdir2/x\fR contains a file named \fBy\fR:
-
-.sp
-.in +2
-.nf
-example% \fBdiff -r dir1 dir2\fR
-=======
 .El
 .Pp
 If only one of
@@ -398,7 +369,7 @@
 non-directory file.
 .Sh USAGE
 See
-.Xr largefile 5
+.Xr largefile 7
 for the description of the behavior of
 .Nm
 when encountering files greater than or equal to 2 Gbyte
@@ -443,7 +414,6 @@
 .Pa y :
 .Bd -literal -offset 4n
 example% diff -r dir1 dir2
->>>>>>> 3d066281
 Common subdirectories: dir1/x and dir2/x
 Only in dir2/x: y
 diff -r dir1/x/date.out dir2/x/date.out
@@ -451,121 +421,10 @@
 < Mon Jul  2 13:12:16 PDT 1990
 ---
 > Tue Jun 19 21:41:39 PDT 1990
-<<<<<<< HEAD
-.fi
-.in -2
-.sp
-
-.SH ENVIRONMENT VARIABLES
-.sp
-.LP
-See \fBenviron\fR(7) for descriptions of the following environment variables
-that affect the execution of \fBdiff\fR: \fBLANG\fR, \fBLC_ALL\fR,
-\fBLC_CTYPE\fR, \fBLC_MESSAGES\fR, \fBLC_TIME\fR, and \fBNLSPATH\fR.
-.sp
-.ne 2
-.na
-\fB\fBTZ\fR \fR
-.ad
-.RS 7n
-Determines the locale for affecting the timezone used for calculating file
-timestamps written with the \fB-C\fR and \fB-c\fR options.
-.RE
-
-.SH EXIT STATUS
-.sp
-.LP
-The following exit values are returned:
-.sp
-.ne 2
-.na
-\fB\fB0\fR \fR
-.ad
-.RS 7n
-No differences were found.
-.RE
-
-.sp
-.ne 2
-.na
-\fB\fB1\fR \fR
-.ad
-.RS 7n
-Differences were found.
-.RE
-
-.sp
-.ne 2
-.na
-\fB\fB>1\fR \fR
-.ad
-.RS 7n
-An error occurred.
-.RE
-
-.SH FILES
-.sp
-.ne 2
-.na
-\fB\fB/tmp/d?????\fR \fR
-.ad
-.RS 19n
-temporary file used for comparison
-.RE
-
-.sp
-.ne 2
-.na
-\fB\fB/usr/lib/diffh\fR \fR
-.ad
-.RS 19n
-executable file for \fB-h\fR option
-.RE
-
-.SH ATTRIBUTES
-.sp
-.LP
-See \fBattributes\fR(7) for descriptions of the following attributes:
-.sp
-
-.sp
-.TS
-box;
-c | c
-l | l .
-ATTRIBUTE TYPE	ATTRIBUTE VALUE
-_
-CSI	Enabled
-_
-Interface Stability	Standard
-.TE
-
-.SH SEE ALSO
-.sp
-.LP
-.BR bdiff (1),
-.BR cmp (1),
-.BR comm (1),
-.BR dircmp (1),
-.BR ed (1),
-.BR pr (1),
-.BR sdiff (1),
-.BR attributes (7),
-.BR environ (7),
-.BR largefile (7),
-.BR standards (7)
-.SH NOTES
-.sp
-.LP
-Editing scripts produced under the \fB-e\fR or \fB-f\fR options are naive about
-creating lines consisting of a single period (\fB\&.\fR).
-.sp
-.LP
-=======
 .Ed
 .Sh ENVIRONMENT VARIABLES
 See
-.Xr environ 5
+.Xr environ 7
 for descriptions of the following environment variables that affect the
 execution of
 .Nm :
@@ -602,10 +461,10 @@
 .Xr ed 1 ,
 .Xr pr 1 ,
 .Xr sdiff 1 ,
-.Xr attributes 5 ,
-.Xr environ 5 ,
-.Xr largefile 5 ,
-.Xr standards 5
+.Xr attributes 7 ,
+.Xr environ 7 ,
+.Xr largefile 7 ,
+.Xr standards 7
 .Sh NOTES
 Editing scripts produced under the
 .Fl e
@@ -614,7 +473,6 @@
 options are na\(:ive about creating lines consisting of a single dot
 .Sq \&. .
 .Pp
->>>>>>> 3d066281
 Missing NEWLINE at end of file indicates that the last line of the file in
 question did not have a NEWLINE.
 If the lines are different, they will be flagged and output, although the
