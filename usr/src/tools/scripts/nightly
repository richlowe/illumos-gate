--- conflicted
+++ resolved
@@ -1634,32 +1634,7 @@
 	build_tools ${TOOLS_PROTO}
 	if (( $? != 0 )); then
 		build_ok=n
-<<<<<<< HEAD
-	else
-		TPONM=${TOOLS_PROTO}/opt/onbld/bin/${NATIVE_MACH}
-		export STABS=${TPONM}/stabs
-		export CTFSTABS=${TPONM}/ctfstabs
-		export GENOFFSETS=${TOOLS_PROTO}/opt/onbld/bin/genoffsets
-		export CTFCONVERT=${TPONM}/ctfconvert
-		export CTFMERGE=${TPONM}/ctfmerge
-		export LD_ALTEXEC=${ONBLD_TOOLS}/bin/${NATIVE_MACH}/ld
-		unset TPONM
-
-		PATH="${TOOLS_PROTO}/opt/onbld/bin/${NATIVE_MACH}:${PATH}"
-		PATH="${TOOLS_PROTO}/opt/onbld/bin:${PATH}"
-		export PATH
-
-		echo "\n==== New environment settings. ====\n" >> $LOGFILE
-		echo "STABS=${STABS}" >> $LOGFILE
-		echo "CTFSTABS=${CTFSTABS}" >> $LOGFILE
-		echo "CTFCONVERT=${CTFCONVERT}" >> $LOGFILE
-		echo "CTFMERGE=${CTFMERGE}" >> $LOGFILE
-		echo "PATH=${PATH}" >> $LOGFILE
-		echo "ONBLD_TOOLS=${ONBLD_TOOLS}" >> $LOGFILE
-		echo "LD_ALTEXEC=${LD_ALTEXEC}" >> $LOGFILE
-=======
 		exit 1
->>>>>>> 8b26092d
 	fi
 
 	STABS=${TOOLS_PROTO}/opt/onbld/bin/${MACH}/stabs
