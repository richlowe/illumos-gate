.\" Copyright (c) 2001, 2010, Oracle and/or its affiliates. All rights reserved.
.\"
.\" CDDL HEADER START
.\"
.\" The contents of this file are subject to the terms of the
.\" Common Development and Distribution License (the "License").
.\" You may not use this file except in compliance with the License.
.\"
.\" You can obtain a copy of the license at usr/src/OPENSOLARIS.LICENSE
.\" or http://www.opensolaris.org/os/licensing.
.\" See the License for the specific language governing permissions
.\" and limitations under the License.
.\"
.\" When distributing Covered Code, include this CDDL HEADER in each
.\" file and include the License file at usr/src/OPENSOLARIS.LICENSE.
.\" If applicable, add the following below this CDDL HEADER, with the
.\" fields enclosed by brackets "[]" replaced with your own identifying
.\" information: Portions Copyright [yyyy] [name of copyright owner]
.\"
.\" CDDL HEADER END
.\"
.Dd February 3, 2020
.Dt CHECK_RTIME 1ONBLD
.Os
.Sh NAME
.Nm check_rtime
.Nd check ELF runtime attributes
.Sh SYNOPSIS
.Nm check_rtime
.Op Fl imosv
.Op Fl D Ar depfile | Fl d depdir
.Op Fl E Ar errfile
.Op Fl e Ar exfile
.Op Fl f Ar listfile
.Op Fl I Ar infofile
.Op Fl w Ar outdir
.Ar file | dir ...
.Sh DESCRIPTION
.Nm check_rtime
attempts to check a number of ELF runtime attributes
for consistency with common build rules.
These checks involve running
.Xr ldd 1
and
.Xr elfdump 1
against a family of dynamic objects.
A dynamic object can be defined explicitly as a
.Ar file
or multiple dynamic objects can be located under the directory
.Ar dir .
.Pp
.Nm check_rtime
is typically called from
.Xr nightly 1ONBLD
when the
.Fl r
option is in effect.
In this case the dynamic objects under
the associated
.Em proto area
.Pq Ev $ROOT
are checked.
.Nm check_rtime
can also be run standalone against any set of dynamic objects.
.Pp
.Nm check_rtime
uses
.Xr  ldd 1
to verify dependencies.
This implies that by default any object inspected will bind to its dependencies
as they are found in the
.Em underlying system .
Use of the
.Fl D ,
.Fl d
option, or the existence of the environment variables
.Ev $CODEMGR_WS
or
.Ev $ROOT
instruct
.Nm check_rtime
to establish an alternative dependency mapping using
runtime configuration files generated with
.Xr crle 1 .
.Pp
.Nm check_rtime
uses
.Xr ldd 1
to completely relocate any dynamic object and thus detect missing
dependencies, unsatisfied symbol relocations, unused and unreferenced
dependencies.
These checks are carried out for the following reasons:
.Bl -bullet
.It
An object that cannot find its dependencies may fail to load
at runtime.
This error condition often goes unnoticed because the existing use of the
object is as a dependency itself, and the objects' dependencies are already
satisfied by the caller.
However, if the object itself is unable to satisfy its dependencies, its use
in new environments may be compromised.
.Pp
A missing or erroneous
.Em runpath
is the typical reason why an object can not locate its dependencies.
Use of the link-editors
.Fl zdefs
option when building a shared object ensures required dependencies are
established.
This flag is inherited from
.Dv $(DYNFLAGS)
in
.Pa lib/Makefile.lib .
Missing dependencies are displayed as:
.Pp
.Dl foo: bar.so.1 => (file not found)  <no -zdefs?>
.It
Unsatisfied symbol relocations indicate that some thread of
execution through the object will fail when it is unable to
locate a referenced symbol.
.Pp
A missing, or mismatched version of a dependency is the typical
reason for unsatisfied symbol relocations (see missing dependency
discussion above). Unsatisfied symbol relocations are displayed as:
.Pp
.Dl foo: symbol not found: bar  <no -zdefs?>
.Pp
Note: Shared objects can make reference to symbol definitions
that are expected to be defined by the caller.
To indicate that such symbols are not undefined in the usual sense, you must
specify these symbols in a
.Em mapfile ,
using the
.Va EXTERN
or
.Va PARENT
symbol attributes.
Without these symbol attributes,
.Xr ldd 1
is unable to determine the symbols special nature, and
.Nm check_rtime
will report these symbols as undefined.
.It
Unused dependencies are wasteful at runtime, as they take time to
load and relocate, but will not be used by the calling object.
They also result in unnecessary processing at link-edit time.
.Pp
Dependency lists (typically defined via
.Dv $(LDLIBS) )
that have been copy and pasted
between
.Pa Makefiles
without verifying their need, are a typicalreason why unused dependencies
exist.
Unused dependencies are displayed as:
.Pp
.Dl foo: unused object=bar.so.1  <remove lib or -zignore?>
.It
Unreferenced dependencies are also wasteful at runtime, although not
to the extent of unused dependencies.
They also result in unnecessary processing at link-edit time.
.Pp
Unreferenced dependency removal guards against a dependency becoming
unused when combined with
different objects, or as the other object dependencies evolve.
Unreferenced dependencies are displayed as:
.Bd -literal
foo: unreferenced object=bar.so.1;  \\
    unused dependency of libfoo.so.1  \\
    <remove lib or -zignore?>
.Ed
.Pp
See also the section
.Sx ENVIRONMENT VARIABLES .
.It
Unused search paths are wasteful at runtime.
Unused search paths are displayed as:
.Bd -literal
foo: unused search path=/usr/foo/lib  \\
    (RUNPATH/RPATH from file libfoo.so.1)  \\
    <remove search path?>
.Ed
.El
.Pp
.Nm check_rtime
uses
.Xr elfdump 1
to look for a concatenated relocation section in shared objects, the existence
of text relocations, whether debugging or symbol table information exists,
whether applications have a non-executable stack defined, duplicate entries in
the symbol sorting sections, and for direct bindings.
These checks are carried out for the following reasons:
.Bl -bullet
.It
A concatenated relocation section
.Pq Em .SUNW_reloc
provides optimal symbol table access at runtime, and thus reduces the overhead
of relocating the shared object.
In past releases, the link-edit of a dynamic object with the
.Fl z Ar combreloc
option was required to generate a combined relocation section.
However, with the integration of 6642769, this section combination is a default behavior of
the link-editor.
.Pp
In past releases, not inheriting
.Dv $(DYNFLAGS)
from
.Pa lib/Makefile.lib
was the typical reason for not having a concatenated relocation section.
The misguided use of the
.Fl z Ar nocombreloc
option will also prevent the creation of a concatenated relocation section.
A missing concatenated relocation section is displayed as:
.Pp
.Dl foo: .SUNW_reloc section missing  <no -zcombreloc?>
.It
Text relocations result in impure text segments.
As text segments are typically read-only, they can be shared between numerous
processes.
If they must be updated as part of the relocation then the updated pages
become unsharable and swap space must be allocated to back these pages.
These events consume unnecessary system resources and reduce overall system
performance.
.Pp
Not inheriting the
.Dv $(PICS)
rules from
.Pa lib/Makefile.lib
is the typical reason for having non-pic code in shared objects.
Text relocations are displayed as:
.Pp
.Dl foo: TEXTREL .dynamic tag  <no -Kpic?>
.It
Debugging information is unnecessary in released objects.
Although extensive when compiled
.Fl g ,
small quantities of debugging information are stored in
.Em .stabs
sections under normal compilations.
This debugging information is geared towards aiding debuggers locate
relocatable objects associated with the dynamic objects being debugged.
As relocatable objects aren't made available as part of a software release
this information has no use.
.Pp
Not inheriting the correct
.Dv $(LDFLAGS)
from
.Pa cmd/Makefile.cmd
.Pq which asserts Fl s
or
.Dv $(POST_PROCESS_SO)
.Pq which asserts Ic strip -x
are typical reasons for not removing debugging information.
Note, removal of debugging information is only enabled
for release builds.
The existence of debugging information is displayed as:
.Bd -literal
foo: debugging sections should be deleted  \\
    <no strip -x?>
.Ed
.It
All objects should retain their full
.Em .symtab
symbol table.
Although this consumes disk space, it provides for more extensive stack
tracing when debugging user applications.
.Pp
Hard coding a
.Fl s
flag with
.Dv $(LDFLAGS) or
.Dv $(DYNFLAGS)
is the typical reason for symbol tables being removed.
Objects that do not contain a symbol table are displayed as:
.Bd -literal
foo.so.1: symbol table should not be stripped  \\
    <remove -s?>
.Ed
.It
Applications should have a non-executable stack defined to make
them less vulnerable to buffer overflow attacks.
.Pp
Not inheriting the
.Dv $(LDFLAGS)
macro in
.Pa cmd/Makefile.cmd
is the typical reason for not having a non-executable stack definition.
Applications without this definition are displayed as:
.Bd -literal
foo: application requires non-executable stack \\
	<no -Mmapfile_noexstk?>
.Ed
.It
x86 applications should have a non-executable data segment defined to make
them less vulnerable to buffer overflow attacks.
.Pp
Not inheriting the
.Dv $(LDFLAGS)
macro in
.Pa cmd/Makefile.cmd
is the typical reason for not having a non-executable data definition.
Applications without this definition are displayed as:
.Bd -literal
foo: application requires non-executable data \\
	<no -Mmapfile_noexdata?>
.Ed
.It
Solaris ELF files contain symbol sort sections used by DTrace to
map addresses in memory to the related function or variable symbols.
There are two such sections,
.Em .SUNW_dynsymsort
for regular symbols, and
.Em .SUNW_dyntlssort
for thread-local symbols.
To ensure that the best names are shown for each such address, and that the
same name is given across Solaris releases,
.Nm check_rtime
enforces the rule that only one symbol can appear in the sort sections for
any given address.
There are two common ways in which multiple symbols
or a given address occur in the ON distribution.
The first is from code written in assembly language.
The second is as a result of using
.Ic #pragma weak
in C to create weak symbols.
The best solution to this situation is to modify the code to avoid symbol
aliasing.
Alternatively, the
.Va NODYNSORT
mapfile attribute can be used to eliminate the unwanted symbol.
.Pp
Duplicate entries in a symbol sort section are
displayed in one of the following ways, depending on
whether the section is for regular or thread-local symbols:
.Bd -literal
foo: .SUNW_dynsymsort: duplicate ADDRESS: sym1, sym2
foo: .SUNW_dyntlssort: duplicate OFFSET: sym1, sym2
.Ed
.It
illumos dynamic ELF objects are expected to employ direct bindings whenever
feasible.
This runtime binding technique helps to avoid accidental interposition
problems, and provides a more optimal runtime symbol search model.
.Pp
Not inheriting the correct
.Dv $(LDFLAGS) from
.Pa cmd/Makefile.cmd ,
or the correct
.Dv $(DYNFLAGS)
from
.Pa lib/Makefile.lib ,
are the typical reasons for not enabling direct bindings.
Dynamic objects that do not contain direct binding information are displayed
as:
.Bd -literal
foo: object has no direct bindings \\
	<no -B direct or -z direct?>
.Ed
.El
.Pp
.Nm check_rtime
also
uses
.Xr elfdump 1
to display useful dynamic entry information under the
.Fl -i
option.
This doesn't necessarily indicate an error condition, but
provides information that is often useful for gatekeepers to track
changes in a release.
Presently the information listed is:
.Bl -bullet
.It
Runpaths are printed for any dynamic object.
This is a historic sanity check to insure compiler supplied runpaths
(typically from
.Nm CC )
are not recorded in any objects.
Runpaths are displayed as:
.Pp
.Dl foo: RPATH=/usr/bar/lib
.It
Needed dependencies are printed for any dynamic object.
In the freeware world this often helps the introducer of a new
shared object discover that an existing binary has become its
consumer, and thus that binaries package dependencies may require updating.
Dependencies are printed as:
.Pp
.Dl foo: NEEDED=bar.so.1
.It
Dependencies may be marked as forbidden
.Pq see Sx EXCEPTION FILE FORMAT
this allows the build to warn should people use them accidentally.
Forbidden dependencies are printed as:
.Pp
<<<<<<< HEAD
.Dl foo: NEEDED=bar.so.1    <forbidden dependency, missing -nodefaultlibs?>
=======
.Dl foo: NEEDED=bar.so.1  <forbidden dependency, missing -nodefaultlibs?>
>>>>>>> 58d4b16f
.El
.Pp
.Nm check_rtime
uses
.Xr mcs 1
to inspect an object's
.Em .comment
section.
During development, this section contains numerous file identifiers
marked with the tag
.Qq @(#) .
For release builds these sections are deleted and rewritten under control of
the
.Dv $(POST_PROCESS)
macro to produce a common release identifier.
This identifier typically consists of three lines including a single comment
starting with the string
.Qq @(#) SunOS .
If this common identifier isn't found the following diagnostic is generated:
.Pp
.Dl foo: non-conforming mcs(1) comment  <no $(POST_PROCESS)?>
.Pp
.Nm check_rtime
uses
.Xr pvs 1
to display version definitions under the
.Fl v
option.
Each symbol defined by the object is shown along with the version it belongs to.
Changes to the symbols defined by an object, or the versions they belong to,
do not necessarily indicate an error condition, but
provides information that is often useful for gatekeepers to track
changes in a release.
.Sh OPTIONS
The following options are supported:
.Bl -tag -width indent
.It Fl D Ar depfile
Use
.Ar depfile
to generate an alternative dependency mapping.
.Ar depfile
must be created by
.Ic find_elf -r .
The
.Fl D
and
.Fl d
options are mutually exclusive.
.It Fl d Ar depfile
Use
.Ar depdir
to generate an alternative dependency mapping.
.Xr find_elf 1ONBLD
is used to locate the ELF sharable objects for which alternative mappings are
required.
The
.Fl D
and
.Fl d
options are mutually exclusive.
.It Fl E Ar errfile
Direct error messages for the analyzed objects to
.Ar errfile
instead of stdout.
.It Fl e Ar exfile
An exception file is used to exclude objects from
the usual rules.
See
.Sx EXCEPTION FILE FORMAT .
.It Fl f Ar listfile
Normally,
.Ic interface_check
runs
.Ic find_elf
to locate the ELF objects to analyze.
The
.Fl f
option can be used to instead provide a file containing the list of objects to
analyze, in the format produced by
.Ic find_elf -r .
.It Fl I Ar infofile
Direct informational messages (
.Fl i ,
and
.Fl v
options) for the analyzed objects to
.Ar infofile
instead of stdout.
.It Fl i
Provide dynamic entry information.
Presently only dependencies and runpaths are printed.
.It Fl m
Enable
.Xr mcs 1
checking.
.It Fl o
Produce a one-line output for each condition discovered, prefixed
by the objects name.
This output style is more terse, but is more appropriate for sorting and
diffing with previous build results.
.It Fl s
Determine whether
.Em .stabs
sections exist.
.It Fl v
Provide version definition information.
Each symbol defined by the object is printed along with the version it is
assigned to.
.It Fl w Ar outdir
Interpret the paths of all input and output files relative to
.Ar outdir .
.El
.Sh EXCEPTION FILE FORMAT
Exceptions to the rules enforced by
.Nm check_rtime
are specified using an exception file.
The
.Fl -e
option is used to specify an explicit exception file.
Otherwise, if used in an activated workspace, the default exception file is
.Pa $CODEMGR_WS/exception_list/check_rtime
if that file exists.
If not used in an activated workspace, or if
.Pa $CODEMGR_WS/exception_list/check_rtime
does not exist,
.Nm check_rtime
will use
.Pa /opt/onbld/etc/exception_list/check_rtime
as a fallback default exception file.
.Pp
To run
.Nm check_rtime
without applying exceptions, specify
.Fl e
with a value of
.Pa /dev/null .
.Pp
A
.Ql #
character at the beginning of a line, or at any point in
a line when preceded by whitespace, introduces a comment.
Empty lines, and lines containing only comments, are ignored by
.Nm check_rtime .
Exceptions are specified as space separated keyword, and
.Xr perl 1
regular expression:
.Pp
.Dl keyword  perl-regex
.Pp
Since whitespace is used as a separator, the regular
expression cannot itself contain whitespace.
Use of the
.Ql \es
character class to represent whitespace within the regular expression is
recommended.
.Pp
Before the perl regular expression is used, constructs of the form
.Em MACH(dir)
are expanded into a regular expression that matches the directory given, as
well as any 64-bit architecture subdirectory that might be present
(i.e. amd64, sparcv9). For instance,
.Em MACH(lib)
will match any of the following:
.Bl -tag -width indent
.It Pa lib
.It Pa lib/amd64
.It Pa lib/sparcv9
.El
.Pp
The exceptions understood by
.Nm check_rtime
are:
.Bl -tag -width indent
.It EXEC_DATA
Executables that are not required to have non-executable writable
data segments
.It EXEC_STACK
Executables that are not required to have a non-executable stack
.It NOCRLEALT
Objects that should be skipped when building the alternative dependency
mapping via the
.Fl d
option.
.It NODIRECT
Directories and files that are allowed to have no direct bound symbols.
.It NOSYMSORT
Files for which we skip checking of duplicate addresses in the
symbol sort sections.
.It OLDDEP
Objects that used to contain system functionality that has since
migrated to libc.
We preserve these libraries as pure filters for backward compatibility but
nothing needs to link to them.
.It SKIP
Directories and/or individual objects to skip.
Note that SKIP should be a last resort, used only when one of the other
exceptions will not suffice.
.It STAB
Objects that are allowed to contain debugging information (stabs).
.It TEXTREL
Objects for which we allow relocations to the text segment.
.It UNREF_OBJ
Objects that are allowed to be unreferenced.
.It UNDEF_REF
Objects that are allowed undefined references.
.It UNUSED_DEPS
Objects that are allowed to have unused dependencies.
.It UNUSED_OBJ
Objects that are always allowed to be unused dependencies.
.It UNUSED_RPATH
Objects that are allowed to have unused runpath directories.
.It FORBIDDEN
Specifies that dependencies on a given object are forbidden.
.It FORBIDDEN_DEP
Specifies that a given object is permitted a forbidden dependency.
.El
.Sh ALTERNATIVE DEPENDENCY MAPPING
.Nm check_rtime
was primarily designed to process a nightly builds
.Ev $ROOT
hierarchy.
It is often the case that objects within this hierarchy must bind to
dependencies within the same hierarchy to satisfy their requirements.
.Pp
To achieve this,
.Nm check_rtime
uses the shared objects specified with the
.Fl D
or
.Fl d
options.
If neither option is specified, and the
.Ev $CODEMGR_WS
and
.Ev $ROOT
environment variables are defined, the proto area for the workspace is
used.
The objects found are used to create runtime configuration files via
.Xr crle 1 ,
that establish the new shared objects as alternatives to their underlying
system location.
.Nm check_rtime
passes these configuration files as
.Ev LD_CONFIG
environment variable settings to
.Xr ldd 1
using its
.Fl -e
option.
.Pp
The effect of these configuration files is that the execution of an
object under
.Xr ldd 1
will bind to the dependencies defined as alternatives.
Simply put, an object inspected in the
.Pa proto
area will bind to its dependencies found in the
.Pa proto
area.
Dependencies that have no alternative mapping will continue to bind to the
underlying system.
.Sh ENVIRONMENT VARIABLES
When the
.Fl D
or
.Fl d
option isn't in use,
.Nm check_rtime
uses the following environment variables to
establish an alternative dependency mapping:
.Bl -tag -width indent
.It Ev CODEMGR_WS
The root of your workspace, which is the directory
containing
.Pa .git .
Existence of this environment variable indicates that
.Ev $ROOT
should be investigated.
.It Ev ROOT
Root of the
.Pa proto
area of your workspace.
Any shared objects under this directory will be used to establish an
alternative dependency mapping.
.El
If
.Xr ldd 1
supports the
.Fl U
option, it will be used to determine any unreferenced dependencies.
Otherwise
.Xr ldd 1
uses the older
.Fl u
option which only detects unused references.
If the following environment variable exists, and indicates an earlier release
than \fB5.10\fP then
.Xr ldd 1
also falls back to using the
.Fl u
option.
.Bl -tag -width indent
.It Ev RELEASE
The release version number of the environment being built.
.El
.Sh ERROR CONDITIONS
Inspection of an object with
.Xr ldd 1
assumes it is compatible with the machine on which
.Nm check_rtime
is being run.
Incompatible objects such as a 64-bit object encountered on a 32-bit system,
or an i386 object encountered on a sparc system, can not be fully inspected.
These objects are displayed as:
.Pp
.Dl foo: has wrong class or data encoding
.Sh FILES
.Bl -tag -width indent
.It Pa $CODEMGR_WS/exception_list/check_rtime
.It Pa /opt/onbld/etc/exception_list/check_rtime
.El
.Sh SEE ALSO
.Xr crle 1 ,
.Xr elfdump 1 ,
.Xr ld.so.1 1 ,
.Xr ldd 1 ,
.Xr mcs 1 ,
.Xr find_elf 1ONBLD<|MERGE_RESOLUTION|>--- conflicted
+++ resolved
@@ -393,11 +393,7 @@
 this allows the build to warn should people use them accidentally.
 Forbidden dependencies are printed as:
 .Pp
-<<<<<<< HEAD
-.Dl foo: NEEDED=bar.so.1    <forbidden dependency, missing -nodefaultlibs?>
-=======
 .Dl foo: NEEDED=bar.so.1  <forbidden dependency, missing -nodefaultlibs?>
->>>>>>> 58d4b16f
 .El
 .Pp
 .Nm check_rtime
