#!/usr/bin/ksh93
#
# CDDL HEADER START
#
# The contents of this file are subject to the terms of the
# Common Development and Distribution License (the "License").
# You may not use this file except in compliance with the License.
#
# You can obtain a copy of the license at usr/src/OPENSOLARIS.LICENSE
# or http://www.opensolaris.org/os/licensing.
# See the License for the specific language governing permissions
# and limitations under the License.
#
# When distributing Covered Code, include this CDDL HEADER in each
# file and include the License file at usr/src/OPENSOLARIS.LICENSE.
# If applicable, add the following below this CDDL HEADER, with the
# fields enclosed by brackets "[]" replaced with your own identifying
# information: Portions Copyright [yyyy] [name of copyright owner]
#
# CDDL HEADER END
#

#
# Copyright (c) 1999, 2010, Oracle and/or its affiliates. All rights reserved.
# Copyright 2011 Nexenta Systems, Inc.  All rights reserved.
# Copyright 2014 Garrett D'Amore <garrett@damore.org>
# Copyright 2020 Joyent, Inc.
# Copyright 2020 Oxide Computer Company
# Copyright 2023 Bill Sommerfeld
#
# Uses supplied "env" file, based on /opt/onbld/etc/env, to set shell variables
# before spawning a shell for doing a release-style builds interactively
# and incrementally.
#

function fatal_error
{
	print -u2 "${progname}: $*"
	exit 1
}

function usage
{
    OPTIND=0
    getopts -a "${progname}" "${USAGE}" OPT '-?'
    exit 2
}

typeset -r USAGE=$'+
[-?\n@(#)\$Id: bldenv (illumos) 2012-03-23 \$\n]
[-author?illumos community <developer@lists.illumos.org>]
[+NAME?bldenv - spawn shell for interactive illumos builds]
[+DESCRIPTION?bldenv is a useful companion to the nightly(1) script for
    doing interactive and incremental builds in a workspace
    already built with nightly(1). bldenv spawns a shell set up
    with the same environment variables taken from an env_file,
    as prepared for use with nightly(1).]
[+?In addition to running a shell for interactive use, bldenv
    can optionally run a single command in the given environment,
    in the vein of sh -c or su -c. This is useful for
    scripting, when an interactive shell would not be. If the
    command is composed of multiple shell words or contains
    other shell metacharacters, it must be quoted appropriately.]
[+?bldenv is particularly useful for testing Makefile targets
    like clobber, install and _msg, which otherwise require digging
    through large build logs to figure out what is being
    done.]
[+?By default, bldenv will invoke the shell specified in
    $SHELL. If $SHELL is not set or is invalid, csh will be
    used.]
[c?force the use of csh, regardless of the  value  of $SHELL.]
[f?invoke csh with the -f (fast-start) option. This option is valid
    only if $SHELL is unset or if it points to csh.]
[d?set up environment for doing DEBUG builds. The default is non-DEBUG,
    unless the -F flag is specified in the nightly file.]
[t?set up environment to use the tools in usr/src/tools (this is the
    default, use +t to use the tools from /opt/onbld)]
[T?perform a build targetting the specified ISA (aarch64/i386)]:[<target>]


<env_file> [command]

[+EXAMPLES]{
    [+?Example 1: Interactive use]{
        [+?Use bldenv to spawn a shell to perform  a  DEBUG  build  and
            testing of the  Makefile  targets  clobber and install for
            usr/src/cmd/true.]
        [+\n% rlogin wopr-2 -l gk
{root::wopr-2::49} bldenv -d /export0/jg/on10-se.env
Build type   is  sparc/DEBUG
RELEASE      is  5.10
VERSION      is  wopr-2::on10-se::11/01/2001
RELEASE_DATE is  May 2004
The top-level `setup\' target is available to build headers
and tools.
Using /usr/bin/tcsh as shell.
{root::wopr-2::49}
{root::wopr-2::49} cd $SRC/cmd/true
{root::wopr-2::50} make
{root::wopr-2::51} make clobber
/usr/bin/rm -f true true.po
{root::wopr-2::52} make
/usr/bin/rm -f true
cat true.sh > true
chmod +x true
{root::wopr-2::53} make install
install -s -m 0555 -u root -g bin -f /export0/jg/on10-se/proto/root_sparc/usr/bin true
`install\' is up to date.]
    }
    [+?Example 2: Non-interactive use]{
        [+?Invoke bldenv to setup workspace with a single command:]
        [+\nexample% bldenv onnv_06 \'cd $SRC && make setup\']
        }
}
[+SEE ALSO?\bnightly\b(1)]
'

# main
builtin basename

# boolean flags (true/false)
typeset flags=(
	typeset c=false
	typeset f=false
	typeset d=false
	typeset O=false
	typeset o=false
	typeset t=true
	typeset T=
	typeset T_set=false
	typeset s=(
		typeset e=false
		typeset h=false
		typeset d=false
		typeset o=false
	)
	typeset d_set=false
	typeset DF_build=false
)

typeset progname="$(basename -- "${0}")"

OPTIND=1

while getopts -a "${progname}" "${USAGE}" OPT ; do
    case ${OPT} in
	  c)	flags.c=true  ;;
	  +c)	flags.c=false ;;
	  f)	flags.f=true  ;;
	  +f)	flags.f=false ;;
	  d)	flags.d=true ; flags.d_set=true ;;
	  +d)	flags.d=false ; flags.d_set=true ;;
	  t)	flags.t=true  ;;
	  +t)	flags.t=false ;;
	  T)	flags.T=${OPTARG}; flags.T_set=true ;;
	  \?)	usage ;;
    esac
done
shift $((OPTIND-1))

# test that the path to the environment-setting file was given
if (( $# < 1 )) ; then
	usage
fi

# force locale to C
export \
	LANG=C \
	LC_ALL=C \
	LC_COLLATE=C \
	LC_CTYPE=C \
	LC_MESSAGES=C \
	LC_MONETARY=C \
	LC_NUMERIC=C \
	LC_TIME=C

# clear environment variables we know to be bad for the build
unset \
	LD_OPTIONS \
	LD_LIBRARY_PATH \
	LD_AUDIT \
	LD_BIND_NOW \
	LD_BREADTH \
	LD_CONFIG \
	LD_DEBUG \
	LD_FLAGS \
	LD_LIBRARY_PATH_64 \
	LD_NOVERSION \
	LD_ORIGIN \
	LD_LOADFLTR \
	LD_NOAUXFLTR \
	LD_NOCONFIG \
	LD_NODIRCONFIG \
	LD_NOOBJALTER \
	LD_PRELOAD \
	LD_PROFILE \
	CONFIG \
	GROUP \
	OWNER \
	REMOTE \
	ENV \
	ARCH \
	CLASSPATH

<<<<<<< HEAD
if [[ ${flags.T_set} != "false" ]]; then
	export MACH=${flags.T}
	export NATIVE_MACH=$(uname -p)
else
	export MACH="$(uname -p)"
	export NATIVE_MACH="${MACH}"
fi
=======
# set variables we want environment file to be able to override
MAKEFLAGS=e
>>>>>>> 8365a6ea

#
# Setup environment variables
#
if [[ -f /etc/nightly.conf ]]; then
	source /etc/nightly.conf
fi

if [[ -f "$1" ]]; then
	if [[ "$1" == */* ]]; then
		source "$1"
	else
		source "./$1"
	fi
else
	if [[ -f "/opt/onbld/env/$1" ]]; then
		source "/opt/onbld/env/$1"
	else
		printf \
		    'Cannot find env file as either %s or /opt/onbld/env/%s\n' \
		    "$1" "$1"
		exit 1
	fi
fi
shift

if [[ ${flags.T_set} != "false" && ${MACH} != ${flags.T} ]]; then
	fatal_error "Error: -T was used, but env file changed MACH."
fi

# Check if we have sufficient data to continue...
[[ -v CODEMGR_WS ]] || fatal_error "Error: Variable CODEMGR_WS not set."
[[ -d "${CODEMGR_WS}" ]] || fatal_error "Error: ${CODEMGR_WS} is not a directory."
[[ -f "${CODEMGR_WS}/usr/src/Makefile" ]] || fatal_error "Error: ${CODEMGR_WS}/usr/src/Makefile not found."

# must match the getopts in nightly
OPTIND=1
NIGHTLY_OPTIONS="-${NIGHTLY_OPTIONS#-}"
while getopts '+0ABCDdFfGIilMmNnpRrtUuwW' FLAG $NIGHTLY_OPTIONS
do
	case "$FLAG" in
	  t)	flags.t=true  ;;
	  +t)	flags.t=false ;;
	  F)	flags.DF_build=true ;;
	  *)	;;
	esac
done

# DEBUG is a little bit complicated.  First, bldenv -d/+d over-rides
# the env file.  Otherwise, we'll default to DEBUG iff we are *not*
# building non-DEBUG bits at all.
if [ "${flags.d_set}" != "true" ] && "${flags.DF_build}"; then
	flags.d=true
fi

POUND_SIGN="#"
basews=$(basename -- "$CODEMGR_WS")
# have we set RELEASE_DATE in our env file?
if [ -z "$RELEASE_DATE" ]; then
	RELEASE_DATE=$(LC_ALL=C date +"%B %Y")
fi
now=$(LC_ALL=C date +%Y-%b-%d)
DEV_CM_TAIL="development build: $LOGNAME $now [$basews]"

#
# We export POUND_SIGN, RELEASE_DATE and DEV_CM_TAIL to speed up the build
# process by avoiding repeated shell invocations to evaluate Makefile.master
# definitions.
#
export POUND_SIGN RELEASE_DATE DEV_CM_TAIL

print 'Build type   is \c'
if ${flags.d} ; then
	if [[ ${MACH} != ${NATIVE_MACH} ]]; then
		print "${MACH}/DEBUG (cross)"
	else
		print "${MACH}/DEBUG"
	fi
	SUFFIX=""
	unset RELEASE_BUILD
	unset EXTRA_OPTIONS
	unset EXTRA_CFLAGS

	if [ -n "$DEBUG_CONSOLE_COLOR" ]; then
		export DEFAULT_CONSOLE_COLOR="$DEBUG_CONSOLE_COLOR"
	fi
else
	# default is a non-DEBUG build
	if [[ ${MACH} != ${NATIVE_MACH} ]]; then
		print "${MACH}/non-DEBUG (cross)"
	else
		print "${MACH}/non-DEBUG"
	fi
	SUFFIX="-nd"
	export RELEASE_BUILD=
	unset EXTRA_OPTIONS
	unset EXTRA_CFLAGS

	if [ -n "$RELEASE_CONSOLE_COLOR" ]; then
		export DEFAULT_CONSOLE_COLOR="$RELEASE_CONSOLE_COLOR"
	fi
fi

# update build-type variables
PKGARCHIVE="${PKGARCHIVE}${SUFFIX}"

#	Set PATH for a build
PATH="/opt/onbld/bin:/opt/onbld/bin/${NATIVE_MACH}:/opt/SUNWspro/bin:/usr/ccs/bin:/usr/bin:/usr/sbin:/usr/ucb:/usr/etc:/usr/openwin/bin:/usr/sfw/bin:/opt/sfw/bin:."
if [[ "${SUNWSPRO}" != "" ]]; then
	export PATH="${SUNWSPRO}/bin:$PATH"
fi

if [[ -n "${MAKE}" ]]; then
	if [[ -x "${MAKE}" ]]; then
		export PATH="$(dirname -- "${MAKE}"):$PATH"
	else
		print "\$MAKE (${MAKE}) is not a valid executible"
		exit 1
	fi
fi

TOOLS="${SRC}/tools"
TOOLS_PROTO="${TOOLS}/proto/root_${NATIVE_MACH}-nd" ; export TOOLS_PROTO

if "${flags.t}" ; then
	export ONBLD_TOOLS="${ONBLD_TOOLS:=${TOOLS_PROTO}/opt/onbld}"
	TPONM=${TOOLS_PROTO}/opt/onbld/bin/${NATIVE_MACH}

	export STABS="${TPONM}/stabs"
	export CTFSTABS="${TPONM}/ctfstabs"
	export GENOFFSETS="${TOOLS_PROTO}/opt/onbld/bin/genoffsets"

	export CTFCONVERT="${TPONM}/ctfconvert"
	export CTFMERGE="${TPONM}/ctfmerge"
	export NDRGEN="${TPONM}/ndrgen"

	unset TPONM
	PATH="${TOOLS_PROTO}/opt/onbld/bin/${NATIVE_MACH}:${PATH}"
	PATH="${TOOLS_PROTO}/opt/onbld/bin:${PATH}"
	export PATH
fi

export DMAKE_MODE=${DMAKE_MODE:-parallel}

#
# Work around folks who have historically used GCC_ROOT and convert it to
# GNUC_ROOT. We leave GCC_ROOT in the environment for now (though this could
# mess up the case where multiple different gcc versions are being used to
# shadow).
#
if [[ -n "${GCC_ROOT}" ]]; then
	export GNUC_ROOT=${GCC_ROOT}
fi

DEF_STRIPFLAG="-s"

TMPDIR="/tmp"

export \
	PATH TMPDIR \
	POUND_SIGN \
	DEF_STRIPFLAG \
	RELEASE_DATE
unset \
	CFLAGS \
	LD_LIBRARY_PATH

# a la ws
ENVLDLIBS1=
ENVLDLIBS2=
ENVLDLIBS3=
ENVCPPFLAGS1=
ENVCPPFLAGS2=
ENVCPPFLAGS3=
ENVCPPFLAGS4=
PARENT_ROOT=
PARENT_TOOLS_ROOT=

if [[ "$MULTI_PROTO" != "yes" && "$MULTI_PROTO" != "no" ]]; then
	printf \
	    'WARNING: invalid value for MULTI_PROTO (%s); setting to "no".\n' \
	    "$MULTI_PROTO"
	export MULTI_PROTO="no"
fi

[[ "$MULTI_PROTO" == "yes" ]] && export ROOT="${ROOT}${SUFFIX}"

ENVLDLIBS1="-L$ROOT/lib -L$ROOT/usr/lib"
ENVCPPFLAGS1="-I$ROOT/usr/include"

# Per usr/src/cmd/make/bin/main.cc, MAKEFLAGS could be in one of two styles.
# If '-' or '=' is present, it is a new-style MAKEFLAGS which could be
# pasted into the command line as-is.
# Otherwise it is old-style (just a list of flag letters with no -)
# make always converts MAKEFLAGS to new-style in the environment of
# the processes it spawns

case $MAKEFLAGS in
	*-* | *=*)
		print "New-style MAKEFLAGS detected; no change made"
		print ""
		;;
	*e*)
		;;
	*)
		MAKEFLAGS="${MAKEFLAGS}e"
		print "MAKEFLAGS is now '${MAKEFLAGS}'"
		print ""
		;;
esac

export \
        ENVLDLIBS1 \
        ENVLDLIBS2 \
        ENVLDLIBS3 \
	ENVCPPFLAGS1 \
        ENVCPPFLAGS2 \
        ENVCPPFLAGS3 \
	ENVCPPFLAGS4 \
        MAKEFLAGS \
        PARENT_ROOT \
        PARENT_TOOLS_ROOT

if [[ -n ${RELEASE} ]]; then
	printf 'RELEASE      is %s\n'   "$RELEASE"
fi
printf 'VERSION      is %s\n'   "$VERSION"
printf 'RELEASE_DATE is %s\n\n' "$RELEASE_DATE"

if [[ -f "$SRC/Makefile" ]] && egrep -s '^setup:' "$SRC/Makefile" ; then
	print "The top-level 'setup' target is available \c"
	print "to build headers and tools."
	print ""

elif "${flags.t}" ; then
	printf \
	    'The tools can be (re)built with the install target in %s.\n\n' \
	    "${TOOLS}"
fi

#
# place ourselves in a new task, respecting BUILD_PROJECT if set.
#
/usr/bin/newtask -c $$ ${BUILD_PROJECT:+-p$BUILD_PROJECT}

if [[ "${flags.c}" == "false" && -x "$SHELL" && \
    "$(basename -- "${SHELL}")" != "csh" ]]; then
	# $SHELL is set, and it's not csh.

	if "${flags.f}" ; then
		print 'WARNING: -f is ignored when $SHELL is not csh'
	fi

	printf 'Using %s as shell.\n' "$SHELL"
	exec "$SHELL" ${@:+-c "$@"}

elif "${flags.f}" ; then
	print 'Using csh -f as shell.'
	exec csh -f ${@:+-c "$@"}

else
	print 'Using csh as shell.'
	exec csh ${@:+-c "$@"}
fi

# not reached<|MERGE_RESOLUTION|>--- conflicted
+++ resolved
@@ -202,7 +202,6 @@
 	ARCH \
 	CLASSPATH
 
-<<<<<<< HEAD
 if [[ ${flags.T_set} != "false" ]]; then
 	export MACH=${flags.T}
 	export NATIVE_MACH=$(uname -p)
@@ -210,10 +209,8 @@
 	export MACH="$(uname -p)"
 	export NATIVE_MACH="${MACH}"
 fi
-=======
 # set variables we want environment file to be able to override
 MAKEFLAGS=e
->>>>>>> 8365a6ea
 
 #
 # Setup environment variables
