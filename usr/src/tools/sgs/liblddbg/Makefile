#
# CDDL HEADER START
#
# The contents of this file are subject to the terms of the
# Common Development and Distribution License (the "License").
# You may not use this file except in compliance with the License.
#
# You can obtain a copy of the license at usr/src/OPENSOLARIS.LICENSE
# or http://www.opensolaris.org/os/licensing.
# See the License for the specific language governing permissions
# and limitations under the License.
#
# When distributing Covered Code, include this CDDL HEADER in each
# file and include the License file at usr/src/OPENSOLARIS.LICENSE.
# If applicable, add the following below this CDDL HEADER, with the
# fields enclosed by brackets "[]" replaced with your own identifying
# information: Portions Copyright [yyyy] [name of copyright owner]
#
# CDDL HEADER END
#

#
# Copyright 2006 Sun Microsystems, Inc.  All rights reserved.
# Use is subject to license terms.
#

include		../Makefile.com
include		../../Makefile.tools
include		$(SGSHOME)/liblddbg/Makefile.com

.KEEP_STATE:

CPPFLAGS =	$(NATIVE_CPPFLAGS) -I$(SRC)/lib/libc/inc
CFLAGS =	$(NATIVE_CFLAGS)
DYNFLAGS +=	-L../libconv
SGSMSGTARG +=	$(SGSMSG32)
<<<<<<< HEAD
CW_LINKER=
DEBUGLIBS =
=======
NATIVE_LIBS +=	libc.so
CW_LINKER =
>>>>>>> 58d4b16f

all:		$(DYNLIB) $(LIBLINKS)

install:	all $(ROOTONBLDLIBMACH)/$(DYNLIB) $(ROOTONBLDLIBMACH)/$(LIBLINKS)

$(ROOTONBLDLIBMACH)/$(DYNLIB): $(PICS) $(ROOTONBLDLIBMACH)
		$(BUILD.SO)
		$(POST_PROCESS_SO)

$(ROOTONBLDLIBMACH)/$(LIBLINKS): $(ROOTONBLDLIBMACH)/$(DYNLIB)
		@$(RM) $(ROOTONBLDLIBMACH)/$(LIBLINKS)
		$(SYMLINK) $(DYNLIB) $(ROOTONBLDLIBMACH)/$(LIBLINKS)

include		$(SGSHOME)/liblddbg/Makefile.targ<|MERGE_RESOLUTION|>--- conflicted
+++ resolved
@@ -34,13 +34,9 @@
 CFLAGS =	$(NATIVE_CFLAGS)
 DYNFLAGS +=	-L../libconv
 SGSMSGTARG +=	$(SGSMSG32)
-<<<<<<< HEAD
-CW_LINKER=
 DEBUGLIBS =
-=======
 NATIVE_LIBS +=	libc.so
 CW_LINKER =
->>>>>>> 58d4b16f
 
 all:		$(DYNLIB) $(LIBLINKS)
 
