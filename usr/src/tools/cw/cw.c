
/*
 * CDDL HEADER START
 *
 * The contents of this file are subject to the terms of the
 * Common Development and Distribution License (the "License").
 * You may not use this file except in compliance with the License.
 *
 * You can obtain a copy of the license at usr/src/OPENSOLARIS.LICENSE
 * or http://www.opensolaris.org/os/licensing.
 * See the License for the specific language governing permissions
 * and limitations under the License.
 *
 * When distributing Covered Code, include this CDDL HEADER in each
 * file and include the License file at usr/src/OPENSOLARIS.LICENSE.
 * If applicable, add the following below this CDDL HEADER, with the
 * fields enclosed by brackets "[]" replaced with your own identifying
 * information: Portions Copyright [yyyy] [name of copyright owner]
 *
 * CDDL HEADER END
 */

/*
 * Copyright 2018, Richard Lowe.
 */
/*
 * Copyright 2010 Sun Microsystems, Inc.  All rights reserved.
 * Use is subject to license terms.
 */

/*
 * Wrapper for the GNU C compiler to make it accept the Sun C compiler
 * arguments where possible.
 *
 * Since the translation is inexact, this is something of a work-in-progress.
 *
 */

/* If you modify this file, you must increment CW_VERSION */
<<<<<<< HEAD
#define	CW_VERSION	"1.31"
=======
#define	CW_VERSION	"2.0"
>>>>>>> aa9ef484

/*
 * -#		Verbose mode
 * -###		Show compiler commands built by driver, no compilation
 * -A<name[(tokens)]>	Preprocessor predicate assertion
 * -B<[static|dynamic]>	Specify dynamic or static binding
 * -C		Prevent preprocessor from removing comments
 * -c		Compile only - produce .o files, suppress linking
 * -cg92	Alias for -xtarget=ss1000
 * -D<name[=token]>	Associate name with token as if by #define
 * -d[y|n]	dynamic [-dy] or static [-dn] option to linker
 * -E		Compile source through preprocessor only, output to stdout
 * -erroff=<t>	Suppress warnings specified by tags t(%none, %all, <tag list>)
 * -errtags=<a>	Display messages with tags a(no, yes)
 * -errwarn=<t>	Treats warnings specified by tags t(%none, %all, <tag list>)
 *		as errors
 * -fast	Optimize using a selection of options
 * -fd		Report old-style function definitions and declarations
 * -flags	Show this summary of compiler options
 * -fnonstd	Initialize floating-point hardware to non-standard preferences
 * -fns[=<yes|no>] Select non-standard floating point mode
 * -fprecision=<p> Set FP rounding precision mode p(single, double, extended)
 * -fround=<r>	Select the IEEE rounding mode in effect at startup
 * -fsimple[=<n>] Select floating-point optimization preferences <n>
 * -fsingle	Use single-precision arithmetic (-Xt and -Xs modes only)
 * -ftrap=<t>	Select floating-point trapping mode in effect at startup
 * -fstore	force floating pt. values to target precision on assignment
 * -G		Build a dynamic shared library
 * -g		Compile for debugging
 * -H		Print path name of each file included during compilation
 * -h <name>	Assign <name> to generated dynamic shared library
 * -I<dir>	Add <dir> to preprocessor #include file search path
 * -i		Passed to linker to ignore any LD_LIBRARY_PATH setting
 * -KPIC	Compile position independent code with 32-bit addresses
 * -Kpic	Compile position independent code
 * -L<dir>	Pass to linker to add <dir> to the library search path
 * -l<name>	Link with library lib<name>.a or lib<name>.so
 * -mc		Remove duplicate strings from .comment section of output files
 * -mr		Remove all strings from .comment section of output files
 * -mr,"string"	Remove all strings and append "string" to .comment section
 * -mt		Specify options needed when compiling multi-threaded code
 * -native	Find available processor, generate code accordingly
 * -nofstore	Do not force floating pt. values to target precision
 *		on assignment
 * -nolib	Same as -xnolib
 * -norunpath	Do not build in a runtime path for shared libraries
 * -O		Use default optimization level (-xO2 or -xO3. Check man page.)
 * -o <outputfile> Set name of output file to <outputfile>
 * -P		Compile source through preprocessor only, output to .i  file
 * -PIC		Alias for -KPIC or -xcode=pic32
 * -p		Compile for profiling with prof
 * -pic		Alias for -Kpic or -xcode=pic13
 * -Q[y|n]	Emit/don't emit identification info to output file
 * -qp		Compile for profiling with prof
 * -R<dir[:dir]> Build runtime search path list into executable
 * -S		Compile and only generate assembly code (.s)
 * -s		Strip symbol table from the executable file
 * -t		Turn off duplicate symbol warnings when linking
 * -U<name>	Delete initial definition of preprocessor symbol <name>
 * -V		Report version number of each compilation phase
 * -v		Do stricter semantic checking
 * -W<c>,<arg>	Pass <arg> to specified component <c> (a,l,m,p,0,2,h,i,u)
 * -w		Suppress compiler warning messages
 * -Xc		Compile assuming strict ANSI C conformance
 * -Xs		Compile assuming (pre-ANSI) K & R C style code
 * -x386	Generate code for the 80386 processor
 * -x486	Generate code for the 80486 processor
 * -xarch=<a>	Specify target architecture instruction set
 * -xbuiltin[=<b>] When profitable inline, or substitute intrinisic functions
 *		for system functions, b={%all,%none}
 * -xCC		Accept C++ style comments
 * -xchip=<c>	Specify the target processor for use by the optimizer
 * -xcode=<c>	Generate different code for forming addresses
 * -xcrossfile[=<n>] Enable optimization and inlining across source files,
 *		n={0|1}
 * -xe		Perform only syntax/semantic checking, no code generation
 * -xF		Compile for later mapfile reordering or unused section
 *		elimination
 * -xhelp=<f>	Display on-line help information f(flags, readme, errors)
 * -xildoff	Cancel -xildon
 * -xildon	Enable use of the incremental linker, ild
 * -xinline=[<a>,...,<a>]  Attempt inlining of specified user routines,
 *		<a>={%auto,func,no%func}
 * -xlibmieee	Force IEEE 754 return values for math routines in
 *		exceptional cases
 * -xlibmil	Inline selected libm math routines for optimization
 * -xlic_lib=sunperf	Link in the Sun supplied performance libraries
 * -xlicinfo	Show license server information
 * -xM		Generate makefile dependencies
 * -xM1		Generate makefile dependencies, but exclude /usr/include
 * -xmaxopt=[off,1,2,3,4,5] maximum optimization level allowed on #pragma opt
 * -xnolib	Do not link with default system libraries
 * -xnolibmil	Cancel -xlibmil on command line
 * -xO<n>	Generate optimized code (n={1|2|3|4|5})
 * -xP		Print prototypes for function definitions
 * -xpentium	Generate code for the pentium processor
 * -xpg		Compile for profiling with gprof
 * -xprofile=<p> Collect data for a profile or use a profile to optimize
 *		<p>={{collect,use}[:<path>],tcov}
 * -xregs=<r>	Control register allocation
 * -xs		Allow debugging without object (.o) files
 * -xsb		Compile for use with the WorkShop source browser
 * -xsbfast	Generate only WorkShop source browser info, no compilation
 * -xsfpconst	Represent unsuffixed floating point constants as single
 *		precision
 * -xspace	Do not do optimizations that increase code size
 * -xstrconst	Place string literals into read-only data segment
 * -xtemp=<dir>	Set directory for temporary files to <dir>
 * -xtime	Report the execution time for each compilation phase
 * -xtransition	Emit warnings for differences between K&R C and ANSI C
 * -xtrigraphs[=<yes|no>] Enable|disable trigraph translation
 * -xunroll=n	Enable unrolling loops n times where possible
 * -Y<c>,<dir>	Specify <dir> for location of component <c> (a,l,m,p,0,h,i,u)
 * -YA,<dir>	Change default directory searched for components
 * -YI,<dir>	Change default directory searched for include files
 * -YP,<dir>	Change default directory for finding libraries files
 * -YS,<dir>	Change default directory for startup object files
 */

/*
 * Translation table:
 */
/*
 * -#				-v
 * -###				error
 * -A<name[(tokens)]>		pass-thru
 * -B<[static|dynamic]>		pass-thru (syntax error for anything else)
 * -C				pass-thru
 * -c				pass-thru
 * -cg92			-m32 -mcpu=v8 -mtune=supersparc (SPARC only)
 * -D<name[=token]>		pass-thru
 * -dy or -dn			-Wl,-dy or -Wl,-dn
 * -E				pass-thru
 * -erroff=E_EMPTY_TRANSLATION_UNIT ignore
 * -errtags=%all		-Wall
 * -errwarn=%all		-Werror else -Wno-error
 * -fast			error
 * -fd				error
 * -flags			--help
 * -fnonstd			error
 * -fns[=<yes|no>]		error
 * -fprecision=<p>		error
 * -fround=<r>			error
 * -fsimple[=<n>]		error
 * -fsingle[=<n>]		error
 * -ftrap=<t>			error
 * -fstore			error
 * -G				pass-thru
 * -g				pass-thru
 * -H				pass-thru
 * -h <name>			pass-thru
 * -I<dir>			pass-thru
 * -i				pass-thru
 * -KPIC			-fPIC
 * -Kpic			-fpic
 * -L<dir>			pass-thru
 * -l<name>			pass-thru
 * -mc				error
 * -mr				error
 * -mr,"string"			error
 * -mt				-D_REENTRANT
 * -native			error
 * -nofstore			error
 * -nolib			-nodefaultlibs
 * -norunpath			ignore
 * -O				-O1 (Check the man page to be certain)
 * -o <outputfile>		pass-thru
 * -P				-E -o filename.i (or error)
 * -PIC				-fPIC (C++ only)
 * -p				pass-thru
 * -pic				-fpic (C++ only)
 * -Q[y|n]			error
 * -qp				-p
 * -R<dir[:dir]>		pass-thru
 * -S				pass-thru
 * -s				-Wl,-s
 * -t				-Wl,-t
 * -U<name>			pass-thru
 * -V				--version
 * -v				-Wall
 * -Wa,<arg>			pass-thru
 * -Wp,<arg>			pass-thru except -xc99=<a>
 * -Wl,<arg>			pass-thru
 * -W{m,0,2,h,i,u>		error/ignore
 * -xmodel=kernel		-ffreestanding -mcmodel=kernel -mno-red-zone
 * -Wu,-save_args		-msave-args
 * -w				pass-thru
 * -Xc				-ansi -pedantic
 * -Xs				-traditional -std=c89
 * -x386			-march=i386 (x86 only)
 * -x486			-march=i486 (x86 only)
 * -xarch=<a>			table
 * -xbuiltin[=<b>]		-fbuiltin (-fno-builtin otherwise)
 * -xCC				ignore
 * -xchip=<c>			table
 * -xcode=<c>			table
 * -xdebugformat=<format>	ignore (always use dwarf-2 for gcc)
 * -xcrossfile[=<n>]		ignore
 * -xe				error
 * -xF				error
 * -xhelp=<f>			error
 * -xildoff			ignore
 * -xildon			ignore
 * -xinline			ignore
 * -xlibmieee			error
 * -xlibmil			error
 * -xlic_lib=sunperf		error
 * -xM				-M
 * -xM1				-MM
 * -xmaxopt=[...]		error
 * -xnolib			-nodefaultlibs
 * -xnolibmil			error
 * -xO<n>			-O<n>
 * -xP				error
 * -xpentium			-march=pentium (x86 only)
 * -xpg				error
 * -xprofile=<p>		error
 * -xregs=<r>			table
 * -xs				error
 * -xsb				error
 * -xsbfast			error
 * -xsfpconst			error
 * -xspace			ignore (-not -Os)
 * -xstrconst			ignore
 * -xtemp=<dir>			error
 * -xtime			error
 * -xtransition			-Wtransition
 * -xtrigraphs=<yes|no>		-trigraphs -notrigraphs
 * -xunroll=n			error
 * -W0,-xdbggen=no%usedonly	-fno-eliminate-unused-debug-symbols
 *				-fno-eliminate-unused-debug-types
 * -Y<c>,<dir>			error
 * -YA,<dir>			error
 * -YI,<dir>			-nostdinc -I<dir>
 * -YP,<dir>			error
 * -YS,<dir>			error
 */

#include <ctype.h>
#include <err.h>
#include <errno.h>
#include <fcntl.h>
#include <getopt.h>
#include <stdio.h>
#include <stdlib.h>
#include <string.h>
#include <unistd.h>

#include <sys/param.h>
#include <sys/stat.h>
#include <sys/types.h>
#include <sys/utsname.h>
#include <sys/wait.h>

#define	CW_F_CXX	0x01
#define	CW_F_SHADOW	0x02
#define	CW_F_EXEC	0x04
#define	CW_F_ECHO	0x08
#define	CW_F_XLATE	0x10
#define	CW_F_PROG	0x20

typedef enum cw_op {
	CW_O_NONE = 0,
	CW_O_PREPROCESS,
	CW_O_COMPILE,
	CW_O_LINK
} cw_op_t;

struct aelist {
	struct ae {
		struct ae *ae_next;
		char *ae_arg;
	} *ael_head, *ael_tail;
	int ael_argc;
};

typedef enum {
	GNU,
	SUN
} compiler_style_t;

typedef struct {
	char *c_name;
	char *c_path;
	compiler_style_t c_style;
} cw_compiler_t;

typedef struct cw_ictx {
	struct cw_ictx	*i_next;
	cw_compiler_t	*i_compiler;
	struct aelist	*i_ae;
	uint32_t	i_flags;
	int		i_oldargc;
	char		**i_oldargv;
	pid_t		i_pid;
	char		i_discard[MAXPATHLEN];
	char		*i_stderr;
} cw_ictx_t;

/*
 * Status values to indicate which Studio compiler and associated
 * flags are being used.
 */
#define	M32		0x01	/* -m32 - only on Studio 12 */
#define	M64		0x02	/* -m64 - only on Studio 12 */
#define	SS11		0x100	/* Studio 11 */
#define	SS12		0x200	/* Studio 12 */

#define	TRANS_ENTRY	5
<<<<<<< HEAD
static const char *progname;
=======
/*
 * Translation table definition for the -xarch= flag. The "x_arg"
 * value is translated into the appropriate gcc flags according
 * to the values in x_trans[n]. The x_flags indicates what compiler
 * is being used and what flags have been set via the use of
 * "x_arg".
 */
typedef struct xarch_table {
	char	*x_arg;
	int	x_flags;
	char	*x_trans[TRANS_ENTRY];
} xarch_table_t;

/*
 * The translation table for the -xarch= flag used in the Studio compilers.
 */
static const xarch_table_t xtbl[] = {
#if defined(__x86)
	{ "generic",	SS11, {NULL} },
	{ "generic64",	(SS11|M64), { "-m64", "-mtune=opteron" } },
	{ "amd64",	(SS11|M64), { "-m64", "-mtune=opteron" } },
	{ "386",	SS11,	{ "-march=i386" } },
	{ "pentium_pro", SS11,	{ "-march=pentiumpro" } },
	{ "sse",	SS11, { "-msse", "-mfpmath=sse" } },
	{ "sse2",	SS11, { "-msse2", "-mfpmath=sse" } },
#elif defined(__sparc)
	{ "generic",	(SS11|M32), { "-m32", "-mcpu=v8" } },
	{ "generic64",	(SS11|M64), { "-m64", "-mcpu=v9" } },
	{ "v8",		(SS11|M32), { "-m32", "-mcpu=v8", "-mno-v8plus" } },
	{ "v8plus",	(SS11|M32), { "-m32", "-mcpu=v9", "-mv8plus" } },
	{ "v8plusa",	(SS11|M32), { "-m32", "-mcpu=ultrasparc", "-mv8plus",
			"-mvis" } },
	{ "v8plusb",	(SS11|M32), { "-m32", "-mcpu=ultrasparc3", "-mv8plus",
			"-mvis" } },
	{ "v9",		(SS11|M64), { "-m64", "-mcpu=v9" } },
	{ "v9a",	(SS11|M64), { "-m64", "-mcpu=ultrasparc", "-mvis" } },
	{ "v9b",	(SS11|M64), { "-m64", "-mcpu=ultrasparc3", "-mvis" } },
	{ "sparc",	SS12, { "-mcpu=v9", "-mv8plus" } },
	{ "sparcvis",	SS12, { "-mcpu=ultrasparc", "-mvis" } },
	{ "sparcvis2",	SS12, { "-mcpu=ultrasparc3", "-mvis" } }
#endif
};

static int xtbl_size = sizeof (xtbl) / sizeof (xarch_table_t);

static const char *xchip_tbl[] = {
#if defined(__x86)
	"386",		"-mtune=i386", NULL,
	"486",		"-mtune=i486", NULL,
	"pentium",	"-mtune=pentium", NULL,
	"pentium_pro",  "-mtune=pentiumpro", NULL,
#elif defined(__sparc)
	"super",	"-mtune=supersparc", NULL,
	"ultra",	"-mtune=ultrasparc", NULL,
	"ultra3",	"-mtune=ultrasparc3", NULL,
#endif
	NULL,		NULL
};

static const char *xcode_tbl[] = {
#if defined(__sparc)
	"abs32",	"-fno-pic", "-mcmodel=medlow", NULL,
	"abs44",	"-fno-pic", "-mcmodel=medmid", NULL,
	"abs64",	"-fno-pic", "-mcmodel=medany", NULL,
	"pic13",	"-fpic", NULL,
	"pic32",	"-fPIC", NULL,
#endif
	NULL,		NULL
};

static const char *xtarget_tbl[] = {
#if defined(__x86)
	"pentium_pro",	"-march=pentiumpro", NULL,
#endif	/* __x86 */
	NULL,		NULL
};

static const char *xregs_tbl[] = {
#if defined(__sparc)
	"appl",		"-mapp-regs", NULL,
	"no%appl",	"-mno-app-regs", NULL,
	"float",	"-mfpu", NULL,
	"no%float",	"-mno-fpu", NULL,
#endif	/* __sparc */
	NULL,		NULL
};
>>>>>>> aa9ef484

static void
nomem(void)
{
	errx(1, "out of memory");
}

static void
newae(struct aelist *ael, const char *arg)
{
	struct ae *ae;

	if ((ae = calloc(sizeof (*ae), 1)) == NULL)
		nomem();
	ae->ae_arg = strdup(arg);
	if (ael->ael_tail == NULL)
		ael->ael_head = ae;
	else
		ael->ael_tail->ae_next = ae;
	ael->ael_tail = ae;
	ael->ael_argc++;
}

static cw_ictx_t *
newictx(void)
{
	cw_ictx_t *ctx = calloc(sizeof (cw_ictx_t), 1);
	if (ctx)
		if ((ctx->i_ae = calloc(sizeof (struct aelist), 1)) == NULL) {
			free(ctx);
			return (NULL);
		}

	return (ctx);
}

static void
error(const char *arg)
{
	errx(2, "error: mapping failed at or near arg '%s'", arg);
}

<<<<<<< HEAD
=======
/*
 * Add the current favourite set of warnings to the gcc invocation.
 */
static void
warnings(struct aelist *h)
{
	static int warningsonce;

	if (warningsonce++)
		return;

	/*
	 * Enable as many warnings as exist, then disable those that we never
	 * ever want.
	 */
	newae(h, "-Wall");
	newae(h, "-Wextra");
}

static void
optim_disable(struct aelist *h, int level)
{
	if (level >= 2) {
		newae(h, "-fno-strict-aliasing");
		newae(h, "-fno-unit-at-a-time");
		newae(h, "-fno-optimize-sibling-calls");
	}
}

/* ARGSUSED */
static void
Xamode(struct aelist __unused *h)
{
}

static void
Xcmode(struct aelist *h)
{
	static int xconce;

	if (xconce++)
		return;

	newae(h, "-ansi");
	newae(h, "-pedantic-errors");
}

static void
Xsmode(struct aelist *h)
{
	static int xsonce;

	if (xsonce++)
		return;

	newae(h, "-traditional");
	newae(h, "-traditional-cpp");
}

>>>>>>> aa9ef484
static void
usage()
{
	extern char *__progname;
	(void) fprintf(stderr,
	    "usage: %s [-C] [--versions] --primary <compiler> "
	    "[--shadow <compiler>]... -- cflags...\n",
	    __progname);
	(void) fprintf(stderr, "compilers take the form: name,path,style\n"
	    " - name: a unique name usable in flag specifiers\n"
	    " - path: path to the compiler binary\n"
	    " - style: the style of flags expected: either sun or gnu\n");
	exit(2);
}

static void
do_gcc(cw_ictx_t *ctx)
{
	int c;
	int nolibc = 0;
	int in_output = 0, seen_o = 0, c_files = 0;
	cw_op_t op = CW_O_LINK;
<<<<<<< HEAD
=======
	char *model = NULL;
	char *nameflag;
	int	mflag = 0;
>>>>>>> aa9ef484

	if (ctx->i_flags & CW_F_PROG) {
		newae(ctx->i_ae, "--version");
		return;
	}

<<<<<<< HEAD
=======
	newae(ctx->i_ae, "-fident");
	newae(ctx->i_ae, "-finline");
	newae(ctx->i_ae, "-fno-inline-functions");
	newae(ctx->i_ae, "-fno-builtin");
	newae(ctx->i_ae, "-fno-asm");
	newae(ctx->i_ae, "-fdiagnostics-show-option");
	newae(ctx->i_ae, "-nodefaultlibs");

#if defined(__sparc)
	/*
	 * The SPARC ldd and std instructions require 8-byte alignment of
	 * their address operand.  gcc correctly uses them only when the
	 * ABI requires 8-byte alignment; unfortunately we have a number of
	 * pieces of buggy code that doesn't conform to the ABI.  This
	 * flag makes gcc work more like Studio with -xmemalign=4.
	 */
	newae(ctx->i_ae, "-mno-integer-ldd-std");
#endif

	/*
	 * This is needed because 'u' is defined
	 * under a conditional on 'sun'.  Should
	 * probably just remove the conditional,
	 * or make it be dependent on '__sun'.
	 *
	 * -Dunix is also missing in enhanced ANSI mode
	 */
	newae(ctx->i_ae, "-D__sun");

	if (asprintf(&nameflag, "-_%s=", ctx->i_compiler->c_name) == -1)
		nomem();

>>>>>>> aa9ef484
	/*
	 * Walk the argument list, translating as we go ..
	 */
	while (--ctx->i_oldargc > 0) {
		char *arg = *++ctx->i_oldargv;
		size_t arglen = strlen(arg);

		if (*arg == '-') {
			arglen--;
		} else {
			if (!in_output && arglen > 2 &&
			    arg[arglen - 2] == '.' &&
			    (arg[arglen - 1] == 'S' || arg[arglen - 1] == 's' ||
			    arg[arglen - 1] == 'c' || arg[arglen - 1] == 'i'))
				c_files++;

			/*
			 * Otherwise, filenames and partial arguments
			 * are passed through for gcc to chew on.  However,
			 * output is always discarded for the secondary
			 * compiler.
			 */
			if ((ctx->i_flags & CW_F_SHADOW) && in_output)
				newae(ctx->i_ae, ctx->i_discard);
			else
				newae(ctx->i_ae, arg);
			in_output = 0;
			continue;
		}

		if (ctx->i_flags & CW_F_CXX) {
<<<<<<< HEAD
=======
			if (strncmp(arg, "-_g++=", 6) == 0) {
				newae(ctx->i_ae, strchr(arg, '=') + 1);
				continue;
			}
			if (strncmp(arg, "-compat=", 8) == 0) {
				/* discard -compat=4 and -compat=5 */
				continue;
			}
			if (strcmp(arg, "-Qoption") == 0) {
				/* discard -Qoption and its two arguments */
				if (ctx->i_oldargc < 3)
					error(arg);
				ctx->i_oldargc -= 2;
				ctx->i_oldargv += 2;
				continue;
			}
			if (strcmp(arg, "-xwe") == 0) {
				/* turn warnings into errors */
				newae(ctx->i_ae, "-Werror");
				continue;
			}
			if (strcmp(arg, "-noex") == 0) {
				/* no exceptions */
				newae(ctx->i_ae, "-fno-exceptions");
				/* no run time type descriptor information */
				newae(ctx->i_ae, "-fno-rtti");
				continue;
			}
			if (strcmp(arg, "-pic") == 0) {
				newae(ctx->i_ae, "-fpic");
				pic = 1;
				continue;
			}
			if (strcmp(arg, "-PIC") == 0) {
				newae(ctx->i_ae, "-fPIC");
				pic = 1;
				continue;
			}
			if (strcmp(arg, "-norunpath") == 0) {
				/* gcc has no corresponding option */
				continue;
			}
>>>>>>> aa9ef484
			if (strcmp(arg, "-nolib") == 0) {
				/* -nodefaultlibs is on by default */
				nolibc = 1;
				continue;
			}
		}

		switch ((c = arg[1])) {
		case '_':
			if ((strncmp(arg, nameflag, strlen(nameflag)) == 0) ||
			    (strncmp(arg, "-_gcc=", 6) == 0) ||
			    (strncmp(arg, "-_gnu=", 6) == 0)) {
				newae(ctx->i_ae, strchr(arg, '=') + 1);
			}
			break;
		case 'f':
			if ((strcmp(arg, "-fpic") == 0) ||
			    (strcmp(arg, "-fPIC") == 0)) {
				newae(ctx->i_ae, arg);
				break;
			}
			error(arg);
			break;
		case 's':
			if (strcmp(arg, "-shared") == 0) {
			    newae(ctx->i_ae, "-shared");
			    nolibc = 1;
			    break;
			}
			error(arg);
			break;
		case 'E':
			if (arglen == 1) {
				op = CW_O_PREPROCESS;
				nolibc = 1;
				newae(ctx->i_ae, arg);
				break;
			}
			error(arg);
			break;
		case 'c':
		case 'S':
			if (arglen == 1) {
				op = CW_O_COMPILE;
				nolibc = 1;
			}
			/* FALLTHROUGH */
		case 'C':
		case 'H':
		case 'p':
			if (arglen == 1) {
				newae(ctx->i_ae, arg);
				break;
			}
			error(arg);
			break;
		case 'A':
		case 'D':
		case 'g':
		case 'h':
		case 'I':
		case 'i':
		case 'L':
		case 'l':
		case 'R':
		case 'U':
		case 'u':
		case 'w':
			newae(ctx->i_ae, arg);
			break;
		case 'o':
			seen_o = 1;
			if (arglen == 1) {
				in_output = 1;
				newae(ctx->i_ae, arg);
			} else if (ctx->i_flags & CW_F_SHADOW) {
				newae(ctx->i_ae, "-o");
				newae(ctx->i_ae, ctx->i_discard);
			} else {
				newae(ctx->i_ae, arg);
			}
			break;
		case 'm':
			if (strcmp(arg, "-m64") == 0) {
				newae(ctx->i_ae, "-m64");
				break;
			}
			if (strcmp(arg, "-m32") == 0) {
				newae(ctx->i_ae, "-m32");
				break;
			}
			error(arg);
			break;
		case 'O':
			if (arglen == 1) {
				newae(ctx->i_ae, "-O");
				break;
			}
			error(arg);
			break;
		case 'V':
			if (arglen == 1) {
				ctx->i_flags &= ~CW_F_ECHO;
				newae(ctx->i_ae, "--version");
				break;
			}
			error(arg);
			break;
		case 'W':
			if (strncmp(arg, "-Wa,", 4) == 0 ||
			    strncmp(arg, "-Wp,", 4) == 0 ||
			    strncmp(arg, "-Wl,", 4) == 0) {
				newae(ctx->i_ae, arg);
				break;
			}
			error(arg);
			break;
		case 'Y':
			if (arglen == 1) {
				if ((arg = *++ctx->i_oldargv) == NULL ||
				    *arg == '\0')
					error("-Y");
				ctx->i_oldargc--;
				arglen = strlen(arg + 1);
			} else {
				arg += 2;
			}
			if (strncmp(arg, "I,", 2) == 0) {
				char *s = strdup(arg);
				s[0] = '-';
				s[1] = 'I';
				newae(ctx->i_ae, "-nostdinc");
				newae(ctx->i_ae, s);
				free(s);
				break;
			}
			error(arg);
			break;
		default:
			error(arg);
			break;
		}
	}

	free(nameflag);

	if (c_files > 1 && (ctx->i_flags & CW_F_SHADOW) &&
	    op != CW_O_PREPROCESS) {
<<<<<<< HEAD
		(void) fprintf(stderr, "%s: error: multiple source files are "
		    "allowed only with -E\n", progname);
		exit(2);
	}

	if (op == CW_O_LINK && (ctx->i_flags & CW_F_SHADOW))
=======
		errx(2, "multiple source files are "
		    "allowed only with -E or -P");
	}

	/*
	 * Make sure that we do not have any unintended interactions between
	 * the xarch options passed in and the version of the Studio compiler
	 * used.
	 */
	if ((mflag & (SS11|SS12)) == (SS11|SS12)) {
		errx(2,
		    "Conflicting \"-xarch=\" flags (both Studio 11 and 12)\n");
	}

	switch (mflag) {
	case 0:
		/* FALLTHROUGH */
	case M32:
#if defined(__sparc)
		/*
		 * Only -m32 is defined and so put in the missing xarch
		 * translation.
		 */
		newae(ctx->i_ae, "-mcpu=v8");
		newae(ctx->i_ae, "-mno-v8plus");
#endif
		break;
	case M64:
#if defined(__sparc)
		/*
		 * Only -m64 is defined and so put in the missing xarch
		 * translation.
		 */
		newae(ctx->i_ae, "-mcpu=v9");
#endif
		break;
	case SS12:
#if defined(__sparc)
		/* no -m32/-m64 flag used - this is an error for sparc builds */
		(void) fprintf(stderr, "No -m32/-m64 flag defined\n");
		exit(2);
#endif
		break;
	case SS11:
		/* FALLTHROUGH */
	case (SS11|M32):
	case (SS11|M64):
		break;
	case (SS12|M32):
#if defined(__sparc)
		/*
		 * Need to add in further 32 bit options because with SS12
		 * the xarch=sparcvis option can be applied to 32 or 64
		 * bit, and so the translatation table (xtbl) cannot handle
		 * that.
		 */
		newae(ctx->i_ae, "-mv8plus");
#endif
		break;
	case (SS12|M64):
		break;
	default:
		(void) fprintf(stderr,
		    "Incompatible -xarch= and/or -m32/-m64 options used.\n");
		exit(2);
	}

	if ((op == CW_O_LINK || op == CW_O_PREPROCESS) &&
	    (ctx->i_flags & CW_F_SHADOW))
>>>>>>> aa9ef484
		exit(0);

	if (!nolibc)
		newae(ctx->i_ae, "-lc");
	if (!seen_o && (ctx->i_flags & CW_F_SHADOW)) {
		newae(ctx->i_ae, "-o");
		newae(ctx->i_ae, ctx->i_discard);
	}
}

static void
do_cc(cw_ictx_t *ctx)
{
	int in_output = 0, seen_o = 0;
	cw_op_t op = CW_O_LINK;
	char *nameflag;

	if (ctx->i_flags & CW_F_PROG) {
		newae(ctx->i_ae, "-V");
		return;
	}

	if (asprintf(&nameflag, "-_%s=", ctx->i_compiler->c_name) == -1)
		nomem();

	while (--ctx->i_oldargc > 0) {
		char *arg = *++ctx->i_oldargv;

		if (strncmp(arg, "-_CC=", 5) == 0) {
			newae(ctx->i_ae, strchr(arg, '=') + 1);
			continue;
		}

		if (*arg != '-') {
			if (in_output == 0 || !(ctx->i_flags & CW_F_SHADOW)) {
				newae(ctx->i_ae, arg);
			} else {
				in_output = 0;
				newae(ctx->i_ae, ctx->i_discard);
			}
			continue;
		}
		switch (*(arg + 1)) {
		case '_':
			if ((strncmp(arg, nameflag, strlen(nameflag)) == 0) ||
			    (strncmp(arg, "-_cc=", 5) == 0) ||
			    (strncmp(arg, "-_sun=", 6) == 0)) {
				newae(ctx->i_ae, strchr(arg, '=') + 1);
			}
			break;

		case 'V':
			ctx->i_flags &= ~CW_F_ECHO;
			newae(ctx->i_ae, arg);
			break;
		case 'o':
			seen_o = 1;
			if (strlen(arg) == 2) {
				in_output = 1;
				newae(ctx->i_ae, arg);
			} else if (ctx->i_flags & CW_F_SHADOW) {
				newae(ctx->i_ae, "-o");
				newae(ctx->i_ae, ctx->i_discard);
			} else {
				newae(ctx->i_ae, arg);
			}
			break;
		case 'c':
		case 'S':
			if (strlen(arg) == 2)
				op = CW_O_COMPILE;
			newae(ctx->i_ae, arg);
			break;
		case 'E':
		case 'P':
			if (strlen(arg) == 2)
				op = CW_O_PREPROCESS;
		/*FALLTHROUGH*/
		default:
			newae(ctx->i_ae, arg);
		}
	}

	free(nameflag);

	if ((op == CW_O_LINK || op == CW_O_PREPROCESS) &&
	    (ctx->i_flags & CW_F_SHADOW))
		exit(0);

	if (!seen_o && (ctx->i_flags & CW_F_SHADOW)) {
		newae(ctx->i_ae, "-o");
		newae(ctx->i_ae, ctx->i_discard);
	}
}

static void
prepctx(cw_ictx_t *ctx)
{
	newae(ctx->i_ae, ctx->i_compiler->c_path);

	if (ctx->i_flags & CW_F_PROG) {
		(void) printf("%s: %s\n", (ctx->i_flags & CW_F_SHADOW) ?
		    "shadow" : "primary", ctx->i_compiler->c_path);
		(void) fflush(stdout);
	}

	if (!(ctx->i_flags & CW_F_XLATE))
		return;

	switch (ctx->i_compiler->c_style) {
	case SUN:
		do_cc(ctx);
		break;
	case GNU:
		do_gcc(ctx);
		break;
	}
}

static int
invoke(cw_ictx_t *ctx)
{
	char **newargv;
	int ac;
	struct ae *a;

	if ((newargv = calloc(sizeof (*newargv), ctx->i_ae->ael_argc + 1)) ==
	    NULL)
		nomem();

	if (ctx->i_flags & CW_F_ECHO)
		(void) fprintf(stderr, "+ ");

	for (ac = 0, a = ctx->i_ae->ael_head; a; a = a->ae_next, ac++) {
		newargv[ac] = a->ae_arg;
		if (ctx->i_flags & CW_F_ECHO)
			(void) fprintf(stderr, "%s ", a->ae_arg);
		if (a == ctx->i_ae->ael_tail)
			break;
	}

	if (ctx->i_flags & CW_F_ECHO) {
		(void) fprintf(stderr, "\n");
		(void) fflush(stderr);
	}

	if (!(ctx->i_flags & CW_F_EXEC))
		return (0);

	/*
	 * We must fix up the environment here so that the dependency files are
	 * not trampled by the shadow compiler. Also take care of GCC
	 * environment variables that will throw off gcc. This assumes a primary
	 * gcc.
	 */
	if ((ctx->i_flags & CW_F_SHADOW) &&
	    (unsetenv("SUNPRO_DEPENDENCIES") != 0 ||
	    unsetenv("DEPENDENCIES_OUTPUT") != 0 ||
	    unsetenv("GCC_ROOT") != 0)) {
		(void) fprintf(stderr, "error: environment setup failed: %s\n",
		    strerror(errno));
		return (-1);
	}

	(void) execv(newargv[0], newargv);
	warn("couldn't run %s", newargv[0]);

	return (-1);
}

static int
reap(cw_ictx_t *ctx)
{
	int status, ret = 0;
	char buf[1024];
	struct stat s;

	/*
	 * Only wait for one specific child.
	 */
	if (ctx->i_pid <= 0)
		return (-1);

	do {
		if (waitpid(ctx->i_pid, &status, 0) < 0) {
			warn("cannot reap child");
			return (-1);
		}
		if (status != 0) {
			if (WIFSIGNALED(status)) {
				ret = -WTERMSIG(status);
				break;
			} else if (WIFEXITED(status)) {
				ret = WEXITSTATUS(status);
				break;
			}
		}
	} while (!WIFEXITED(status) && !WIFSIGNALED(status));

	(void) unlink(ctx->i_discard);

	if (stat(ctx->i_stderr, &s) < 0) {
		warn("stat failed on child cleanup");
		return (-1);
	}
	if (s.st_size != 0) {
		FILE *f;

		if ((f = fopen(ctx->i_stderr, "r")) != NULL) {
			while (fgets(buf, sizeof (buf), f))
				(void) fprintf(stderr, "%s", buf);
			(void) fflush(stderr);
			(void) fclose(f);
		}
	}
	(void) unlink(ctx->i_stderr);
	free(ctx->i_stderr);

	/*
	 * cc returns an error code when given -V; we want that to succeed.
	 */
	if (ctx->i_flags & CW_F_PROG)
		return (0);

	return (ret);
}

static int
exec_ctx(cw_ictx_t *ctx, int block)
{
	char *file;

	/*
	 * To avoid offending cc's sensibilities, the name of its output
	 * file must end in '.o'.
	 */
	if ((file = tempnam(NULL, ".cw")) == NULL) {
		nomem();
		return (-1);
	}
	(void) strlcpy(ctx->i_discard, file, MAXPATHLEN);
	(void) strlcat(ctx->i_discard, ".o", MAXPATHLEN);
	free(file);

	if ((ctx->i_stderr = tempnam(NULL, ".cw")) == NULL) {
		nomem();
		return (-1);
	}

	if ((ctx->i_pid = fork()) == 0) {
		int fd;

		(void) fclose(stderr);
		if ((fd = open(ctx->i_stderr, O_WRONLY | O_CREAT | O_EXCL,
		    0666)) < 0) {
			err(1, "open failed for standard error");
		}
		if (dup2(fd, 2) < 0) {
			err(1, "dup2 failed for standard error");
		}
		if (fd != 2)
			(void) close(fd);
		if (freopen("/dev/fd/2", "w", stderr) == NULL) {
			err(1, "freopen failed for /dev/fd/2");
		}

		prepctx(ctx);
		exit(invoke(ctx));
	}

	if (ctx->i_pid < 0) {
		err(1, "fork failed");
	}

	if (block)
		return (reap(ctx));

	return (0);
}

static void
parse_compiler(const char *spec, cw_compiler_t *compiler)
{
	char *tspec, *token;

	if ((tspec = strdup(spec)) == NULL)
		nomem();

	if ((token = strsep(&tspec, ",")) == NULL)
		errx(1, "Compiler is missing a name: %s", spec);
	compiler->c_name = token;

	if ((token = strsep(&tspec, ",")) == NULL)
		errx(1, "Compiler is missing a path: %s", spec);
	compiler->c_path = token;

	if ((token = strsep(&tspec, ",")) == NULL)
		errx(1, "Compiler is missing a style: %s", spec);

	if ((strcasecmp(token, "gnu") == 0) ||
	    (strcasecmp(token, "gcc") == 0))
		compiler->c_style = GNU;
	else if ((strcasecmp(token, "sun") == 0) ||
	    (strcasecmp(token, "cc") == 0))
		compiler->c_style = SUN;
	else
		errx(1, "unknown compiler style: %s", token);

	if (tspec != NULL)
		errx(1, "Excess tokens in compiler: %s", spec);
}

int
main(int argc, char **argv)
{
	int ch;
	cw_compiler_t primary = { NULL, NULL, 0 };
	cw_compiler_t shadows[10];
	int nshadows = 0;
	int ret = 0;
	boolean_t do_serial = B_FALSE;
	boolean_t do_exec = B_FALSE;
	boolean_t vflg = B_FALSE;
	boolean_t Cflg = B_FALSE;
	boolean_t cflg = B_FALSE;
	boolean_t nflg = B_FALSE;

	cw_ictx_t *main_ctx;

	static struct option longopts[] = {
		{ "compiler", no_argument, NULL, 'c' },
		{ "noecho", no_argument, NULL, 'n' },
		{ "primary", required_argument, NULL, 'p' },
		{ "shadow", required_argument, NULL, 's' },
		{ "versions", no_argument, NULL, 'v' },
		{ NULL, 0, NULL, 0 },
	};


	if ((main_ctx = newictx()) == NULL)
		nomem();

	while ((ch = getopt_long(argc, argv, "C", longopts, NULL)) != -1) {
		switch (ch) {
		case 'c':
			cflg = B_TRUE;
			break;
		case 'C':
			Cflg = B_TRUE;
			break;
		case 'n':
			nflg = B_TRUE;
			break;
		case 'p':
			if (primary.c_path != NULL) {
				warnx("Only one primary compiler may "
				    "be specified");
				usage();
			}

			parse_compiler(optarg, &primary);
			break;
		case 's':
			if (nshadows >= 10)
				errx(1, "May only use 10 shadows at "
				    "the moment");
			parse_compiler(optarg, &shadows[nshadows]);
			nshadows++;
			break;
		case 'v':
			vflg = B_TRUE;
			break;
		default:
			(void) fprintf(stderr, "Did you forget '--'?\n");
			usage();
		}
	}

	if (primary.c_path == NULL) {
		warnx("A primary compiler must be specified");
		usage();
	}

	do_serial = (getenv("CW_SHADOW_SERIAL") == NULL) ? B_FALSE : B_TRUE;
	do_exec = (getenv("CW_NO_EXEC") == NULL) ? B_TRUE : B_FALSE;

	/* Leave room for argv[0] */
	argc -= (optind - 1);
	argv += (optind - 1);

	main_ctx->i_oldargc = argc;
	main_ctx->i_oldargv = argv;
	main_ctx->i_flags = CW_F_XLATE;
	if (nflg == 0)
		main_ctx->i_flags |= CW_F_ECHO;
	if (do_exec)
		main_ctx->i_flags |= CW_F_EXEC;
	if (Cflg)
		main_ctx->i_flags |= CW_F_CXX;
	main_ctx->i_compiler = &primary;

	if (cflg) {
		(void) fputs(primary.c_path, stdout);
	}

	if (vflg) {
		(void) printf("cw version %s\n", CW_VERSION);
		(void) fflush(stdout);
		main_ctx->i_flags &= ~CW_F_ECHO;
		main_ctx->i_flags |= CW_F_PROG | CW_F_EXEC;
		do_serial = 1;
	}

	ret |= exec_ctx(main_ctx, do_serial);

	for (int i = 0; i < nshadows; i++) {
		int r;
		cw_ictx_t *shadow_ctx;

		if ((shadow_ctx = newictx()) == NULL)
			nomem();

		memcpy(shadow_ctx, main_ctx, sizeof (cw_ictx_t));

		shadow_ctx->i_flags |= CW_F_SHADOW;
		shadow_ctx->i_compiler = &shadows[i];

		r = exec_ctx(shadow_ctx, do_serial);
		if (r == 0) {
			shadow_ctx->i_next = main_ctx->i_next;
			main_ctx->i_next = shadow_ctx;
		}
		ret |= r;
	}

	if (!do_serial) {
		cw_ictx_t *next = main_ctx;
		while (next != NULL) {
			cw_ictx_t *toreap = next;
			next = next->i_next;
			ret |= reap(toreap);
		}
	}

	return (ret);
}<|MERGE_RESOLUTION|>--- conflicted
+++ resolved
@@ -37,11 +37,7 @@
  */
 
 /* If you modify this file, you must increment CW_VERSION */
-<<<<<<< HEAD
-#define	CW_VERSION	"1.31"
-=======
 #define	CW_VERSION	"2.0"
->>>>>>> aa9ef484
 
 /*
  * -#		Verbose mode
@@ -351,96 +347,7 @@
 #define	SS12		0x200	/* Studio 12 */
 
 #define	TRANS_ENTRY	5
-<<<<<<< HEAD
 static const char *progname;
-=======
-/*
- * Translation table definition for the -xarch= flag. The "x_arg"
- * value is translated into the appropriate gcc flags according
- * to the values in x_trans[n]. The x_flags indicates what compiler
- * is being used and what flags have been set via the use of
- * "x_arg".
- */
-typedef struct xarch_table {
-	char	*x_arg;
-	int	x_flags;
-	char	*x_trans[TRANS_ENTRY];
-} xarch_table_t;
-
-/*
- * The translation table for the -xarch= flag used in the Studio compilers.
- */
-static const xarch_table_t xtbl[] = {
-#if defined(__x86)
-	{ "generic",	SS11, {NULL} },
-	{ "generic64",	(SS11|M64), { "-m64", "-mtune=opteron" } },
-	{ "amd64",	(SS11|M64), { "-m64", "-mtune=opteron" } },
-	{ "386",	SS11,	{ "-march=i386" } },
-	{ "pentium_pro", SS11,	{ "-march=pentiumpro" } },
-	{ "sse",	SS11, { "-msse", "-mfpmath=sse" } },
-	{ "sse2",	SS11, { "-msse2", "-mfpmath=sse" } },
-#elif defined(__sparc)
-	{ "generic",	(SS11|M32), { "-m32", "-mcpu=v8" } },
-	{ "generic64",	(SS11|M64), { "-m64", "-mcpu=v9" } },
-	{ "v8",		(SS11|M32), { "-m32", "-mcpu=v8", "-mno-v8plus" } },
-	{ "v8plus",	(SS11|M32), { "-m32", "-mcpu=v9", "-mv8plus" } },
-	{ "v8plusa",	(SS11|M32), { "-m32", "-mcpu=ultrasparc", "-mv8plus",
-			"-mvis" } },
-	{ "v8plusb",	(SS11|M32), { "-m32", "-mcpu=ultrasparc3", "-mv8plus",
-			"-mvis" } },
-	{ "v9",		(SS11|M64), { "-m64", "-mcpu=v9" } },
-	{ "v9a",	(SS11|M64), { "-m64", "-mcpu=ultrasparc", "-mvis" } },
-	{ "v9b",	(SS11|M64), { "-m64", "-mcpu=ultrasparc3", "-mvis" } },
-	{ "sparc",	SS12, { "-mcpu=v9", "-mv8plus" } },
-	{ "sparcvis",	SS12, { "-mcpu=ultrasparc", "-mvis" } },
-	{ "sparcvis2",	SS12, { "-mcpu=ultrasparc3", "-mvis" } }
-#endif
-};
-
-static int xtbl_size = sizeof (xtbl) / sizeof (xarch_table_t);
-
-static const char *xchip_tbl[] = {
-#if defined(__x86)
-	"386",		"-mtune=i386", NULL,
-	"486",		"-mtune=i486", NULL,
-	"pentium",	"-mtune=pentium", NULL,
-	"pentium_pro",  "-mtune=pentiumpro", NULL,
-#elif defined(__sparc)
-	"super",	"-mtune=supersparc", NULL,
-	"ultra",	"-mtune=ultrasparc", NULL,
-	"ultra3",	"-mtune=ultrasparc3", NULL,
-#endif
-	NULL,		NULL
-};
-
-static const char *xcode_tbl[] = {
-#if defined(__sparc)
-	"abs32",	"-fno-pic", "-mcmodel=medlow", NULL,
-	"abs44",	"-fno-pic", "-mcmodel=medmid", NULL,
-	"abs64",	"-fno-pic", "-mcmodel=medany", NULL,
-	"pic13",	"-fpic", NULL,
-	"pic32",	"-fPIC", NULL,
-#endif
-	NULL,		NULL
-};
-
-static const char *xtarget_tbl[] = {
-#if defined(__x86)
-	"pentium_pro",	"-march=pentiumpro", NULL,
-#endif	/* __x86 */
-	NULL,		NULL
-};
-
-static const char *xregs_tbl[] = {
-#if defined(__sparc)
-	"appl",		"-mapp-regs", NULL,
-	"no%appl",	"-mno-app-regs", NULL,
-	"float",	"-mfpu", NULL,
-	"no%float",	"-mno-fpu", NULL,
-#endif	/* __sparc */
-	NULL,		NULL
-};
->>>>>>> aa9ef484
 
 static void
 nomem(void)
@@ -483,68 +390,6 @@
 	errx(2, "error: mapping failed at or near arg '%s'", arg);
 }
 
-<<<<<<< HEAD
-=======
-/*
- * Add the current favourite set of warnings to the gcc invocation.
- */
-static void
-warnings(struct aelist *h)
-{
-	static int warningsonce;
-
-	if (warningsonce++)
-		return;
-
-	/*
-	 * Enable as many warnings as exist, then disable those that we never
-	 * ever want.
-	 */
-	newae(h, "-Wall");
-	newae(h, "-Wextra");
-}
-
-static void
-optim_disable(struct aelist *h, int level)
-{
-	if (level >= 2) {
-		newae(h, "-fno-strict-aliasing");
-		newae(h, "-fno-unit-at-a-time");
-		newae(h, "-fno-optimize-sibling-calls");
-	}
-}
-
-/* ARGSUSED */
-static void
-Xamode(struct aelist __unused *h)
-{
-}
-
-static void
-Xcmode(struct aelist *h)
-{
-	static int xconce;
-
-	if (xconce++)
-		return;
-
-	newae(h, "-ansi");
-	newae(h, "-pedantic-errors");
-}
-
-static void
-Xsmode(struct aelist *h)
-{
-	static int xsonce;
-
-	if (xsonce++)
-		return;
-
-	newae(h, "-traditional");
-	newae(h, "-traditional-cpp");
-}
-
->>>>>>> aa9ef484
 static void
 usage()
 {
@@ -567,53 +412,16 @@
 	int nolibc = 0;
 	int in_output = 0, seen_o = 0, c_files = 0;
 	cw_op_t op = CW_O_LINK;
-<<<<<<< HEAD
-=======
-	char *model = NULL;
 	char *nameflag;
-	int	mflag = 0;
->>>>>>> aa9ef484
 
 	if (ctx->i_flags & CW_F_PROG) {
 		newae(ctx->i_ae, "--version");
 		return;
 	}
 
-<<<<<<< HEAD
-=======
-	newae(ctx->i_ae, "-fident");
-	newae(ctx->i_ae, "-finline");
-	newae(ctx->i_ae, "-fno-inline-functions");
-	newae(ctx->i_ae, "-fno-builtin");
-	newae(ctx->i_ae, "-fno-asm");
-	newae(ctx->i_ae, "-fdiagnostics-show-option");
-	newae(ctx->i_ae, "-nodefaultlibs");
-
-#if defined(__sparc)
-	/*
-	 * The SPARC ldd and std instructions require 8-byte alignment of
-	 * their address operand.  gcc correctly uses them only when the
-	 * ABI requires 8-byte alignment; unfortunately we have a number of
-	 * pieces of buggy code that doesn't conform to the ABI.  This
-	 * flag makes gcc work more like Studio with -xmemalign=4.
-	 */
-	newae(ctx->i_ae, "-mno-integer-ldd-std");
-#endif
-
-	/*
-	 * This is needed because 'u' is defined
-	 * under a conditional on 'sun'.  Should
-	 * probably just remove the conditional,
-	 * or make it be dependent on '__sun'.
-	 *
-	 * -Dunix is also missing in enhanced ANSI mode
-	 */
-	newae(ctx->i_ae, "-D__sun");
-
 	if (asprintf(&nameflag, "-_%s=", ctx->i_compiler->c_name) == -1)
 		nomem();
 
->>>>>>> aa9ef484
 	/*
 	 * Walk the argument list, translating as we go ..
 	 */
@@ -645,51 +453,6 @@
 		}
 
 		if (ctx->i_flags & CW_F_CXX) {
-<<<<<<< HEAD
-=======
-			if (strncmp(arg, "-_g++=", 6) == 0) {
-				newae(ctx->i_ae, strchr(arg, '=') + 1);
-				continue;
-			}
-			if (strncmp(arg, "-compat=", 8) == 0) {
-				/* discard -compat=4 and -compat=5 */
-				continue;
-			}
-			if (strcmp(arg, "-Qoption") == 0) {
-				/* discard -Qoption and its two arguments */
-				if (ctx->i_oldargc < 3)
-					error(arg);
-				ctx->i_oldargc -= 2;
-				ctx->i_oldargv += 2;
-				continue;
-			}
-			if (strcmp(arg, "-xwe") == 0) {
-				/* turn warnings into errors */
-				newae(ctx->i_ae, "-Werror");
-				continue;
-			}
-			if (strcmp(arg, "-noex") == 0) {
-				/* no exceptions */
-				newae(ctx->i_ae, "-fno-exceptions");
-				/* no run time type descriptor information */
-				newae(ctx->i_ae, "-fno-rtti");
-				continue;
-			}
-			if (strcmp(arg, "-pic") == 0) {
-				newae(ctx->i_ae, "-fpic");
-				pic = 1;
-				continue;
-			}
-			if (strcmp(arg, "-PIC") == 0) {
-				newae(ctx->i_ae, "-fPIC");
-				pic = 1;
-				continue;
-			}
-			if (strcmp(arg, "-norunpath") == 0) {
-				/* gcc has no corresponding option */
-				continue;
-			}
->>>>>>> aa9ef484
 			if (strcmp(arg, "-nolib") == 0) {
 				/* -nodefaultlibs is on by default */
 				nolibc = 1;
@@ -838,84 +601,12 @@
 
 	if (c_files > 1 && (ctx->i_flags & CW_F_SHADOW) &&
 	    op != CW_O_PREPROCESS) {
-<<<<<<< HEAD
 		(void) fprintf(stderr, "%s: error: multiple source files are "
 		    "allowed only with -E\n", progname);
 		exit(2);
 	}
 
 	if (op == CW_O_LINK && (ctx->i_flags & CW_F_SHADOW))
-=======
-		errx(2, "multiple source files are "
-		    "allowed only with -E or -P");
-	}
-
-	/*
-	 * Make sure that we do not have any unintended interactions between
-	 * the xarch options passed in and the version of the Studio compiler
-	 * used.
-	 */
-	if ((mflag & (SS11|SS12)) == (SS11|SS12)) {
-		errx(2,
-		    "Conflicting \"-xarch=\" flags (both Studio 11 and 12)\n");
-	}
-
-	switch (mflag) {
-	case 0:
-		/* FALLTHROUGH */
-	case M32:
-#if defined(__sparc)
-		/*
-		 * Only -m32 is defined and so put in the missing xarch
-		 * translation.
-		 */
-		newae(ctx->i_ae, "-mcpu=v8");
-		newae(ctx->i_ae, "-mno-v8plus");
-#endif
-		break;
-	case M64:
-#if defined(__sparc)
-		/*
-		 * Only -m64 is defined and so put in the missing xarch
-		 * translation.
-		 */
-		newae(ctx->i_ae, "-mcpu=v9");
-#endif
-		break;
-	case SS12:
-#if defined(__sparc)
-		/* no -m32/-m64 flag used - this is an error for sparc builds */
-		(void) fprintf(stderr, "No -m32/-m64 flag defined\n");
-		exit(2);
-#endif
-		break;
-	case SS11:
-		/* FALLTHROUGH */
-	case (SS11|M32):
-	case (SS11|M64):
-		break;
-	case (SS12|M32):
-#if defined(__sparc)
-		/*
-		 * Need to add in further 32 bit options because with SS12
-		 * the xarch=sparcvis option can be applied to 32 or 64
-		 * bit, and so the translatation table (xtbl) cannot handle
-		 * that.
-		 */
-		newae(ctx->i_ae, "-mv8plus");
-#endif
-		break;
-	case (SS12|M64):
-		break;
-	default:
-		(void) fprintf(stderr,
-		    "Incompatible -xarch= and/or -m32/-m64 options used.\n");
-		exit(2);
-	}
-
-	if ((op == CW_O_LINK || op == CW_O_PREPROCESS) &&
-	    (ctx->i_flags & CW_F_SHADOW))
->>>>>>> aa9ef484
 		exit(0);
 
 	if (!nolibc)
