--- conflicted
+++ resolved
@@ -41,11 +41,7 @@
  * If you modify this file, you must increment CW_VERSION.  This is a semver,
  * incompatible changes should bump the major, anything else the minor.
  */
-<<<<<<< HEAD
-#define	CW_VERSION	"9.1"
-=======
-#define	CW_VERSION	"9.0"
->>>>>>> 4b2d0200
+#define	CW_VERSION	"10.1"
 
 /*
  * -#		Verbose mode
@@ -88,49 +84,8 @@
  * -xarch=<a>	Specify target architecture instruction set
  * -xbuiltin[=<b>] When profitable inline, or substitute intrinisic functions
  *		for system functions, b={%all,%none}
-<<<<<<< HEAD
- * -xCC		Accept C++ style comments
- * -xcrossfile[=<n>] Enable optimization and inlining across source files,
- *		n={0|1}
- * -xe		Perform only syntax/semantic checking, no code generation
- * -xF		Compile for later mapfile reordering or unused section
- *		elimination
- * -xhelp=<f>	Display on-line help information f(flags, readme, errors)
- * -xildoff	Cancel -xildon
- * -xildon	Enable use of the incremental linker, ild
- * -xinline=[<a>,...,<a>]  Attempt inlining of specified user routines,
- *		<a>={%auto,func,no%func}
- * -xlibmieee	Force IEEE 754 return values for math routines in
- *		exceptional cases
- * -xlibmil	Inline selected libm math routines for optimization
- * -xlic_lib=sunperf	Link in the Sun supplied performance libraries
- * -xlicinfo	Show license server information
- * -xmaxopt=[off,1,2,3,4,5] maximum optimization level allowed on #pragma opt
  * -xO<n>	Generate optimized code (n={1|2|3|4|5})
- * -xP		Print prototypes for function definitions
- * -xprofile=<p> Collect data for a profile or use a profile to optimize
- *		<p>={{collect,use}[:<path>],tcov}
- * -xs		Allow debugging without object (.o) files
- * -xsb		Compile for use with the WorkShop source browser
- * -xsbfast	Generate only WorkShop source browser info, no compilation
- * -xsfpconst	Represent unsuffixed floating point constants as single
- *		precision
- * -xspace	Do not do optimizations that increase code size
- * -xstrconst	Place string literals into read-only data segment
- * -xtemp=<dir>	Set directory for temporary files to <dir>
- * -xtime	Report the execution time for each compilation phase
- * -xunroll=n	Enable unrolling loops n times where possible
- * -Y<c>,<dir>	Specify <dir> for location of component <c> (a,l,m,p,0,h,i,u)
- * -YA,<dir>	Change default directory searched for components
- * -YI,<dir>	Change default directory searched for include files
- * -YP,<dir>	Change default directory for finding libraries files
- * -YS,<dir>	Change default directory for startup object files
-=======
- * -xchip=<c>	Specify the target processor for use by the optimizer
- * -xO<n>	Generate optimized code (n={1|2|3|4|5})
- * -xtarget=<t>	Specify target system for optimization
  * -YI,<dir>	Specify <dir> for location of headers
->>>>>>> 4b2d0200
  */
 
 /*
@@ -168,46 +123,14 @@
  * -Wa,<arg>			pass-thru
  * -Wp,<arg>			pass-thru
  * -Wl,<arg>			pass-thru
-<<<<<<< HEAD
- * -W{m,0,2,h,i,u>		error/ignore
-=======
  * -xmodel=kernel		-ffreestanding -mcmodel=kernel -mno-red-zone
  * -Wu,-save_args		-msave-args
->>>>>>> 4b2d0200
  * -w				pass-thru
  * -Xa				-std=iso9899:199409 or -ansi
  * -Xs				-traditional -std=c89
  * -xarch=<a>			table
  * -xbuiltin[=<b>]		-fbuiltin (-fno-builtin otherwise)
-<<<<<<< HEAD
- * -xCC				ignore
- * -xcrossfile[=<n>]		ignore
- * -xe				error
- * -xF				error
- * -xhelp=<f>			error
- * -xildoff			ignore
- * -xildon			ignore
- * -xinline			ignore
- * -xlibmieee			error
- * -xlibmil			error
- * -xlic_lib=sunperf		error
- * -xmaxopt=[...]		error
  * -xO<n>			-O<n>
- * -xP				error
- * -xprofile=<p>		error
- * -xs				error
- * -xsb				error
- * -xsbfast			error
- * -xsfpconst			error
- * -xspace			ignore (-not -Os)
- * -xstrconst			ignore
- * -xtemp=<dir>			error
- * -xtime			error
-=======
- * -xchip=<c>			table
- * -xO<n>			-O<n>
- * -xtarget=<t>			table
->>>>>>> 4b2d0200
  * -xtransition			-Wtransition
  * -YI,<dir>			-nostdinc -I<dir>
  */
@@ -287,55 +210,6 @@
 #define	SS12		0x200	/* Studio 12 */
 
 #define	TRANS_ENTRY	5
-<<<<<<< HEAD
-=======
-/*
- * Translation table definition for the -xarch= flag. The "x_arg"
- * value is translated into the appropriate gcc flags according
- * to the values in x_trans[n]. The x_flags indicates what compiler
- * is being used and what flags have been set via the use of
- * "x_arg".
- */
-typedef struct xarch_table {
-	char	*x_arg;
-	int	x_flags;
-	char	*x_trans[TRANS_ENTRY];
-} xarch_table_t;
-
-/*
- * The translation table for the -xarch= flag used in the Studio compilers.
- */
-static const xarch_table_t xtbl[] = {
-#if defined(__x86)
-	{ "generic",	SS11, {NULL} },
-	{ "generic64",	(SS11|M64), { "-m64", "-mtune=opteron" } },
-	{ "amd64",	(SS11|M64), { "-m64", "-mtune=opteron" } },
-	{ "386",	SS11,	{ "-march=i386" } },
-	{ "pentium_pro", SS11,	{ "-march=pentiumpro" } },
-	{ "sse",	SS11, { "-msse", "-mfpmath=sse" } },
-	{ "sse2",	SS11, { "-msse2", "-mfpmath=sse" } },
-#endif
-};
-
-static int xtbl_size = sizeof (xtbl) / sizeof (xarch_table_t);
-
-static const char *xchip_tbl[] = {
-#if defined(__x86)
-	"386",		"-mtune=i386", NULL,
-	"486",		"-mtune=i486", NULL,
-	"pentium",	"-mtune=pentium", NULL,
-	"pentium_pro",  "-mtune=pentiumpro", NULL,
-#endif
-	NULL,		NULL
-};
-
-static const char *xtarget_tbl[] = {
-#if defined(__x86)
-	"pentium_pro",	"-march=pentiumpro", NULL,
-#endif	/* __x86 */
-	NULL,		NULL
-};
->>>>>>> 4b2d0200
 
 static void
 nomem(void)
@@ -757,53 +631,6 @@
 				newae(ctx->i_ae, arg);
 				break;
 			}
-<<<<<<< HEAD
-			if (strcmp(arg, "-W0,-noglobal") == 0 ||
-			    strcmp(arg, "-W0,-xglobalstatic") == 0) {
-				/*
-				 * gcc doesn't prefix local symbols
-				 * in debug mode, so this is not needed.
-				 */
-				break;
-			}
-			if (strcmp(arg, "-W0,-Lt") == 0) {
-				/*
-				 * Generate tests at the top of loops.
-				 * There is no direct gcc equivalent, ignore.
-				 */
-				break;
-			}
-			if (strcmp(arg, "-W2,-xwrap_int") == 0) {
-				/*
-				 * Use the legacy behaviour (pre-SS11)
-				 * for integer wrapping.
-				 * gcc does not need this.
-				 */
-				break;
-			}
-			if (strcmp(arg, "-Wd,-xsafe=unboundsym") == 0) {
-				/*
-				 * Prevents optimizing away checks for
-				 * unbound weak symbol addresses.  gcc does
-				 * not do this, so it's not needed.
-				 */
-				break;
-			}
-			if (strncmp(arg, "-Wc,-Qiselect", 13) == 0) {
-				/*
-				 * Prevents insertion of register symbols.
-				 * gcc doesn't do this, so ignore it.
-				 */
-				break;
-			}
-			if (strcmp(arg, "-Wc,-Qassembler-ounrefsym=0") == 0) {
-				/*
-				 * Prevents optimizing away of static variables.
-				 * gcc does not do this, so it's not needed.
-				 */
-				break;
-			}
-=======
 
 #if defined(__x86)
 			if (strcmp(arg, "-Wu,-save_args") == 0) {
@@ -811,7 +638,6 @@
 				break;
 			}
 #endif	/* __x86 */
->>>>>>> 4b2d0200
 			error(arg);
 			break;
 		case 'X':
@@ -845,37 +671,7 @@
 					newae(ctx->i_ae, "-std=gnu89");
 					break;
 				}
-<<<<<<< HEAD
-
-				if (strncmp(arg, "-xcrossfile", 11) == 0)
-					break;
-				error(arg);
-				break;
-			case 'F':
-				/*
-				 * Compile for mapfile reordering, or unused
-				 * section elimination, syntax can be -xF or
-				 * more complex, like -xF=%all -- ignore.
-				 */
-				if (strncmp(arg, "-xF", 3) == 0)
-					break;
-				error(arg);
-				break;
-			case 'i':
-				if (strncmp(arg, "-xinline", 8) == 0)
-					/* No inlining; ignore */
-					break;
-				if (strcmp(arg, "-xildon") == 0 ||
-				    strcmp(arg, "-xildoff") == 0)
-					/* No incremental linking; ignore */
-					break;
-=======
-				if (strncmp(arg, "-xchip=", 7) == 0) {
-					xlate(ctx->i_ae, arg + 7, xchip_tbl);
-					break;
-				}
-
->>>>>>> 4b2d0200
+
 				error(arg);
 				break;
 			case 'm':
@@ -914,28 +710,6 @@
 				}
 				error(arg);
 				break;
-<<<<<<< HEAD
-			case 's':
-				if (strcmp(arg, "-xs") == 0 ||
-				    strcmp(arg, "-xspace") == 0 ||
-				    strcmp(arg, "-xstrconst") == 0)
-					break;
-				error(arg);
-				break;
-			case 'r':
-			case 't':
-			case 'e':
-			case 'h':
-			case 'l':
-=======
-			case 't':
-				if (strncmp(arg, "-xtarget=", 9) == 0) {
-					xlate(ctx->i_ae, arg + 9, xtarget_tbl);
-					break;
-				}
-				error(arg);
-				break;
->>>>>>> 4b2d0200
 			default:
 				error(arg);
 				break;
@@ -997,24 +771,12 @@
 	switch (mflag) {
 	case 0:
 	case M32:
-<<<<<<< HEAD
-		break;
-	case M64:
-		break;
-	case SS12:
-		break;
-=======
 	case M64:
 	case SS12:
->>>>>>> 4b2d0200
 	case SS11:
 	case (SS11|M32):
 	case (SS11|M64):
 	case (SS12|M32):
-<<<<<<< HEAD
-		break;
-=======
->>>>>>> 4b2d0200
 	case (SS12|M64):
 		break;
 	default:
