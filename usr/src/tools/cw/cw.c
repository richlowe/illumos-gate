--- conflicted
+++ resolved
@@ -58,10 +58,6 @@
  *		as errors
  * -fast	Optimize using a selection of options
  * -fd		Report old-style function definitions and declarations
-<<<<<<< HEAD
- * -flags	Show this summary of compiler options
-=======
->>>>>>> fc3fd29d
  * -fnonstd	Initialize floating-point hardware to non-standard preferences
  * -fns[=<yes|no>] Select non-standard floating point mode
  * -fprecision=<p> Set FP rounding precision mode p(single, double, extended)
@@ -76,12 +72,7 @@
  * -h <name>	Assign <name> to generated dynamic shared library
  * -I<dir>	Add <dir> to preprocessor #include file search path
  * -i		Passed to linker to ignore any LD_LIBRARY_PATH setting
-<<<<<<< HEAD
- * -KPIC	Compile position independent code with 32-bit addresses
- * -Kpic	Compile position independent code
-=======
  * -keeptmp	Keep temporary files created during compilation
->>>>>>> fc3fd29d
  * -L<dir>	Pass to linker to add <dir> to the library search path
  * -l<name>	Link with library lib<name>.a or lib<name>.so
  * -mc		Remove duplicate strings from .comment section of output files
@@ -91,10 +82,6 @@
  * -native	Find available processor, generate code accordingly
  * -nofstore	Do not force floating pt. values to target precision
  *		on assignment
-<<<<<<< HEAD
- * -nolib	Same as -xnolib
-=======
->>>>>>> fc3fd29d
  * -norunpath	Do not build in a runtime path for shared libraries
  * -O		Use default optimization level (-xO2 or -xO3. Check man page.)
  * -o <outputfile> Set name of output file to <outputfile>
@@ -110,17 +97,10 @@
  * -v		Do stricter semantic checking
  * -W<c>,<arg>	Pass <arg> to specified component <c> (a,l,m,p,0,2,h,i,u)
  * -w		Suppress compiler warning messages
-<<<<<<< HEAD
- * -Xc		Compile assuming strict ANSI C conformance
- * -Xs		Compile assuming (pre-ANSI) K & R C style code
- * -x386	Generate code for the 80386 processor
- * -x486	Generate code for the 80486 processor
-=======
  * -Xa		Compile assuming ANSI C conformance, allow K & R extensions
  *		(default mode)
  * -Xs		Compile assuming (pre-ANSI) K & R C style code
  * -Xt		Compile assuming K & R conformance, allow ANSI C
->>>>>>> fc3fd29d
  * -xarch=<a>	Specify target architecture instruction set
  * -xbuiltin[=<b>] When profitable inline, or substitute intrinisic functions
  *		for system functions, b={%all,%none}
@@ -184,10 +164,6 @@
  * -errwarn=%all		-Werror else -Wno-error
  * -fast			error
  * -fd				error
-<<<<<<< HEAD
- * -flags			--help
-=======
->>>>>>> fc3fd29d
  * -fnonstd			error
  * -fns[=<yes|no>]		error
  * -fprecision=<p>		error
@@ -202,12 +178,7 @@
  * -h <name>			pass-thru
  * -I<dir>			pass-thru
  * -i				pass-thru
-<<<<<<< HEAD
- * -KPIC			-fPIC
- * -Kpic			-fpic
-=======
  * -keeptmp			-save-temps
->>>>>>> fc3fd29d
  * -L<dir>			pass-thru
  * -l<name>			pass-thru
  * -mc				error
@@ -237,12 +208,8 @@
  * -xmodel=kernel		-ffreestanding -mcmodel=kernel -mno-red-zone
  * -Wu,-save_args		-msave-args
  * -w				pass-thru
-<<<<<<< HEAD
- * -Xc				-ansi -pedantic
-=======
  * -Xa				-std=iso9899:199409 or -ansi
  * -Xt				error
->>>>>>> fc3fd29d
  * -Xs				-traditional -std=c89
  * -xarch=<a>			table
  * -xbuiltin[=<b>]		-fbuiltin (-fno-builtin otherwise)
@@ -357,7 +324,6 @@
 #define	SS12		0x200	/* Studio 12 */
 
 #define	TRANS_ENTRY	5
-static const char *progname;
 
 static void
 nomem(void)
@@ -400,50 +366,6 @@
 	errx(2, "error: mapping failed at or near arg '%s'", arg);
 }
 
-<<<<<<< HEAD
-=======
-/*
- * Add the current favourite set of warnings to the gcc invocation.
- */
-static void
-warnings(struct aelist *h)
-{
-	static int warningsonce;
-
-	if (warningsonce++)
-		return;
-
-	/*
-	 * Enable as many warnings as exist, then disable those that we never
-	 * ever want.
-	 */
-	newae(h, "-Wall");
-	newae(h, "-Wextra");
-}
-
-static void
-optim_disable(struct aelist *h, int level)
-{
-	if (level >= 2) {
-		newae(h, "-fno-strict-aliasing");
-		newae(h, "-fno-unit-at-a-time");
-		newae(h, "-fno-optimize-sibling-calls");
-	}
-}
-
-static void
-Xsmode(struct aelist *h)
-{
-	static int xsonce;
-
-	if (xsonce++)
-		return;
-
-	newae(h, "-traditional");
-	newae(h, "-traditional-cpp");
-}
-
->>>>>>> fc3fd29d
 static void
 usage(void)
 {
@@ -459,55 +381,6 @@
 	exit(2);
 }
 
-<<<<<<< HEAD
-=======
-static int
-xlate_xtb(struct aelist *h, const char *xarg)
-{
-	int	i, j;
-
-	for (i = 0; i < xtbl_size; i++) {
-		if (strcmp(xtbl[i].x_arg, xarg) == 0)
-			break;
-	}
-
-	/*
-	 * At the end of the table and so no matching "arg" entry
-	 * found and so this must be a bad -xarch= flag.
-	 */
-	if (i == xtbl_size)
-		error(xarg);
-
-	for (j = 0; j < TRANS_ENTRY; j++) {
-		if (xtbl[i].x_trans[j] != NULL)
-			newae(h, xtbl[i].x_trans[j]);
-		else
-			break;
-	}
-	return (xtbl[i].x_flags);
-
-}
-
-static void
-xlate(struct aelist *h, const char *xarg, const char **table)
-{
-	while (*table != NULL && strcmp(xarg, *table) != 0) {
-		while (*table != NULL)
-			table++;
-		table++;
-	}
-
-	if (*table == NULL)
-		error(xarg);
-
-	table++;
-
-	while (*table != NULL) {
-		newae(h, *table);
-		table++;
-	}
-}
-
 /*
  * The compiler wants the output file to end in appropriate extension.  If
  * we're generating a name from whole cloth (path == NULL), we assume that
@@ -566,8 +439,6 @@
 	return (B_FALSE);
 }
 
-
->>>>>>> fc3fd29d
 static void
 do_gcc(cw_ictx_t *ctx)
 {
@@ -576,10 +447,6 @@
 	int in_output = 0, seen_o = 0, c_files = 0;
 	cw_op_t op = CW_O_LINK;
 	char *nameflag;
-<<<<<<< HEAD
-=======
-	int mflag = 0;
->>>>>>> fc3fd29d
 
 	if (ctx->i_flags & CW_F_PROG) {
 		newae(ctx->i_ae, "--version");
@@ -599,12 +466,6 @@
 		if (*arg == '-') {
 			arglen--;
 		} else {
-<<<<<<< HEAD
-			if (!in_output && arglen > 2 &&
-			    arg[arglen - 2] == '.' &&
-			    (arg[arglen - 1] == 'S' || arg[arglen - 1] == 's' ||
-			    arg[arglen - 1] == 'c' || arg[arglen - 1] == 'i'))
-=======
 			/*
 			 * Discard inline files that gcc doesn't grok
 			 */
@@ -613,7 +474,6 @@
 				continue;
 
 			if (!in_output && is_source_file(arg))
->>>>>>> fc3fd29d
 				c_files++;
 
 			/*
@@ -632,34 +492,6 @@
 		}
 
 		if (ctx->i_flags & CW_F_CXX) {
-<<<<<<< HEAD
-=======
-			if (strncmp(arg, "-_g++=", 6) == 0) {
-				newae(ctx->i_ae, strchr(arg, '=') + 1);
-				continue;
-			}
-			if (strncmp(arg, "-compat=", 8) == 0) {
-				/* discard -compat=4 and -compat=5 */
-				continue;
-			}
-			if (strcmp(arg, "-Qoption") == 0) {
-				/* discard -Qoption and its two arguments */
-				if (ctx->i_oldargc < 3)
-					error(arg);
-				ctx->i_oldargc -= 2;
-				ctx->i_oldargv += 2;
-				continue;
-			}
-			if (strcmp(arg, "-xwe") == 0) {
-				/* turn warnings into errors */
-				newae(ctx->i_ae, "-Werror");
-				continue;
-			}
-			if (strcmp(arg, "-norunpath") == 0) {
-				/* gcc has no corresponding option */
-				continue;
-			}
->>>>>>> fc3fd29d
 			if (strcmp(arg, "-nolib") == 0) {
 				/* -nodefaultlibs is on by default */
 				nolibc = 1;
@@ -680,22 +512,6 @@
 			    (strcmp(arg, "-fPIC") == 0)) {
 				newae(ctx->i_ae, arg);
 				break;
-			}
-			error(arg);
-			break;
-<<<<<<< HEAD
-		case 's':
-			if (strcmp(arg, "-shared") == 0) {
-			    newae(ctx->i_ae, "-shared");
-			    nolibc = 1;
-			    break;
-=======
-		case 'f':
-			if ((strcmp(arg, "-fpic") == 0) ||
-			    (strcmp(arg, "-fPIC") == 0)) {
-				newae(ctx->i_ae, arg);
-				break;
->>>>>>> fc3fd29d
 			}
 			error(arg);
 			break;
@@ -725,10 +541,7 @@
 			error(arg);
 			break;
 		case 'A':
-<<<<<<< HEAD
 		case 'D':
-=======
->>>>>>> fc3fd29d
 		case 'g':
 		case 'h':
 		case 'I':
@@ -741,6 +554,18 @@
 		case 'w':
 			newae(ctx->i_ae, arg);
 			break;
+		case 's':
+			if (strcmp(arg, "-shared") == 0) {
+			    newae(ctx->i_ae, "-shared");
+			    nolibc = 1;
+			    break;
+			}
+			error(arg);
+			break;
+		case 'G':
+			newae(ctx->i_ae, "-shared");
+			nolibc = 1;
+			break;
 		case 'o':
 			seen_o = 1;
 			if (arglen == 1) {
@@ -753,72 +578,6 @@
 				newae(ctx->i_ae, arg);
 			}
 			break;
-<<<<<<< HEAD
-=======
-		case 'D':
-			newae(ctx->i_ae, arg);
-			/*
-			 * XXX	Clearly a hack ... do we need _KADB too?
-			 */
-			if (strcmp(arg, "-D_KERNEL") == 0 ||
-			    strcmp(arg, "-D_BOOT") == 0)
-				newae(ctx->i_ae, "-ffreestanding");
-			break;
-		case 'd':
-			if (arglen == 2) {
-				if (strcmp(arg, "-dy") == 0) {
-					newae(ctx->i_ae, "-Wl,-dy");
-					break;
-				}
-				if (strcmp(arg, "-dn") == 0) {
-					newae(ctx->i_ae, "-Wl,-dn");
-					break;
-				}
-			}
-			if (strcmp(arg, "-dalign") == 0) {
-				/*
-				 * -dalign forces alignment in some cases;
-				 * gcc does not need any flag to do this.
-				 */
-				break;
-			}
-			error(arg);
-			break;
-		case 'e':
-			if (strcmp(arg,
-			    "-erroff=E_EMPTY_TRANSLATION_UNIT") == 0) {
-				/*
-				 * Accept but ignore this -- gcc doesn't
-				 * seem to complain about empty translation
-				 * units
-				 */
-				break;
-			}
-			/* XX64 -- ignore all -erroff= options, for now */
-			if (strncmp(arg, "-erroff=", 8) == 0)
-				break;
-			if (strcmp(arg, "-errtags=yes") == 0) {
-				warnings(ctx->i_ae);
-				break;
-			}
-			if (strcmp(arg, "-errwarn=%all") == 0) {
-				newae(ctx->i_ae, "-Werror");
-				break;
-			}
-			error(arg);
-			break;
-		case 'G':
-			newae(ctx->i_ae, "-shared");
-			nolibc = 1;
-			break;
-		case 'k':
-			if (strcmp(arg, "-keeptmp") == 0) {
-				newae(ctx->i_ae, "-save-temps");
-				break;
-			}
-			error(arg);
-			break;
->>>>>>> fc3fd29d
 		case 'm':
 			if (strcmp(arg, "-m64") == 0) {
 				newae(ctx->i_ae, "-m64");
@@ -826,41 +585,10 @@
 			}
 			if (strcmp(arg, "-m32") == 0) {
 				newae(ctx->i_ae, "-m32");
-<<<<<<< HEAD
-=======
-				mflag |= M32;
->>>>>>> fc3fd29d
 				break;
 			}
 			error(arg);
 			break;
-<<<<<<< HEAD
-=======
-		case 'B':	/* linker options */
-		case 'M':
-		case 'z':
-			{
-				char *opt;
-				size_t len;
-				char *s;
-
-				if (arglen == 1) {
-					opt = *++ctx->i_oldargv;
-					if (opt == NULL || *opt == '\0')
-						error(arg);
-					ctx->i_oldargc--;
-				} else {
-					opt = arg + 2;
-				}
-				len = strlen(opt) + 7;
-				if ((s = malloc(len)) == NULL)
-					nomem();
-				(void) snprintf(s, len, "-Wl,-%c%s", c, opt);
-				newae(ctx->i_ae, s);
-				free(s);
-			}
-			break;
->>>>>>> fc3fd29d
 		case 'O':
 			if (arglen == 1) {
 				newae(ctx->i_ae, "-O");
@@ -868,35 +596,6 @@
 			}
 			error(arg);
 			break;
-<<<<<<< HEAD
-=======
-		case 'P':
-			/*
-			 * We could do '-E -o filename.i', but that's hard,
-			 * and we don't need it for the case that's triggering
-			 * this addition.  We'll require the user to specify
-			 * -o in the Makefile.  If they don't they'll find out
-			 * in a hurry.
-			 */
-			newae(ctx->i_ae, "-E");
-			op = CW_O_PREPROCESS;
-			nolibc = 1;
-			break;
-		case 's':
-			if (arglen == 1) {
-				newae(ctx->i_ae, "-Wl,-s");
-				break;
-			}
-			error(arg);
-			break;
-		case 't':
-			if (arglen == 1) {
-				newae(ctx->i_ae, "-Wl,-t");
-				break;
-			}
-			error(arg);
-			break;
->>>>>>> fc3fd29d
 		case 'V':
 			if (arglen == 1) {
 				ctx->i_flags &= ~CW_F_ECHO;
@@ -912,226 +611,8 @@
 				newae(ctx->i_ae, arg);
 				break;
 			}
-<<<<<<< HEAD
 			error(arg);
 			break;
-=======
-			if (strcmp(arg, "-W0,-noglobal") == 0 ||
-			    strcmp(arg, "-W0,-xglobalstatic") == 0) {
-				/*
-				 * gcc doesn't prefix local symbols
-				 * in debug mode, so this is not needed.
-				 */
-				break;
-			}
-			if (strcmp(arg, "-W0,-Lt") == 0) {
-				/*
-				 * Generate tests at the top of loops.
-				 * There is no direct gcc equivalent, ignore.
-				 */
-				break;
-			}
-			if (strcmp(arg, "-W0,-xdbggen=no%usedonly") == 0) {
-				newae(ctx->i_ae,
-				    "-fno-eliminate-unused-debug-symbols");
-				newae(ctx->i_ae,
-				    "-fno-eliminate-unused-debug-types");
-				break;
-			}
-			if (strcmp(arg, "-W2,-xwrap_int") == 0) {
-				/*
-				 * Use the legacy behaviour (pre-SS11)
-				 * for integer wrapping.
-				 * gcc does not need this.
-				 */
-				break;
-			}
-			if (strcmp(arg, "-Wd,-xsafe=unboundsym") == 0) {
-				/*
-				 * Prevents optimizing away checks for
-				 * unbound weak symbol addresses.  gcc does
-				 * not do this, so it's not needed.
-				 */
-				break;
-			}
-			if (strncmp(arg, "-Wc,-xcode=", 11) == 0) {
-				xlate(ctx->i_ae, arg + 11, xcode_tbl);
-				break;
-			}
-			if (strncmp(arg, "-Wc,-Qiselect", 13) == 0) {
-				/*
-				 * Prevents insertion of register symbols.
-				 * gcc doesn't do this, so ignore it.
-				 */
-				break;
-			}
-			if (strcmp(arg, "-Wc,-Qassembler-ounrefsym=0") == 0) {
-				/*
-				 * Prevents optimizing away of static variables.
-				 * gcc does not do this, so it's not needed.
-				 */
-				break;
-			}
-#if defined(__x86)
-			if (strcmp(arg, "-Wu,-save_args") == 0) {
-				newae(ctx->i_ae, "-msave-args");
-				break;
-			}
-#endif	/* __x86 */
-			error(arg);
-			break;
-		case 'X':
-			if (strcmp(arg, "-Xa") == 0 ||
-			    strcmp(arg, "-Xt") == 0) {
-				break;
-			}
-			if (strcmp(arg, "-Xs") == 0) {
-				Xsmode(ctx->i_ae);
-				break;
-			}
-			error(arg);
-			break;
-		case 'x':
-			if (arglen == 1)
-				error(arg);
-			switch (arg[2]) {
-			case 'a':
-				if (strncmp(arg, "-xarch=", 7) == 0) {
-					mflag |= xlate_xtb(ctx->i_ae, arg + 7);
-					break;
-				}
-				error(arg);
-				break;
-			case 'b':
-				if (strncmp(arg, "-xbuiltin=", 10) == 0) {
-					if (strcmp(arg + 10, "%all"))
-						newae(ctx->i_ae, "-fbuiltin");
-					break;
-				}
-				error(arg);
-				break;
-			case 'C':
-				/* Accept C++ style comments -- ignore */
-				if (strcmp(arg, "-xCC") == 0)
-					break;
-				error(arg);
-				break;
-			case 'c':
-				if (strncmp(arg, "-xc99=%all", 10) == 0) {
-					newae(ctx->i_ae, "-std=gnu99");
-					break;
-				}
-				if (strncmp(arg, "-xc99=%none", 11) == 0) {
-					newae(ctx->i_ae, "-std=gnu89");
-					break;
-				}
-				if (strncmp(arg, "-xchip=", 7) == 0) {
-					xlate(ctx->i_ae, arg + 7, xchip_tbl);
-					break;
-				}
-				if (strncmp(arg, "-xcode=", 7) == 0) {
-					xlate(ctx->i_ae, arg + 7, xcode_tbl);
-					break;
-				}
-				if (strncmp(arg, "-xcrossfile", 11) == 0)
-					break;
-				error(arg);
-				break;
-			case 'F':
-				/*
-				 * Compile for mapfile reordering, or unused
-				 * section elimination, syntax can be -xF or
-				 * more complex, like -xF=%all -- ignore.
-				 */
-				if (strncmp(arg, "-xF", 3) == 0)
-					break;
-				error(arg);
-				break;
-			case 'i':
-				if (strncmp(arg, "-xinline", 8) == 0)
-					/* No inlining; ignore */
-					break;
-				if (strcmp(arg, "-xildon") == 0 ||
-				    strcmp(arg, "-xildoff") == 0)
-					/* No incremental linking; ignore */
-					break;
-				error(arg);
-				break;
-#if defined(__x86)
-			case 'm':
-				if (strcmp(arg, "-xmodel=kernel") == 0) {
-					newae(ctx->i_ae, "-ffreestanding");
-					newae(ctx->i_ae, "-mno-red-zone");
-					model = "-mcmodel=kernel";
-					nolibc = 1;
-					break;
-				}
-				error(arg);
-				break;
-#endif	/* __x86 */
-			case 'O':
-				if (strncmp(arg, "-xO", 3) == 0) {
-					size_t len = strlen(arg);
-					char *s = NULL;
-					int c = *(arg + 3);
-					int level;
-
-					if (len != 4 || !isdigit(c))
-						error(arg);
-
-					level = atoi(arg + 3);
-					if (level > 5)
-						error(arg);
-					if (level >= 2) {
-						/*
-						 * For gcc-3.4.x at -O2 we
-						 * need to disable optimizations
-						 * that break ON.
-						 */
-						optim_disable(ctx->i_ae, level);
-						/*
-						 * limit -xO3 to -O2 as well.
-						 */
-						level = 2;
-					}
-					if (asprintf(&s, "-O%d", level) == -1)
-						nomem();
-					newae(ctx->i_ae, s);
-					free(s);
-					break;
-				}
-				error(arg);
-				break;
-			case 'r':
-				if (strncmp(arg, "-xregs=", 7) == 0) {
-					xlate(ctx->i_ae, arg + 7, xregs_tbl);
-					break;
-				}
-				error(arg);
-				break;
-			case 's':
-				if (strcmp(arg, "-xs") == 0 ||
-				    strcmp(arg, "-xspace") == 0 ||
-				    strcmp(arg, "-xstrconst") == 0)
-					break;
-				error(arg);
-				break;
-			case 't':
-				if (strncmp(arg, "-xtarget=", 9) == 0) {
-					xlate(ctx->i_ae, arg + 9, xtarget_tbl);
-					break;
-				}
-				error(arg);
-				break;
-			case 'e':
-			case 'h':
-			case 'l':
-			default:
-				error(arg);
-				break;
-			}
-			break;
->>>>>>> fc3fd29d
 		case 'Y':
 			if (arglen == 1) {
 				if ((arg = *++ctx->i_oldargv) == NULL ||
@@ -1142,12 +623,9 @@
 			} else {
 				arg += 2;
 			}
-<<<<<<< HEAD
-=======
 			/* Just ignore -YS,... for now */
 			if (strncmp(arg, "S,", 2) == 0)
 				break;
->>>>>>> fc3fd29d
 			if (strncmp(arg, "I,", 2) == 0) {
 				char *s = strdup(arg);
 				s[0] = '-';
@@ -1167,18 +645,6 @@
 
 	free(nameflag);
 
-<<<<<<< HEAD
-	if (c_files > 1 && (ctx->i_flags & CW_F_SHADOW) &&
-	    op != CW_O_PREPROCESS) {
-		(void) fprintf(stderr, "%s: error: multiple source files are "
-		    "allowed only with -E\n", progname);
-		exit(2);
-	}
-
-	if (op == CW_O_LINK && (ctx->i_flags & CW_F_SHADOW))
-		exit(0);
-
-=======
 	/*
 	 * When compiling multiple source files in a single invocation some
 	 * compilers output objects into the current directory with
@@ -1193,69 +659,6 @@
 		    "allowed only with -E or -P");
 	}
 
-	/*
-	 * Make sure that we do not have any unintended interactions between
-	 * the xarch options passed in and the version of the Studio compiler
-	 * used.
-	 */
-	if ((mflag & (SS11|SS12)) == (SS11|SS12)) {
-		errx(2,
-		    "Conflicting \"-xarch=\" flags (both Studio 11 and 12)\n");
-	}
-
-	switch (mflag) {
-	case 0:
-		/* FALLTHROUGH */
-	case M32:
-#if defined(__sparc)
-		/*
-		 * Only -m32 is defined and so put in the missing xarch
-		 * translation.
-		 */
-		newae(ctx->i_ae, "-mcpu=v8");
-		newae(ctx->i_ae, "-mno-v8plus");
-#endif
-		break;
-	case M64:
-#if defined(__sparc)
-		/*
-		 * Only -m64 is defined and so put in the missing xarch
-		 * translation.
-		 */
-		newae(ctx->i_ae, "-mcpu=v9");
-#endif
-		break;
-	case SS12:
-#if defined(__sparc)
-		/* no -m32/-m64 flag used - this is an error for sparc builds */
-		(void) fprintf(stderr, "No -m32/-m64 flag defined\n");
-		exit(2);
-#endif
-		break;
-	case SS11:
-		/* FALLTHROUGH */
-	case (SS11|M32):
-	case (SS11|M64):
-		break;
-	case (SS12|M32):
-#if defined(__sparc)
-		/*
-		 * Need to add in further 32 bit options because with SS12
-		 * the xarch=sparcvis option can be applied to 32 or 64
-		 * bit, and so the translatation table (xtbl) cannot handle
-		 * that.
-		 */
-		newae(ctx->i_ae, "-mv8plus");
-#endif
-		break;
-	case (SS12|M64):
-		break;
-	default:
-		(void) fprintf(stderr,
-		    "Incompatible -xarch= and/or -m32/-m64 options used.\n");
-		exit(2);
-	}
-
 	if (ctx->i_flags & CW_F_SHADOW) {
 		if (op == CW_O_PREPROCESS)
 			exit(0);
@@ -1263,9 +666,6 @@
 			exit(0);
 	}
 
-	if (model != NULL)
-		newae(ctx->i_ae, model);
->>>>>>> fc3fd29d
 	if (!nolibc)
 		newae(ctx->i_ae, "-lc");
 	if (!seen_o && (ctx->i_flags & CW_F_SHADOW)) {
