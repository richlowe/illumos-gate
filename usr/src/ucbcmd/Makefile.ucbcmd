#
# CDDL HEADER START
#
# The contents of this file are subject to the terms of the
# Common Development and Distribution License (the "License").
# You may not use this file except in compliance with the License.
#
# You can obtain a copy of the license at usr/src/OPENSOLARIS.LICENSE
# or http://www.opensolaris.org/os/licensing.
# See the License for the specific language governing permissions
# and limitations under the License.
#
# When distributing Covered Code, include this CDDL HEADER in each
# file and include the License file at usr/src/OPENSOLARIS.LICENSE.
# If applicable, add the following below this CDDL HEADER, with the
# fields enclosed by brackets "[]" replaced with your own identifying
# information: Portions Copyright [yyyy] [name of copyright owner]
#
# CDDL HEADER END
#

#
# Copyright 2008 Sun Microsystems, Inc.  All rights reserved.
# Use is subject to license terms.
#
# Copyright (c) 2018, Joyent, Inc.
#
# ucbcmd/Makefile.ucbcmd
#
# Definitions common to ucb command source.
#
# include global definitions; SRC should be defined in the shell.
# SRC is needed until RFE 1026993 is implemented.

include $(SRC)/Makefile.master

LN=		ln
SH=		sh
CHMOD=		chmod
MKDIR=		mkdir
TOUCH=		touch

FILEMODE=	0555
LIBFILEMODE=	0444
ROOTBIN=	$(ROOT)/usr/ucb
ROOTLIB=	$(ROOT)/usr/ucblib
ROOT4LIB=	$(ROOT)/usr/4lib
ROOTETC=	$(ROOT)/etc
ROOTSHLIB=	$(ROOT)/usr/share/lib
ROOTBIN32=	$(ROOTBIN)/$(MACH32)
ROOTBIN64=	$(ROOTBIN)/$(MACH64)

ROOTPROG=	$(PROG:%=$(ROOTBIN)/%)
ROOTLIBPROG=	$(PROG:%=$(ROOTLIB)/%)
ROOT4LIBPROG=	$(PROG:%=$(ROOT4LIB)/%)
ROOTETCPROG=	$(PROG:%=$(ROOTETC)/%)
ROOTPROG64=	$(PROG:%=$(ROOTBIN64)/%)
ROOTPROG32=	$(PROG:%=$(ROOTBIN32)/%)

ISAEXEC=	$(ROOT)/usr/lib/isaexec

# don't lint any of ucbcmd
SMATCH=off

# storing LDLIBS in two macros allows reordering of options
LDLIBS.cmd =    $(ENVLDLIBS1)  $(ENVLDLIBS2)  $(ENVLDLIBS3)
LDLIBS =        $(LDLIBS.cmd)

LDFLAGS.cmd = \
	$(ENVLDFLAGS1) $(ENVLDFLAGS2) $(ENVLDFLAGS3) \
<<<<<<< HEAD
	$(MAPFILE.NES:%=-Wl,-M%) $(MAPFILE.PGA:%=-Wl,-M%) $(MAPFILE.NED:%=-Wl,-M%)
=======
	$(MAPFILE.NES:%=-M%) $(MAPFILE.PGA:%=-M%) $(MAPFILE.NED:%=-M%) \
	$(BDIRECT)
>>>>>>> fc3fd29d

LDFLAGS =       $(LDFLAGS.cmd)

$(ROOTBIN)/%: %
	$(INS.file)

$(ROOTLIB)/%: %
	$(INS.file)

$(ROOT4LIB)/%: %
	$(INS.file)

$(ROOTETC)/%: %
	$(INS.file)

$(ROOTBIN64)/%: %
	$(INS.file)

$(ROOTBIN32)/%: %
	$(INS.file)

# Define the majority text domain in this directory
TEXT_DOMAIN= SUNW_OST_UCBCMD<|MERGE_RESOLUTION|>--- conflicted
+++ resolved
@@ -68,12 +68,8 @@
 
 LDFLAGS.cmd = \
 	$(ENVLDFLAGS1) $(ENVLDFLAGS2) $(ENVLDFLAGS3) \
-<<<<<<< HEAD
-	$(MAPFILE.NES:%=-Wl,-M%) $(MAPFILE.PGA:%=-Wl,-M%) $(MAPFILE.NED:%=-Wl,-M%)
-=======
-	$(MAPFILE.NES:%=-M%) $(MAPFILE.PGA:%=-M%) $(MAPFILE.NED:%=-M%) \
+	$(MAPFILE.NES:%=-Wl,-M%) $(MAPFILE.PGA:%=-Wl,-M%) $(MAPFILE.NED:%=-Wl,-M%) \
 	$(BDIRECT)
->>>>>>> fc3fd29d
 
 LDFLAGS =       $(LDFLAGS.cmd)
 
