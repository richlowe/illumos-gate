/*
 * CDDL HEADER START
 *
 * The contents of this file are subject to the terms of the
 * Common Development and Distribution License (the "License").
 * You may not use this file except in compliance with the License.
 *
 * You can obtain a copy of the license at usr/src/OPENSOLARIS.LICENSE
 * or http://www.opensolaris.org/os/licensing.
 * See the License for the specific language governing permissions
 * and limitations under the License.
 *
 * When distributing Covered Code, include this CDDL HEADER in each
 * file and include the License file at usr/src/OPENSOLARIS.LICENSE.
 * If applicable, add the following below this CDDL HEADER, with the
 * fields enclosed by brackets "[]" replaced with your own identifying
 * information: Portions Copyright [yyyy] [name of copyright owner]
 *
 * CDDL HEADER END
 */
/*
 * Copyright 2007 Sun Microsystems, Inc.  All rights reserved.
 * Use is subject to license terms.
 */

#include <sys/param.h>
#include <sys/vnode.h>
#include <sys/fs/ufs_fsdir.h>
#include <sys/fs/ufs_fs.h>
#include <sys/fs/ufs_inode.h>
#include <sys/sysmacros.h>
#include <sys/promif.h>
#include <sys/filep.h>
#include <sys/salib.h>
#include <sys/sacache.h>

#include <sys/fs/hsfs_spec.h>
#include <sys/fs/hsfs_isospec.h>
#include <sys/fs/hsfs_node.h>
#include <sys/fs/hsfs_susp.h>
#include <sys/fs/hsfs_rrip.h>

#include "hsfs_sig.h"

#include <sys/stat.h>
#include <sys/bootvfs.h>
#include <sys/bootconf.h>
#include <sys/bootdebug.h>

#define	hdbtodb(n)	((ISO_SECTOR_SIZE / DEV_BSIZE) * (n))

#define	THE_EPOCH	1970
#define	END_OF_TIME	2099

/* May not need this... */
static uint_t	sua_offset = 0;

/* The root inode on an HSFS filesystem can be anywhere! */
static uint_t	root_ino = 0;		/* This is both a flag and a value */

static fileid_t *head;

/* Only got one of these...ergo, only 1 fs open at once */
static devid_t *devp;

struct dirinfo {
	int 	loc;
	fileid_t *fi;
};

struct hs_direct {
    struct	direct	hs_ufs_dir;
    struct	hs_direntry hs_dir;
};

/*
 *  Function prototypes
 */

static int	boot_hsfs_mountroot(char *str);
static int	boot_hsfs_unmountroot(void);
static int	boot_hsfs_open(char *filename, int flags);
static int	boot_hsfs_close(int fd);
static ssize_t	boot_hsfs_read(int fd, caddr_t buf, size_t size);
static off_t	boot_hsfs_lseek(int, off_t, int);
static int	boot_hsfs_fstat(int fd, struct bootstat *stp);
static void	boot_hsfs_closeall(int flag);
static int	boot_hsfs_getdents(int fd, struct dirent *dep, unsigned size);

struct boot_fs_ops boot_hsfs_ops = {
	"hsfs",
	boot_hsfs_mountroot,
	boot_hsfs_unmountroot,
	boot_hsfs_open,
	boot_hsfs_close,
	boot_hsfs_read,
	boot_hsfs_lseek,
	boot_hsfs_fstat,
	boot_hsfs_closeall,
	boot_hsfs_getdents
};

static 	ino_t	find(fileid_t *, char *);
static	ino_t	dlook(fileid_t *, char *);
static	int	opendir(fileid_t *, ino_t);
static	struct	hs_direct *readdir(struct dirinfo *);
static	uint_t	parse_dir(fileid_t *, int, struct hs_direct *);
static	uint_t	parse_susp(char *, uint_t *, struct hs_direct *);
static	void	hs_seti(fileid_t *,  struct hs_direct *, ino_t);
static void	hs_dodates(enum hs_vol_type, struct hs_direntry *, char *);
static time_t	hs_date_to_gmtime(int, int, int, int);

/*
 *	There is only 1 open (mounted) device at any given time.
 *	So we can keep a single, global devp file descriptor to
 *	use to index into the di[] array.  This is not true for the
 *	fi[] array.  We can have more than one file open at once,
 *	so there is no global fd for the fi[].
 *	The user program must save the fd passed back from open()
 *	and use it to do subsequent read()'s.
 */

static int
opendir(fileid_t *filep, ino_t inode)
{
	struct hs_direct hsdep;
	int retval;

	/* Set up the saio request */
	filep->fi_offset = 0;
	filep->fi_blocknum = hdbtodb(inode);
	filep->fi_count = ISO_SECTOR_SIZE;

	/* Maybe the block is in the disk block cache */
	if ((filep->fi_memp = get_bcache(filep)) == NULL) {
		/* Not in the block cache so read it from disk */
		if (retval = set_bcache(filep)) {
			return (retval);
		}
	}

	filep->fi_offset = 0;
	filep->fi_blocknum = hdbtodb(inode);

	if (inode != root_ino)
		return (0);

	if ((int)(parse_dir(filep, 0, &hsdep)) > 0) {
		hs_seti(filep, &hsdep, inode);
		return (0);
	}
	return (1);
}

static ino_t
find(fileid_t *filep, char *path)
{
	register char *q;
	char c;
	ino_t inode;

	if (path == NULL || *path == '\0') {
		printf("null path\n");
		return (0);
	}

	if ((boothowto & RB_DEBUG) && (boothowto & RB_VERBOSE))
		printf("find(): path=<%s>\n", path);

	/* Read the ROOT directory */
	if (opendir(filep, inode = root_ino)) {
		printf("find(): root_ino opendir() failed!\n");
		return ((ino_t)-1);
	}

	while (*path) {
		while (*path == '/')
			path++;
		if (*(q = path) == '\0')
			break;
		while (*q != '/' && *q != '\0')
			q++;
		c = *q;
		*q = '\0';

		if ((inode = dlook(filep, path)) != 0) {
			if (c == '\0')
				break;
			if (opendir(filep, inode)) {
				printf("find(): opendir(%d) failed!\n", inode);
				*q = c;
				return ((ino_t)-1);
			}
			*q = c;
			path = q;
			continue;
		} else {
			*q = c;
			return (0);
		}
	}
	return (inode);
}

static fileid_t *
find_fp(int fd)
{
	fileid_t *filep = head;

	if (fd >= 0) {
		while ((filep = filep->fi_forw) != head)
			if (fd == filep->fi_filedes)
				return (filep->fi_taken ? filep : 0);
	}

	return (0);
}

static ino_t
dlook(fileid_t *filep, char *path)
{
	int dv = filep->fi_devp->di_dcookie;
	register struct hs_direct *hsdep;
	register struct direct *udp;
	register struct inode *ip;
	struct dirinfo dirp;
	register int len;
	ino_t in;

	ip = filep->fi_inode;
	if (path == NULL || *path == '\0')
		return (0);
	if ((ip->i_smode & IFMT) != IFDIR) {
		return (0);
	}
	if (ip->i_size == 0) {
		return (0);
	}
	len = strlen(path);
	/* first look through the directory entry cache */
	if (in = get_dcache(dv, path, ip->i_number)) {
		if ((filep->fi_inode = get_icache(dv, in)) != NULL) {
			filep->fi_offset = 0;
			filep->fi_blocknum = hdbtodb(in);
			return (in);
		}
	}
	dirp.loc = 0;
	dirp.fi = filep;
	for (hsdep = readdir(&dirp); hsdep != NULL; hsdep = readdir(&dirp)) {
		udp = &hsdep->hs_ufs_dir;
		if (udp->d_namlen == 1 &&
		    udp->d_name[0] == '.' &&
		    udp->d_name[1] == '\0')
			continue;
		if (udp->d_namlen == 2 &&
		    udp->d_name[0] == '.' &&
		    udp->d_name[1] == '.' &&
		    udp->d_name[2] == '\0')
			continue;
		if (udp->d_namlen == len && (strcmp(path, udp->d_name) == 0)) {
			set_dcache(dv, path, ip->i_number, udp->d_ino);
			hs_seti(filep, hsdep, udp->d_ino);
			filep->fi_offset = 0;
			filep->fi_blocknum = hdbtodb(udp->d_ino);
			/* put this entry into the cache */
			return (udp->d_ino);
		}
		/* Allow "*" to print all names at that level, w/out match */
		if (strcmp(path, "*") == 0)
			printf("%s\n", udp->d_name);
	}
	return (0);
}

/*
 * get next entry in a directory.
 */
static struct hs_direct *
readdir(struct dirinfo *dirp)
{
	static struct hs_direct hsdep;
	register struct direct *udp = &hsdep.hs_ufs_dir;
	register struct inode *ip;
	register fileid_t *filep;
	register daddr_t lbn;
	register int off;

	filep = dirp->fi;
	ip = filep->fi_inode;
	for (;;) {
		if (dirp->loc >= ip->i_size) {
			return (NULL);
		}
		off = dirp->loc & ((1 << ISO_SECTOR_SHIFT) - 1);
		if (off == 0) {
			lbn = hdbtodb(dirp->loc >> ISO_SECTOR_SHIFT);
			filep->fi_blocknum = lbn + hdbtodb(ip->i_number);
			filep->fi_count = ISO_SECTOR_SIZE;
			/* check the block cache */
			if ((filep->fi_memp = get_bcache(filep)) == 0)
				if (set_bcache(filep))
					return ((struct hs_direct *)-1);
		}
		dirp->loc += parse_dir(filep, off, &hsdep);
		if (udp->d_reclen == 0 && dirp->loc <= ip->i_size) {
			dirp->loc = roundup(dirp->loc, ISO_SECTOR_SIZE);
			continue;
		}
		return (&hsdep);
	}
}

/*
 * Get the next block of data from the file.  If possible, dma right into
 * user's buffer
 */
static int
getblock(fileid_t *filep, caddr_t buf, int count, int *rcount)
{
	register struct inode *ip;
	register caddr_t p;
	register int off, size, diff;
	register daddr_t lbn;
	static int	pos;
	static char 	ind[] = "|/-\\";	/* that's entertainment? */
	static int	blks_read;

	ip = filep->fi_inode;
	p = filep->fi_memp;
	if ((signed)filep->fi_count <= 0) {

		/* find the amt left to be read in the file */
		diff = ip->i_size - filep->fi_offset;
		if (diff <= 0) {
			printf("Short read\n");
			return (-1);
		}

		/* which block (or frag) in the file do we read? */
		lbn = hdbtodb(filep->fi_offset >> ISO_SECTOR_SHIFT);

		/* which physical block on the device do we read? */
		filep->fi_blocknum = lbn + hdbtodb(ip->i_number);

		off = filep->fi_offset & ((1 << ISO_SECTOR_SHIFT) - 1);

		size = sizeof (filep->fi_buf);
		if (size > ISO_SECTOR_SIZE)
			size = ISO_SECTOR_SIZE;

		filep->fi_count = size;
		filep->fi_memp = filep->fi_buf;

		/*
		 * optimization if we are reading large blocks of data then
		 * we can go directly to user's buffer
		 */
		*rcount = 0;
		if (off == 0 && count >= size) {
			filep->fi_memp = buf;
			if (diskread(filep)) {
				return (-1);
			}
			*rcount = size;
			filep->fi_count = 0;
			read_opt++;
			if ((blks_read++ & 0x3) == 0)
				printf("%c\b", ind[pos++ & 3]);
			return (0);
		} else
			if (diskread(filep))
				return (-1);

		/*
		 * round and round she goes (though not on every block..
		 * - OBP's take a fair bit of time to actually print stuff)
		 */
		if ((blks_read++ & 0x3) == 0)
			printf("%c\b", ind[pos++ & 3]);

		if (filep->fi_offset - off + size >= ip->i_size)
			filep->fi_count = diff + off;
		filep->fi_count -= off;
		p = &filep->fi_memp[off];
	}
	filep->fi_memp = p;
	return (0);
}


/*
 *  This is the high-level read function.  It works like this.
 *  We assume that our IO device buffers up some amount of
 *  data ant that we can get a ptr to it.  Thus we need
 *  to actually call the device func about filesize/blocksize times
 *  and this greatly increases our IO speed.  When we already
 *  have data in the buffer, we just return that data (with bcopy() ).
 */

static ssize_t
boot_hsfs_read(int fd, caddr_t buf, size_t count)
{
	size_t i, j;
	struct inode *ip;
	caddr_t	n;
	fileid_t *filep;
	int rcount;

	if (!(filep = find_fp(fd))) {
		return (-1);
	}

	ip = filep->fi_inode;

	if (filep->fi_offset + count > ip->i_size)
		count = ip->i_size - filep->fi_offset;

	/* that was easy */
	if ((i = count) == 0)
		return (0);

	n = buf;
	while (i > 0) {
		/* If we need to reload the buffer, do so */
		if ((j = filep->fi_count) == 0) {
			getblock(filep, buf, i, &rcount);
			i -= rcount;
			buf += rcount;
			filep->fi_offset += rcount;
		} else {
			/* else just bcopy from our buffer */
			j = MIN(i, j);
			bcopy(filep->fi_memp, buf, (unsigned)j);
			buf += j;
			filep->fi_memp += j;
			filep->fi_offset += j;
			filep->fi_count -= j;
			i -= j;
		}
	}
	return (buf - n);
}

/*
 *	This routine will open a device as it is known by the
 *	V2 OBP.
 *	Interface Defn:
 *	err = mountroot(string);
 *	err:	0 on success
 *		-1 on failure
 *	string:	char string describing the properties of the device.
 *	We must not dork with any fi[]'s here.  Save that for later.
 */

static int
boot_hsfs_mountroot(char *str)
{
	ihandle_t	h;
	struct hs_volume *fsp;
	char 		*bufp;

	if ((boothowto & RB_DEBUG) && (boothowto & RB_VERBOSE))
		printf("mountroot()\n");

	/*
	 * If already mounted, just return success.
	 */
	if (root_ino != 0) {
		return (0);
	}

	h = prom_open(str);

	if (h == 0) {
		printf("Cannot open %s\n", str);
		return (-1);
	}

	devp = (devid_t *)bkmem_alloc(sizeof (devid_t));
	devp->di_taken = 1;
	devp->di_dcookie = h;
	devp->di_desc = (char *)bkmem_alloc(strlen(str) + 1);
	(void) strcpy(devp->di_desc, str);
	bzero(devp->un_fs.dummy, sizeof (devp->un_fs.dummy));
	head = (fileid_t *)bkmem_alloc(sizeof (fileid_t));
	head->fi_back = head->fi_forw = head;
	head->fi_filedes = 0;
	head->fi_taken = 0;

	/* Setup read of the "superblock" */
	bzero(head->fi_buf, sizeof (head->fi_buf));
	head->fi_devp = devp;
	head->fi_blocknum = hdbtodb(ISO_VOLDESC_SEC);
	head->fi_count = ISO_SECTOR_SIZE;
	head->fi_memp = head->fi_buf;
	head->fi_offset = 0;

	if (diskread(head)) {
		printf("mountroot(): read super block failed!\n");
		boot_hsfs_closeall(1);
		return (-1);
	}

	bufp = head->fi_memp;
	fsp = (struct hs_volume *)devp->un_fs.dummy;
	/* Since RRIP is based on ISO9660, that's where we start */

	if (ISO_DESC_TYPE(bufp) != ISO_VD_PVD ||
	    strncmp((char *)(ISO_std_id(bufp)), (char *)(ISO_ID_STRING),
	    ISO_ID_STRLEN) != 0 || ISO_STD_VER(bufp) != ISO_ID_VER) {
		boot_hsfs_closeall(1);
		return (-1);
	}

	/* Now we fill in the volume descriptor */
	fsp->vol_size = ISO_VOL_SIZE(bufp);
	fsp->lbn_size = ISO_BLK_SIZE(bufp);
	fsp->lbn_shift = ISO_SECTOR_SHIFT;
	fsp->lbn_secshift = ISO_SECTOR_SHIFT;
	fsp->vol_set_size = (ushort_t)ISO_SET_SIZE(bufp);
	fsp->vol_set_seq = (ushort_t)ISO_SET_SEQ(bufp);

	/* Make sure we have a valid logical block size */
	if (fsp->lbn_size & ~(1 << fsp->lbn_shift)) {
		printf("%d byte logical block size invalid.\n", fsp->lbn_size);
		boot_hsfs_closeall(1);
		return (-1);
	}

	/* Since an HSFS root could be located anywhere on the media! */
	root_ino = IDE_EXT_LBN(ISO_root_dir(bufp));

	if ((boothowto & RB_DEBUG) && (boothowto & RB_VERBOSE)) {
		int	i;

		printf("root_ino=%d\n", root_ino);
		printf("ID=");
		for (i = 0; i < ISO_ID_STRLEN; i++)
			printf("%c", *(ISO_std_id(bufp)+i));
		printf(" VS=%d\n", fsp->vol_size);
	}

	return (0);
}

/*
 * Unmount the currently mounted root fs.  In practice, this means
 * closing all open files and releasing resources.  All of this
 * is done by boot_hsfs_closeall().
 */

int
boot_hsfs_unmountroot(void)
{
	if (root_ino == 0)
		return (-1);

	boot_hsfs_closeall(1);

	return (0);
}

/*
 *	We allocate an fd here for use when talking
 *	to the file itself.
 */

/*ARGSUSED*/
static int
boot_hsfs_open(char *filename, int flags)
{
	fileid_t	*filep;
	ino_t		inode;
	static int	filedes = 1;

	/* build and link a new file descriptor */
	filep = (fileid_t *)bkmem_alloc(sizeof (fileid_t));
	filep->fi_back = head->fi_back;
	filep->fi_forw = head;
	head->fi_back->fi_forw = filep;
	head->fi_back = filep;

	filep->fi_filedes = filedes++;
	filep->fi_taken = 1;
	filep->fi_path = (char *)bkmem_alloc(strlen(filename) + 1);
	(void) strcpy(filep->fi_path, filename);
	filep->fi_devp = devp; /* dev is already "mounted" */

	filep->fi_inode = 0;

	inode = find(filep, filename);
	if (inode == (ino_t)0) {
		if ((boothowto & RB_DEBUG) && (boothowto & RB_VERBOSE))
			printf("open(%s) ENOENT\n", filename);
		(void) boot_hsfs_close(filep->fi_filedes);
		return (-1);
	}

	filep->fi_blocknum = hdbtodb(inode);
	filep->fi_offset = filep->fi_count = 0;

	if ((boothowto & RB_DEBUG) && (boothowto & RB_VERBOSE))
		printf("open(%s) fd=%d\n", filename, filep->fi_filedes);
	return (filep->fi_filedes);
}

/*
 * hsfs_fstat() only supports size, mode and times at present time.
 */

static int
boot_hsfs_fstat(int fd, struct bootstat *stp)
{
	fileid_t	*filep;
	struct inode	*ip;

	if (!(filep = find_fp(fd)))
		return (-1);

	ip = filep->fi_inode;

	stp->st_mode = 0;
	stp->st_size = 0;

	if (ip == NULL)
		return (0);

	switch (ip->i_smode & IFMT) {
	case IFDIR:
		stp->st_mode = S_IFDIR;
		break;
	case IFREG:
		stp->st_mode = S_IFREG;
		break;
	default:
		break;
	}
	stp->st_size = ip->i_size;

	/* file times */
	stp->st_atim.tv_sec = ip->i_atime.tv_sec;
	stp->st_atim.tv_nsec = ip->i_atime.tv_usec * 1000;
	stp->st_mtim.tv_sec = ip->i_mtime.tv_sec;
	stp->st_mtim.tv_nsec = ip->i_mtime.tv_usec * 1000;
	stp->st_ctim.tv_sec = ip->i_ctime.tv_sec;
	stp->st_ctim.tv_nsec = ip->i_ctime.tv_usec * 1000;

	return (0);
}

/*
 *  We don't do any IO here.
 *  We just play games with the device pointers.
 */

/*ARGSUSED*/
static off_t
boot_hsfs_lseek(int fd, off_t addr, int whence)
{
	fileid_t *filep;

	if (!(filep = find_fp(fd)))
		return (-1);

	filep->fi_offset = addr;
	filep->fi_blocknum = addr / DEV_BSIZE;
	filep->fi_count = 0;

	return (0);
}

static int
boot_hsfs_close(int fd)
{
	fileid_t *filep;

	if ((boothowto & RB_DEBUG) && (boothowto & RB_VERBOSE))
		printf("close(%d)\n", fd);

	if (filep = find_fp(fd)) {
		/* Clear the ranks */
		bkmem_free(filep->fi_path, strlen(filep->fi_path)+1);
		filep->fi_blocknum = filep->fi_count = filep->fi_offset = 0;
		filep->fi_memp = (caddr_t)0;
		filep->fi_devp = 0;
		filep->fi_taken = 0;

		/* unlink and deallocate node */
		filep->fi_forw->fi_back = filep->fi_back;
		filep->fi_back->fi_forw = filep->fi_forw;
		bkmem_free((char *)filep, sizeof (fileid_t));

		return (0);
	} else {
		/* Big problem */
		printf("\nFile descrip %d not allocated!", fd);
		return (-1);
	}
}

/* closeall is now idempotent */
/*ARGSUSED*/
static void
boot_hsfs_closeall(int flag)
{
	fileid_t	*filep = head;
	extern int verbosemode;

	if (devp == NULL) {
		if (head)
			prom_panic("boot_hsfs_closeall: head != NULL.\n");
		return;
	}

	while ((filep = filep->fi_forw) != head)
		if (filep->fi_taken)
			if (boot_hsfs_close(filep->fi_filedes))
				prom_panic("Filesystem may be inconsistent.\n");


	release_cache(devp->di_dcookie);
	(void) prom_close(devp->di_dcookie);
	devp->di_taken = 0;
	if (verbosemode)
		print_cache_data();
	bkmem_free((char *)devp, sizeof (devid_t));
	bkmem_free((char *)head, sizeof (fileid_t));
	root_ino = 0;
	devp = NULL;
	head = NULL;
}

static uint_t
parse_dir(fileid_t *filep, int offset, struct hs_direct *hsdep)
{
	char *bufp = (char *)(filep->fi_memp + offset);
	struct direct *udp = &hsdep->hs_ufs_dir;
	struct hs_direntry *hdp = &hsdep->hs_dir;
	uint_t ce_lbn;
	uint_t ce_len;
	uint_t nmlen;
	uint_t i;
	uchar_t c;
	int ret_code = 0;

	if ((udp->d_reclen = IDE_DIR_LEN(bufp)) == 0)
		return (0);

	hdp->ext_lbn  = IDE_EXT_LBN(bufp);
	hdp->ext_size = IDE_EXT_SIZE(bufp);
	hs_dodates(HS_VOL_TYPE_ISO, hdp, bufp);
	hdp->xar_len  = IDE_XAR_LEN(bufp);
	hdp->intlf_sz = IDE_INTRLV_SIZE(bufp);
	hdp->intlf_sk = IDE_INTRLV_SKIP(bufp);
	hdp->sym_link = NULL;

	udp->d_ino = hdp->ext_lbn;

	c = IDE_FLAGS(bufp);
	if (IDE_REGULAR_FILE(c)) {
		hdp->type = VREG;
		hdp->mode = IFREG;
		hdp->nlink = 1;
	} else if (IDE_REGULAR_DIR(c)) {
		hdp->type = VDIR;
		hdp->mode = IFDIR;
		hdp->nlink = 2;
	} else {
		printf("parse_dir(): file type=0x%x unknown.\n", c);
		return ((uint_t)-1);
	}

	/* Some initial conditions */
	nmlen = IDE_NAME_LEN(bufp);
	c = *IDE_NAME(bufp);
	/* Special Case: Current Directory */
	if (nmlen == 1 && c == '\0') {
		udp->d_name[0] = '.';
		udp->d_name[1] = '\0';
		udp->d_namlen = 1;
	/* Special Case: Parent Directory */
	} else if (nmlen == 1 && c == '\001') {
		udp->d_name[0] = '.';
		udp->d_name[1] = '.';
		udp->d_name[2] = '\0';
		udp->d_namlen = 2;
	/* Other file name */
	} else {
		udp->d_namlen = 0;
		for (i = 0; i < nmlen; i++) {
			c = *(IDE_name(bufp)+i);
			if (c == ';')
				break;
			else if (c == ' ')
				continue;
			else
				udp->d_name[udp->d_namlen++] = c;
		}
		udp->d_name[udp->d_namlen] = '\0';
	}
	/* System Use Fields */
	ce_len = IDE_SUA_LEN(bufp);
	ce_lbn = 0;
	if ((int)(ce_len) > 0) {
		ce_lbn = parse_susp((char *)IDE_sys_use_area(bufp),
		    &ce_len, hsdep);
		while (ce_lbn) {
			daddr_t save_blocknum = filep->fi_blocknum;
			daddr_t save_offset = filep->fi_offset;
			caddr_t save_memp = filep->fi_memp;
			uint_t save_count = filep->fi_count;

#ifdef	noisy
			print_io_req(filep, "parse_dir(): [I]");
#endif	/* noisy */

			filep->fi_blocknum = hdbtodb(ce_lbn);
			filep->fi_offset = 0;
			filep->fi_count = ISO_SECTOR_SIZE;

#ifdef	noisy
			print_io_req(filep, "parse_dir(): [0]");
#endif	/* noisy */

			if ((filep->fi_memp = get_bcache(filep)) == 0)
				ret_code = set_bcache(filep);

#ifdef	noisy
			print_io_req(filep, "parse_dir(): [1]");
#endif	/* noisy */

			if (ret_code) {
				filep->fi_blocknum = save_blocknum;
				filep->fi_offset = save_offset;
				filep->fi_memp = save_memp;
				filep->fi_count = save_count;
				printf("parse_dir(): "
				    "set_bcache() failed (%d)\n", ret_code);
				break;
			}
			ce_lbn = parse_susp(filep->fi_memp, &ce_len, hsdep);

			filep->fi_blocknum = save_blocknum;
			filep->fi_offset = save_offset;
			filep->fi_memp = save_memp;
			filep->fi_count = save_count;

#ifdef	noisy
			print_io_req(filep, "parse_dir(): [2]");
#endif	/* noisy */
		}
	}

	return (udp->d_reclen);
}

static uint_t
parse_susp(char *bufp, uint_t *ce_len, struct hs_direct *hsdep)
{
	struct direct *udp = &hsdep->hs_ufs_dir;
	uchar_t *susp;
	uint_t cur_off = 0;
	uint_t blk_len = *ce_len;
	uint_t susp_len = 0;
	uint_t ce_lbn = 0;
	uint_t i;

	while (cur_off < blk_len) {
		susp = (uchar_t *)(bufp + cur_off);
		if (susp[0] == '\0' || susp[1] == '\0')
			break;
		susp_len = SUF_LEN(susp);
		if (susp_len == 0)
			break;
		for (i = 0; i < hsfs_num_sig; i++) {
			if (strncmp(hsfs_sig_tab[i],
			    (char *)susp, SUF_SIG_LEN) == 0) {
#ifdef	noisy
				if ((boothowto & RB_DEBUG) &&
				    (boothowto & RB_VERBOSE))
					printf("  SUSP_%c%c %d\n",
					    susp[0], susp[1], susp_len);
#endif	/* noisy */
				switch (i) {
				case SUSP_SP_IX:
					if (CHECK_BYTES_OK(susp)) {
						sua_offset =
						    SP_SUA_OFFSET(susp);
#ifdef	lint
						/* this may not be needed */
						i = (int)sua_offset;
#endif	/* lint */
					}
					break;

				case SUSP_CE_IX:
					ce_lbn = CE_BLK_LOC(susp);
					*ce_len = CE_CONT_LEN(susp);
#ifdef	noisy
					if ((boothowto & RB_DEBUG) &&
					    (boothowto & RB_VERBOSE))
						printf("parse_susp(): "
						    "CE: ce_lbn = %d "
						    "ce_len=%d\n",
						    ce_lbn, *ce_len);
#endif	/* noisy */
					break;

				case SUSP_ST_IX:
					printf("parse_susp(): ST: returning "
					    "%d\n", ce_lbn);
					return (ce_lbn);

				case RRIP_SL_IX:
#ifdef	noisy
					if ((boothowto & RB_DEBUG) &&
					    (boothowto & RB_VERBOSE))
						printf("parse_susp(): "
						    "******* SL *******\n");
#endif	/* noisy */
					break;

				case RRIP_RR_IX:
					break;

				case RRIP_NM_IX:
					if (!RRIP_NAME_FLAGS(susp)) {
						udp->d_namlen =
						    RRIP_NAME_LEN(susp);
						bcopy((char *)RRIP_name(susp),
						    (char *)udp->d_name,
						    udp->d_namlen);
						udp->d_name
						    [udp->d_namlen] = '\0';
					}
					break;
				}
			cur_off += susp_len;
			break;
			}
		}
		if (i > hsfs_num_sig) {
			printf("parse_susp(): Bad SUSP\n");
			cur_off = blk_len;
			break;
		}
	}
	return (ce_lbn);
}

static void
hs_seti(fileid_t *filep, struct hs_direct *hsdep, ino_t inode)
{
	register struct inode *ip;
	int dv = filep->fi_devp->di_dcookie;

	/* Try the inode cache first */
	if ((filep->fi_inode = get_icache(dv, inode)) != NULL)
		return;

	filep->fi_inode = (struct inode *)bkmem_alloc(sizeof (struct inode));
	ip = filep->fi_inode;
	bzero((char *)ip, sizeof (struct inode));
	ip->i_size = hsdep->hs_dir.ext_size;
	ip->i_smode = hsdep->hs_dir.mode;
	ip->i_number = inode;
	ip->i_atime.tv_sec = hsdep->hs_dir.adate.tv_sec;
	ip->i_atime.tv_usec = hsdep->hs_dir.adate.tv_usec;
	ip->i_ctime.tv_sec = hsdep->hs_dir.cdate.tv_sec;
	ip->i_ctime.tv_usec = hsdep->hs_dir.cdate.tv_usec;
	ip->i_mtime.tv_sec = hsdep->hs_dir.mdate.tv_sec;
	ip->i_mtime.tv_usec = hsdep->hs_dir.mdate.tv_usec;
	set_icache(dv, inode, ip, sizeof (struct inode));
}

#ifdef	noisy
static void
print_io_req(fileid_t *filep, char *str)
{
	printf("%s o=%d b=%d c=%d m=%x\n",
	    str,
	    filep->fi_offset,
	    filep->fi_blocknum,
	    filep->fi_count,
	    (uint_t)filep->fi_memp);
}
#endif	/* noisy */

static int
boot_hsfs_getdents(int fd, struct dirent *dep, unsigned size)
{
	/*
	 * Read directory entries from the file open on "fd" into the
	 * "size"-byte buffer at "dep" until the buffer is exhausted
	 * or we reach EOF on the directory.  Returns the number of
	 * entries read.
	 */
	int n;
	int cnt = 0;
	struct dirinfo dir;
	struct hs_direct *hdp;
	unsigned long oldoff, oldblok;

<<<<<<< HEAD
#define	SLOP (sizeof (struct dirent) - offsetof(struct direct, d_name[1]))
=======
#define	SLOP (sizeof (struct dirent) - offsetof(struct dirent, d_name[1]))
>>>>>>> a8067031

	if (!(dir.fi = find_fp(fd)) ||
	    ((dir.fi->fi_inode->i_smode & IFMT) != IFDIR)) {
		/*
		 *  Bogus file descriptor, bail out now!
		 */
		return (-1);
	}

	oldoff = dir.loc = dir.fi->fi_offset;
	oldblok = dir.fi->fi_blocknum;

	for (hdp = readdir(&dir); hdp; hdp = readdir(&dir)) {
		/*
		 * Compute name length and break loop if there's not
		 * enough space in the output buffer for the next
		 * entry.
		 *
		 *  NOTE: "SLOP" is the number of bytes inserted into the dirent
		 *	  struct's "d_name" field by the compiler to preserve
		 *	  alignment.
		 */
		n = strlen(hdp->hs_ufs_dir.d_name);

		n = roundup((sizeof (struct dirent) + ((n > SLOP) ? n : 0)),
		    sizeof (off_t));

		if (n > size) {
			dir.fi->fi_blocknum = oldblok;
			dir.fi->fi_offset = oldoff;
			break;
		}

		oldblok = dir.fi->fi_blocknum;
		oldoff = dir.loc;
		size -= n;
		cnt += 1;

		(void) strcpy(dep->d_name, hdp->hs_ufs_dir.d_name);
		dep->d_ino = hdp->hs_ufs_dir.d_ino;
		dep->d_off = dir.loc;
		dep->d_reclen = (unsigned short)n;

		dep = (struct dirent *)((char *)dep + n);
	}

#undef SLOP

	return (cnt);
}

static void
hs_dodates(enum hs_vol_type type, struct hs_direntry *hdp, char *bufp)
{
	if (type == HS_VOL_TYPE_HS) {
		hs_parse_dirdate(HDE_cdate(bufp), &hdp->cdate);
		hs_parse_dirdate(HDE_cdate(bufp), &hdp->adate);
		hs_parse_dirdate(HDE_cdate(bufp), &hdp->mdate);
	} else if (type == HS_VOL_TYPE_ISO) {
		hs_parse_dirdate(IDE_cdate(bufp), &hdp->cdate);
		hs_parse_dirdate(IDE_cdate(bufp), &hdp->adate);
		hs_parse_dirdate(IDE_cdate(bufp), &hdp->mdate);
	} else
		prom_panic("hs_dodates:  bad volume type");
}

/*
 * hs_parse_dirdate
 *
 * Parse the short 'directory-format' date into a Unix timeval.
 * This is the date format used in Directory Entries.
 *
 * If the date is not representable, make something up.
 */
void
hs_parse_dirdate(uchar_t *dp, struct timeval *tvp)
{
	int year, month, day, hour, minute, sec, gmtoff;

	year = HDE_DATE_YEAR(dp);
	month = HDE_DATE_MONTH(dp);
	day = HDE_DATE_DAY(dp);
	hour = HDE_DATE_HOUR(dp);
	minute = HDE_DATE_MIN(dp);
	sec = HDE_DATE_SEC(dp);
	gmtoff = HDE_DATE_GMTOFF(dp);

	tvp->tv_usec = 0;
	if (year < THE_EPOCH) {
		tvp->tv_sec = 0;
	} else {
		tvp->tv_sec = hs_date_to_gmtime(year, month, day, gmtoff);
		if (tvp->tv_sec != -1) {
			tvp->tv_sec += ((hour * 60) + minute) * 60 + sec;
		}
	}

	return;

}

/*
 * hs_parse_longdate
 *
 * Parse the long 'user-oriented' date into a Unix timeval.
 * This is the date format used in the Volume Descriptor.
 *
 * If the date is not representable, make something up.
 */
void
hs_parse_longdate(uchar_t *dp, struct timeval *tvp)
{
	int year, month, day, hour, minute, sec, gmtoff;

	year = HSV_DATE_YEAR(dp);
	month = HSV_DATE_MONTH(dp);
	day = HSV_DATE_DAY(dp);
	hour = HSV_DATE_HOUR(dp);
	minute = HSV_DATE_MIN(dp);
	sec = HSV_DATE_SEC(dp);
	gmtoff = HSV_DATE_GMTOFF(dp);

	tvp->tv_usec = 0;
	if (year < THE_EPOCH) {
		tvp->tv_sec = 0;
	} else {
		tvp->tv_sec = hs_date_to_gmtime(year, month, day, gmtoff);
		if (tvp->tv_sec != -1) {
			tvp->tv_sec += ((hour * 60) + minute) * 60 + sec;
			tvp->tv_usec = HSV_DATE_HSEC(dp) * 10000;
		}
	}

}

/* cumulative number of seconds per month,  non-leap and leap-year versions */
static time_t cum_sec[] = {
	0x0, 0x28de80, 0x4dc880, 0x76a700, 0x9e3400, 0xc71280,
	0xee9f80, 0x1177e00, 0x1405c80, 0x167e980, 0x190c800, 0x1b85500
};
static time_t cum_sec_leap[] = {
	0x0, 0x28de80, 0x4f1a00, 0x77f880, 0x9f8580, 0xc86400,
	0xeff100, 0x118cf80, 0x141ae00, 0x1693b00, 0x1921980, 0x1b9a680
};
#define	SEC_PER_DAY	0x15180
#define	SEC_PER_YEAR	0x1e13380

/*
 * hs_date_to_gmtime
 *
 * Convert year(1970-2099)/month(1-12)/day(1-31) to seconds-since-1970/1/1.
 *
 * Returns -1 if the date is out of range.
 */
static time_t
hs_date_to_gmtime(int year, int mon, int day, int gmtoff)
{
	time_t sum;
	time_t *cp;
	int y;

	if ((year < THE_EPOCH) || (year > END_OF_TIME) ||
	    (mon < 1) || (mon > 12) ||
	    (day < 1) || (day > 31))
		return (-1);

	/*
	 * Figure seconds until this year and correct for leap years.
	 * Note: 2000 is a leap year but not 2100.
	 */
	y = year - THE_EPOCH;
	sum = y * SEC_PER_YEAR;
	sum += ((y + 1) / 4) * SEC_PER_DAY;
	/*
	 * Point to the correct table for this year and
	 * add in seconds until this month.
	 */
	cp = ((y + 2) % 4) ? cum_sec : cum_sec_leap;
	sum += cp[mon - 1];
	/*
	 * Add in seconds until 0:00 of this day.
	 * (days-per-month validation is not done here)
	 */
	sum += (day - 1) * SEC_PER_DAY;
	sum -= (gmtoff * 15 * 60);
	return (sum);
}<|MERGE_RESOLUTION|>--- conflicted
+++ resolved
@@ -1002,11 +1002,7 @@
 	struct hs_direct *hdp;
 	unsigned long oldoff, oldblok;
 
-<<<<<<< HEAD
-#define	SLOP (sizeof (struct dirent) - offsetof(struct direct, d_name[1]))
-=======
 #define	SLOP (sizeof (struct dirent) - offsetof(struct dirent, d_name[1]))
->>>>>>> a8067031
 
 	if (!(dir.fi = find_fp(fd)) ||
 	    ((dir.fi->fi_inode->i_smode & IFMT) != IFDIR)) {
