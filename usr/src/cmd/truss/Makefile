--- conflicted
+++ resolved
@@ -70,17 +70,15 @@
 CPPFLAGS += -I$(SRC)/uts/common/fs/zfs
 CPPFLAGS += -I$(SRC)/uts/common
 
-<<<<<<< HEAD
 # XXXARM: AArch64 is not multilib
 $(NOT_AARCH64_BLD)CPPFLAGS += -D_SYSCALL32
 $(NOT_AARCH64_BLD)ROOTLINK = $(PROG:%=$(ROOTBIN64)/%)
-=======
+
 codes_bhyve.o := CPPFLAGS += -I$(SRC)/compat/bhyve
 codes_bhyve.o := CPPFLAGS += -I$(SRC)/compat/bhyve/amd64
 codes_bhyve.o := CPPFLAGS += -I$(SRC)/uts/intel
 
 ROOTLINK = $(PROG:%=$(ROOTBIN64)/%)
->>>>>>> 3448eae2
 
 .KEEP_STATE:
 
