--- conflicted
+++ resolved
@@ -20,11 +20,7 @@
 # CDDL HEADER END
 #
 #
-<<<<<<< HEAD
-# Copyright 2003 Sun Microsystems, Inc.  All rights reserved.
-=======
 # Copyright 2004 Sun Microsystems, Inc.  All rights reserved.
->>>>>>> fdcec61a
 # Use is subject to license terms.
 #
 
@@ -34,12 +30,7 @@
 include ../Makefile.cmd
 include ../Makefile.cmd.64
 
-<<<<<<< HEAD
-$(BUILD32)SUBDIRS= $(MACH)
-$(BUILD64)SUBDIRS += $(MACH64)
-=======
-ROOTLINK = $(PROG:%=$(ROOTBIN64)/%)
->>>>>>> fdcec61a
+$(NOT_AARCH64_BLD)ROOTLINK = $(PROG:%=$(ROOTBIN64)/%)
 
 CPPFLAGS	+= -D_SYSCALL32
 
