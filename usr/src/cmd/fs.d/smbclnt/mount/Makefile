#
# CDDL HEADER START
#
# The contents of this file are subject to the terms of the
# Common Development and Distribution License (the "License").
# You may not use this file except in compliance with the License.
#
# You can obtain a copy of the license at usr/src/OPENSOLARIS.LICENSE
# or http://www.opensolaris.org/os/licensing.
# See the License for the specific language governing permissions
# and limitations under the License.
#
# When distributing Covered Code, include this CDDL HEADER in each
# file and include the License file at usr/src/OPENSOLARIS.LICENSE.
# If applicable, add the following below this CDDL HEADER, with the
# fields enclosed by brackets "[]" replaced with your own identifying
# information: Portions Copyright [yyyy] [name of copyright owner]
#
# CDDL HEADER END
#
#
# Copyright 2010 Sun Microsystems, Inc.  All rights reserved.
# Use is subject to license terms.
#
# Copyright 2019 Nexenta by DDN, Inc. All rights reserved.
#

#
# cmd/fs.d/smbclnt/mount/Makefile
#

FSTYPE=		smbfs
LIBPROG=	mount
ROOTFS_PROG=	$(LIBPROG)

include		../../Makefile.fstype

OBJS=	$(LIBPROG).o
SRCS=	$(LIBPROG).c
POFILE=	$(LIBPROG).po
CLOBBERFILES	+= $(LIBPROG)

$(ROOTLIBFSTYPE)/mount := FILEMODE= 0555

CFLAGS += $(CCVERBOSE)
CERRWARN += -_gcc=-Wno-parentheses
CERRWARN += -_gcc=-Wno-unused-label
CSTD= $(CSTD_GNU99)

LDLIBS += -lsmbfs

<<<<<<< HEAD
CPPFLAGS += -I$(SRC)/uts/common -I$(SRC)/lib/libsmbfs 
=======
CPPFLAGS += -I$(SRC)/uts/common -I$(SRC)/lib/libsmbfs
>>>>>>> fc3fd29d

.KEEP_STATE:

all:	$(ROOTFS_PROG)

POFILE=		mount.po

catalog:	$(POFILE)

install:	$(ROOTLIBFSTYPEPROG)

lint:	lint_SRCS

clean:
	$(RM) $(OBJS) $(POFILE)<|MERGE_RESOLUTION|>--- conflicted
+++ resolved
@@ -49,11 +49,7 @@
 
 LDLIBS += -lsmbfs
 
-<<<<<<< HEAD
-CPPFLAGS += -I$(SRC)/uts/common -I$(SRC)/lib/libsmbfs 
-=======
 CPPFLAGS += -I$(SRC)/uts/common -I$(SRC)/lib/libsmbfs
->>>>>>> fc3fd29d
 
 .KEEP_STATE:
 
