#
# CDDL HEADER START
#
# The contents of this file are subject to the terms of the
# Common Development and Distribution License (the "License").
# You may not use this file except in compliance with the License.
#
# You can obtain a copy of the license at usr/src/OPENSOLARIS.LICENSE
# or http://www.opensolaris.org/os/licensing.
# See the License for the specific language governing permissions
# and limitations under the License.
#
# When distributing Covered Code, include this CDDL HEADER in each
# file and include the License file at usr/src/OPENSOLARIS.LICENSE.
# If applicable, add the following below this CDDL HEADER, with the
# fields enclosed by brackets "[]" replaced with your own identifying
# information: Portions Copyright [yyyy] [name of copyright owner]
#
# CDDL HEADER END
#

#
# Copyright 2006 Sun Microsystems, Inc.  All rights reserved.
# Use is subject to license terms.
#
# Copyright 2019 OmniOS Community Edition (OmniOSce) Association.
#

include		../Makefile.com

CONVLIBDIR=	$(CONVLIBDIR64)

MISCOBJS=	$(MISCOBJS64)

.KEEP_STATE:

<<<<<<< HEAD
install:	all .WAIT $(ROOTLIBS64) $(ROOTLINKS64)
=======
install:	all .WAIT $(ROOTLIBS64) $(ROOTLINKS64) $(ROOTCOMPATLINKS64)
>>>>>>> 58d4b16f

include		../Makefile.targ.64<|MERGE_RESOLUTION|>--- conflicted
+++ resolved
@@ -34,10 +34,6 @@
 
 .KEEP_STATE:
 
-<<<<<<< HEAD
-install:	all .WAIT $(ROOTLIBS64) $(ROOTLINKS64)
-=======
 install:	all .WAIT $(ROOTLIBS64) $(ROOTLINKS64) $(ROOTCOMPATLINKS64)
->>>>>>> 58d4b16f
 
 include		../Makefile.targ.64