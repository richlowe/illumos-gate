#
# CDDL HEADER START
#
# The contents of this file are subject to the terms of the
# Common Development and Distribution License (the "License").
# You may not use this file except in compliance with the License.
#
# You can obtain a copy of the license at usr/src/OPENSOLARIS.LICENSE
# or http://www.opensolaris.org/os/licensing.
# See the License for the specific language governing permissions
# and limitations under the License.
#
# When distributing Covered Code, include this CDDL HEADER in each
# file and include the License file at usr/src/OPENSOLARIS.LICENSE.
# If applicable, add the following below this CDDL HEADER, with the
# fields enclosed by brackets "[]" replaced with your own identifying
# information: Portions Copyright [yyyy] [name of copyright owner]
#
# CDDL HEADER END
#

#
# Copyright (c) 1994, 2010, Oracle and/or its affiliates. All rights reserved.
# Copyright 2016 RackTop Systems.
# Copyright 2019 OmniOS Community Edition (OmniOSce) Association.
#

LIBRARY =	liblddbg.a
VERS =		.4

COMOBJS =	args.o		audit.o		basic.o		debug.o \
		syminfo.o	tls.o

COMOBJS32 =	bindings32.o	cap32.o		dlfcns32.o	dynamic32.o \
		elf32.o		entry32.o	files32.o	got32.o \
		libs32.o	map32.o		move32.o	phdr32.o \
		relocate32.o	sections32.o	segments32.o	shdr32.o \
		statistics32.o	support32.o	syms32.o	unused32.o \
		util32.o	version32.o

COMOBJS64 =	bindings64.o	cap64.o		dlfcns64.o	dynamic64.o \
		elf64.o		entry64.o	files64.o	got64.o \
		libs64.o	map64.o		move64.o	phdr64.o \
		relocate64.o	sections64.o	segments64.o	shdr64.o \
		statistics64.o	support64.o	syms64.o	unused64.o \
		util64.o	version64.o

BLTOBJ =	msg.o

SGSCOMMONOBJ =	alist.o

OBJECTS =	$(BLTOBJ) $(COMOBJS) $(COMOBJS32) $(COMOBJS64) $(SGSCOMMONOBJ)


include		$(SRC)/lib/Makefile.lib
include		$(SRC)/lib/Makefile.rootfs
include		$(SRC)/cmd/sgs/Makefile.com

LIBS =		$(DYNLIB)

COMPATLINKS =	usr/lib/$(DYNLIB)
COMPATLINKS64 =	usr/lib/$(MACH64)/$(DYNLIB)

SRCDIR =	$(SGSHOME)/liblddbg
MAPFILEDIR =	$(SRCDIR)/common

LIBS =		$(DYNLIB)

CERRWARN +=	-_gcc=-Wno-unused-value
CERRWARN +=	$(CNOWARN_UNINIT)
CERRWARN +=	-_gcc=-Wno-parentheses

CPPFLAGS +=	-I$(SRC)/lib/libc/inc
DYNFLAGS +=	$(VERSREF) '-R$$ORIGIN'
LDLIBS +=	$(CONVLIBDIR) -lconv -lc

BLTDEFS =	msg.h
BLTDATA =	msg.c
BLTMESG =	$(SGSMSGDIR)/liblddbg

BLTFILES =	$(BLTDEFS) $(BLTDATA) $(BLTMESG)

SGSMSGCOM =	$(SRCDIR)/common/liblddbg.msg
SGSMSGALL =	$(SGSMSGCOM)
SGSMSGTARG =	$(SGSMSGCOM)
SGSMSGFLAGS +=	-h $(BLTDEFS) -d $(BLTDATA) -m $(BLTMESG) -n liblddbg_msg

CHKSRCS =	$(COMOBJS32:%32.o=$(SRCDIR)/common/%.c)

LIBSRCS =	$(COMOBJS:%.o=$(SRCDIR)/common/%.c) \
		$(SGSCOMMONOBJ:%.o=$(SGSCOMMON)/%.c) $(BLTDATA)

CLEANFILES +=	$(BLTFILES)
<<<<<<< HEAD
CLOBBERFILES +=	$(DYNLIB) $(LIBLINKS)
=======
CLOBBERFILES +=	$(DYNLIB) $(LIBLINKS)
>>>>>>> 58d4b16f
<|MERGE_RESOLUTION|>--- conflicted
+++ resolved
@@ -91,8 +91,4 @@
 		$(SGSCOMMONOBJ:%.o=$(SGSCOMMON)/%.c) $(BLTDATA)
 
 CLEANFILES +=	$(BLTFILES)
-<<<<<<< HEAD
-CLOBBERFILES +=	$(DYNLIB) $(LIBLINKS)
-=======
-CLOBBERFILES +=	$(DYNLIB) $(LIBLINKS)
->>>>>>> 58d4b16f
+CLOBBERFILES +=	$(DYNLIB) $(LIBLINKS)