--- conflicted
+++ resolved
@@ -31,10 +31,6 @@
 all:		$(DYNLIB) $(LIBLINKS)
 
 install \
-<<<<<<< HEAD
-package:	all $(ROOTLIBS)
-=======
 package:	all $(ROOTLIBS) $(ROOTCOMPATLINKS)
->>>>>>> 58d4b16f
 
 include		../Makefile.targ