#
# CDDL HEADER START
#
# The contents of this file are subject to the terms of the
# Common Development and Distribution License (the "License").
# You may not use this file except in compliance with the License.
#
# You can obtain a copy of the license at usr/src/OPENSOLARIS.LICENSE
# or http://www.opensolaris.org/os/licensing.
# See the License for the specific language governing permissions
# and limitations under the License.
#
# When distributing Covered Code, include this CDDL HEADER in each
# file and include the License file at usr/src/OPENSOLARIS.LICENSE.
# If applicable, add the following below this CDDL HEADER, with the
# fields enclosed by brackets "[]" replaced with your own identifying
# information: Portions Copyright [yyyy] [name of copyright owner]
#
# CDDL HEADER END
#

#
# Copyright (c) 1996, 2010, Oracle and/or its affiliates. All rights reserved.
# Copyright 2016 RackTop Systems.
# Copyright 2019 OmniOS Community Edition (OmniOSce) Association.
#

.KEEP_STATE:
.KEEP_STATE_FILE: .make.state.$(MACH)


include		$(SRC)/cmd/sgs/Makefile.var

i386_ARCH =	intel
sparc_ARCH =	sparc

ARCH =		$($(MACH)_ARCH)

# Establish any global flags.

# Setting DEBUG = -DDEBUG (or "make DEBUG=-DDEBUG ...") enables ASSERT()
# checking.  This is automatically enabled for DEBUG builds, not for non-debug
# builds.  Unset the global CSTD_GNU89 flag to insure we uncover all compiler
# warnings/errors.
DEBUG =
$(NOT_RELEASE_BUILD)DEBUG = -DDEBUG

CSTD_GNU89 =	$(CSTD_GNU99)

CFLAGS +=	$(CCVERBOSE) $(DEBUG) $(XFFLAG)
CFLAGS64 +=	$(CCVERBOSE) $(DEBUG) $(XFFLAG)

NATIVE_CFLAGS +=	$(CCVERBOSE) $(DEBUG) $(XFFLAG)

CERRWARN +=	-_gcc=-Wno-type-limits
CERRWARN +=	-_gcc=-Wno-parentheses
CERRWARN +=	-_gcc=-Wno-unused-value

#
# Location of the shared elfcap code
#
ELFCAP=		$(SRC)/common/elfcap

# Reassign CPPFLAGS so that local search paths are used before any parent
# $ROOT paths.
CPPFLAGS =	-I. -I../common -I$(SGSHOME)/include -I$(SGSHOME)/include/$(MACH) \
		$(CPPFLAGS.master) -I$(ELFCAP)

# PICS64 is unique to our environment
<<<<<<< HEAD
$(PICS64) :=	sparc_CFLAGS += -_cc=-xregs=no%appl -_gcc=-mno-app-regs -fpic
$(PICS64) :=	sparcv9_CFLAGS += -_cc=-xregs=no%appl -_gcc=-mno-app-regs -fpic
=======
$(PICS64) :=	sparc_CFLAGS += -xregs=no%appl $(C_PICFLAGS)
$(PICS64) :=	sparcv9_CFLAGS += -xregs=no%appl $(C_PICFLAGS)
>>>>>>> fc3fd29d
$(PICS64) :=	CPPFLAGS += -DPIC -D_REENTRANT

LDFLAGS +=	$(ZIGNORE)
DYNFLAGS +=	$(ZIGNORE)

# Establish the local tools, proto and package area.

SGSHOME =	$(SRC)/cmd/sgs
SGSCOMMON =	$(SGSHOME)/common
SGSTOOLS =	$(SGSHOME)/tools
SGSMSGID =	$(SGSHOME)/messages
SGSMSGDIR =	$(SGSHOME)/messages/$(MACH)
SGSONLD =	$(ROOT)/opt/SUNWonld
SGSRPATH =	/usr/lib
SGSRPATH64 =	$(SGSRPATH)/$(MACH64)

#
# Macros to be used to include link against libconv and include vernote.o
#
VERSREF =	-ulink_ver_string

LDLIBDIR =	-L$(SGSHOME)/libld/$(MACH)
LDLIBDIR64 =	-L$(SGSHOME)/libld/$(MACH64)

CONVLIBDIR =	-L$(SGSHOME)/libconv/$(MACH)
CONVLIBDIR64 =	-L$(SGSHOME)/libconv/$(MACH64)

ELFLIBDIR =	-L$(SGSHOME)/libelf/$(MACH)
ELFLIBDIR64 =	-L$(SGSHOME)/libelf/$(MACH64)

LDDBGLIBDIR =	-L$(SGSHOME)/liblddbg/$(MACH)
LDDBGLIBDIR64 =	-L$(SGSHOME)/liblddbg/$(MACH64)


# The cmd/Makefile.com and lib/Makefile.com define TEXT_DOMAIN.  We don't need
# this definition as the sgs utilities obtain their domain via sgsmsg(1l).

DTEXTDOM =

# Define any generic sgsmsg(1l) flags.  The default message generation system
# is to use gettext(3i), add the -C flag to switch to catgets(3c).

SGSMSG =		$(ONBLD_TOOLS)/bin/$(MACH)/sgsmsg
SGSMSG_PIGLATIN_NL =	perl $(SGSTOOLS)/common/sgsmsg_piglatin_nl.pl
CHKMSG =		$(SGSHOME)/tools/chkmsg.sh

SGSMSGVFLAG =
SGSMSGFLAGS =	$(SGSMSGVFLAG) -i $(SGSMSGID)/sgs.ident
<<<<<<< HEAD
CHKMSGFLAGS =	$(SGSMSGTARG:%=-m %) $(SGSMSGCHK:%=-m %)

# Native targets should use the minimum of ld(1) flags to allow building on
# previous releases.  We use mapfiles to scope, but don't bother versioning.

native :=	DYNFLAGS = -R$(SGSLIBDIR) -L$(SGSLIBDIR) $(ZNOVERSION) \
			$(HSONAME)

# Comment out the following two lines to have the sgs built from the system
# link-editor, rather than the local proto link-editor.
CC_USE_PROTO =	-_cc=-Yl,$(SGSBINDIR) -_gcc=-B$(SGSBINDIR)
LD_USE_PROTO =	$(SGSBINDIR)/

#
# lint-related stuff
#
LIBNAME32 =	$(LIBNAME:%=%32)
LIBNAME64 =	$(LIBNAME:%=%64)
LIBNAMES =	$(LIBNAME32) $(LIBNAME64)

SGSLINTOUT =	lint.out
LINTOUT1 =	lint.out.1
LINTOUT32 =	lint.out.32
LINTOUT64 =	lint.out.64
LINTOUTS =	$(SGSLINTOUT) $(LINTOUT1) $(LINTOUT32) $(LINTOUT64)

LINTLIBSRC =	$(LINTLIB:%.ln=%)
LINTLIB32 =	$(LINTLIB:%.ln=%32.ln)
LINTLIB64 =	$(LINTLIB:%.ln=%64.ln)
LINTLIBS =	$(LINTLIB32) $(LINTLIB64)

LINTFLAGS =	-m -errtags=yes -erroff=E_SUPPRESSION_DIRECTIVE_UNUSED
LINTFLAGS64 =	-m -errtags=yes -erroff=E_SUPPRESSION_DIRECTIVE_UNUSED \
		    $(VAR_LINTFLAGS64)

#
# When building a lint library, no other lint libraries are verified as
# dependencies, nor is the stardard C lint library processed.  All dependency
# verification is carried out through linting the sources themselves.
#
$(LINTLIB) :=	LINTFLAGS += -n
$(LINTLIB) :=	LINTFLAGS64 += -n

$(LINTLIB32) :=	LINTFLAGS += -n
$(LINTLIB32) :=	LINTFLAGS64 += -n
$(LINTLIB64) :=	LINTFLAGS += -n
$(LINTLIB64) :=	LINTFLAGS64 += -n

#
# These libraries have two resulting lint libraries.  If a dependency is
# declared using these variables, the substitution for the 32/64 versions at
# lint time happens automatically (see Makefile.targ).
#
LD_LIB =	-lld
LD_LIB32 =	-lld32
LD_LIB64 =	-lld64

LDDBG_LIB =	-llddbg
LDDBG_LIB32 =	-llddbg32
LDDBG_LIB64 =	-llddbg64

CONV_LIB =	-lconv
CONV_LIB32 =	-lconv32
CONV_LIB64 =	-lconv64
=======
CHKMSGFLAGS =	$(SGSMSGTARG:%=-m %) $(SGSMSGCHK:%=-m %)
>>>>>>> fc3fd29d
<|MERGE_RESOLUTION|>--- conflicted
+++ resolved
@@ -67,13 +67,8 @@
 		$(CPPFLAGS.master) -I$(ELFCAP)
 
 # PICS64 is unique to our environment
-<<<<<<< HEAD
-$(PICS64) :=	sparc_CFLAGS += -_cc=-xregs=no%appl -_gcc=-mno-app-regs -fpic
-$(PICS64) :=	sparcv9_CFLAGS += -_cc=-xregs=no%appl -_gcc=-mno-app-regs -fpic
-=======
-$(PICS64) :=	sparc_CFLAGS += -xregs=no%appl $(C_PICFLAGS)
-$(PICS64) :=	sparcv9_CFLAGS += -xregs=no%appl $(C_PICFLAGS)
->>>>>>> fc3fd29d
+$(PICS64) :=	sparc_CFLAGS += -_cc=-xregs=no%appl -_gcc=-mno-app-regs $(C_PICFLAGS)
+$(PICS64) :=	sparcv9_CFLAGS += -_cc=-xregs=no%appl -_gcc=-mno-app-regs $(C_PICFLAGS)
 $(PICS64) :=	CPPFLAGS += -DPIC -D_REENTRANT
 
 LDFLAGS +=	$(ZIGNORE)
@@ -122,71 +117,4 @@
 
 SGSMSGVFLAG =
 SGSMSGFLAGS =	$(SGSMSGVFLAG) -i $(SGSMSGID)/sgs.ident
-<<<<<<< HEAD
-CHKMSGFLAGS =	$(SGSMSGTARG:%=-m %) $(SGSMSGCHK:%=-m %)
-
-# Native targets should use the minimum of ld(1) flags to allow building on
-# previous releases.  We use mapfiles to scope, but don't bother versioning.
-
-native :=	DYNFLAGS = -R$(SGSLIBDIR) -L$(SGSLIBDIR) $(ZNOVERSION) \
-			$(HSONAME)
-
-# Comment out the following two lines to have the sgs built from the system
-# link-editor, rather than the local proto link-editor.
-CC_USE_PROTO =	-_cc=-Yl,$(SGSBINDIR) -_gcc=-B$(SGSBINDIR)
-LD_USE_PROTO =	$(SGSBINDIR)/
-
-#
-# lint-related stuff
-#
-LIBNAME32 =	$(LIBNAME:%=%32)
-LIBNAME64 =	$(LIBNAME:%=%64)
-LIBNAMES =	$(LIBNAME32) $(LIBNAME64)
-
-SGSLINTOUT =	lint.out
-LINTOUT1 =	lint.out.1
-LINTOUT32 =	lint.out.32
-LINTOUT64 =	lint.out.64
-LINTOUTS =	$(SGSLINTOUT) $(LINTOUT1) $(LINTOUT32) $(LINTOUT64)
-
-LINTLIBSRC =	$(LINTLIB:%.ln=%)
-LINTLIB32 =	$(LINTLIB:%.ln=%32.ln)
-LINTLIB64 =	$(LINTLIB:%.ln=%64.ln)
-LINTLIBS =	$(LINTLIB32) $(LINTLIB64)
-
-LINTFLAGS =	-m -errtags=yes -erroff=E_SUPPRESSION_DIRECTIVE_UNUSED
-LINTFLAGS64 =	-m -errtags=yes -erroff=E_SUPPRESSION_DIRECTIVE_UNUSED \
-		    $(VAR_LINTFLAGS64)
-
-#
-# When building a lint library, no other lint libraries are verified as
-# dependencies, nor is the stardard C lint library processed.  All dependency
-# verification is carried out through linting the sources themselves.
-#
-$(LINTLIB) :=	LINTFLAGS += -n
-$(LINTLIB) :=	LINTFLAGS64 += -n
-
-$(LINTLIB32) :=	LINTFLAGS += -n
-$(LINTLIB32) :=	LINTFLAGS64 += -n
-$(LINTLIB64) :=	LINTFLAGS += -n
-$(LINTLIB64) :=	LINTFLAGS64 += -n
-
-#
-# These libraries have two resulting lint libraries.  If a dependency is
-# declared using these variables, the substitution for the 32/64 versions at
-# lint time happens automatically (see Makefile.targ).
-#
-LD_LIB =	-lld
-LD_LIB32 =	-lld32
-LD_LIB64 =	-lld64
-
-LDDBG_LIB =	-llddbg
-LDDBG_LIB32 =	-llddbg32
-LDDBG_LIB64 =	-llddbg64
-
-CONV_LIB =	-lconv
-CONV_LIB32 =	-lconv32
-CONV_LIB64 =	-lconv64
-=======
-CHKMSGFLAGS =	$(SGSMSGTARG:%=-m %) $(SGSMSGCHK:%=-m %)
->>>>>>> fc3fd29d
+CHKMSGFLAGS =	$(SGSMSGTARG:%=-m %) $(SGSMSGCHK:%=-m %)