#
# CDDL HEADER START
#
# The contents of this file are subject to the terms of the
# Common Development and Distribution License (the "License").
# You may not use this file except in compliance with the License.
#
# You can obtain a copy of the license at usr/src/OPENSOLARIS.LICENSE
# or http://www.opensolaris.org/os/licensing.
# See the License for the specific language governing permissions
# and limitations under the License.
#
# When distributing Covered Code, include this CDDL HEADER in each
# file and include the License file at usr/src/OPENSOLARIS.LICENSE.
# If applicable, add the following below this CDDL HEADER, with the
# fields enclosed by brackets "[]" replaced with your own identifying
# information: Portions Copyright [yyyy] [name of copyright owner]
#
# CDDL HEADER END
#

#
# Copyright (c) 1990, 2010, Oracle and/or its affiliates. All rights reserved.
# Copyright 2019 OmniOS Community Edition (OmniOSce) Association.
#

# Object lists are organized into primary (most frequently used code) and
# secondary lists (less frequently used code, ie. a.out support).

P_COMOBJS=	debugdata.o \
		analyze.o	elf.o		external.o	globals.o \
		malloc.o	paths.o		setup.o		util.o \
		dlfcns.o	config_elf.o	locale.o	tsort.o \
		remove.o	move.o		tls.o		cap.o

S_COMOBJS=	debug.o		audit.o		object.o	cache_a.out.o \
		a.out.o

G_MACHOBJS=	doreloc.o

P_MACHOBJS=	sparc_elf.o	_setup.o

CP_MACHOBJS=	common_sparc.o

S_MACHOBJS=	sparc_a.out.o

P_ASOBJS=	boot.o		boot_elf.o	caller.o

S_ASOBJS=	boot_a.out.o

CRTSRCS=	../../../../lib/crt/sparc
CRTI=		pics/crti.o
CRTN=		pics/crtn.o
CRTS=		$(CRTI)		$(CRTN)

CHKSRCS=	$(SRC)/uts/common/krtld/reloc.h

BASEPLAT =	sparc

include		$(SRC)/Makefile.master

# This is safe because linking is done only with the primary compiler.
MAPFILE-ORDER =		../common/mapfile-order-devpro
$(__GNUC)MAPFILE-ORDER =	../common/mapfile-order-gcc

include		$(SRC)/cmd/sgs/rtld/Makefile.com

# Add any a.out and machine specific flags.

CPPFLAGS +=	-I../../../../uts/sparc/krtld -DA_OUT
<<<<<<< HEAD
CFLAGS +=	-_cc=-xregs=no%appl -_gcc=-mno-app-regs
ASFLAGS +=	-K pic
LINTFLAGS +=	-DA_OUT
=======
CFLAGS +=	-xregs=no%appl
ASFLAGS +=	$(AS_PICFLAGS)
ADBGENCFLAGS +=	-erroff=%all
ADBGENFLAGS +=	-milp32
ADBSUB=		$(ADBSUB32)
>>>>>>> fc3fd29d
SONAME=		/lib/ld.so.1

SGSMSGTARG +=	$(SGSMSGSPARC) $(SGSMSGSPARC32) $(SGSMSG32)

.KEEP_STATE:

all:		$(RTLD)

install:	all $(ROOTDYNLIB)

adbmacros:	adb .WAIT $(ADBSCRIPTS)

adbinstall:	adbmacros .WAIT $(ROOTADB)

include		$(SRC)/cmd/sgs/rtld/Makefile.targ<|MERGE_RESOLUTION|>--- conflicted
+++ resolved
@@ -68,17 +68,11 @@
 # Add any a.out and machine specific flags.
 
 CPPFLAGS +=	-I../../../../uts/sparc/krtld -DA_OUT
-<<<<<<< HEAD
 CFLAGS +=	-_cc=-xregs=no%appl -_gcc=-mno-app-regs
-ASFLAGS +=	-K pic
-LINTFLAGS +=	-DA_OUT
-=======
-CFLAGS +=	-xregs=no%appl
 ASFLAGS +=	$(AS_PICFLAGS)
 ADBGENCFLAGS +=	-erroff=%all
 ADBGENFLAGS +=	-milp32
 ADBSUB=		$(ADBSUB32)
->>>>>>> fc3fd29d
 SONAME=		/lib/ld.so.1
 
 SGSMSGTARG +=	$(SGSMSGSPARC) $(SGSMSGSPARC32) $(SGSMSG32)
