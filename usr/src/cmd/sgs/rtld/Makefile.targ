#
# CDDL HEADER START
#
# The contents of this file are subject to the terms of the
# Common Development and Distribution License (the "License").
# You may not use this file except in compliance with the License.
#
# You can obtain a copy of the license at usr/src/OPENSOLARIS.LICENSE
# or http://www.opensolaris.org/os/licensing.
# See the License for the specific language governing permissions
# and limitations under the License.
#
# When distributing Covered Code, include this CDDL HEADER in each
# file and include the License file at usr/src/OPENSOLARIS.LICENSE.
# If applicable, add the following below this CDDL HEADER, with the
# fields enclosed by brackets "[]" replaced with your own identifying
# information: Portions Copyright [yyyy] [name of copyright owner]
#
# CDDL HEADER END
#

#
# Copyright 2010 Sun Microsystems, Inc.  All rights reserved.
# Use is subject to license terms.
#
# Copyright 2019 OmniOS Community Edition (OmniOSce) Association.
#
# Copyright (c) 2019, Joyent, Inc.
#

# Don't generate separate sections for this module
pics/debugdata.o :=	XFFLAG=

# Since we use RTLD rather than DYNLIB, we must explicitly hook in ctfmerge.
$(RTLD) :=	CTFMERGE_POST = $(CTFMERGE_LIB)

pics/%.o:	%.s
		$(BUILD.s)
		$(POST_PROCESS_S_O)

pics/%.o:	$(CRTSRCS)/%.s
		$(BUILD.s)
		$(POST_PROCESS_S_O)

pics/%.o:	%.c
		$(COMPILE.c) -o $@ $<
		$(POST_PROCESS_O)

pics/%.o:	../common/%.c
		$(COMPILE.c) -o $@ $<
		$(POST_PROCESS_O)

pics/%.o:	$(VAR_AVLDIR)/%.c
		$(COMPILE.c) -o $@ $<
		$(POST_PROCESS_O)

pics/%.o:	$(VAR_DTRDIR)/%.c
		$(COMPILE.c) -o $@ $<
		$(POST_PROCESS_O)

pics/%.o:	$(SGSCOMMON)/%.c
		$(COMPILE.c) -o $@ $<
		$(POST_PROCESS_O)

pics/%.o:	$(SRC)/uts/$(PLAT)/krtld/%.c
		$(COMPILE.c) -o $@ $<
		$(POST_PROCESS_O)

pics/elfcap.o:	$(ELFCAP)/elfcap.c
		$(COMPILE.c) -o $@ $(ELFCAP)/elfcap.c
		$(POST_PROCESS_O)

<<<<<<< HEAD
$(RTLD):	pics $(PICS) $(CRTS) debugobj
		$(LD) -o $@ -dy -G -zdebuglink=debugobj/ld.so.1 $(DYNFLAGS) $(CRTI) $(PICS) \
=======
$(RTLD):	pics $(PICS) $(CRTS)
		$(LD) -o $@ -dy $(GSHARED) $(DYNFLAGS) $(CRTI) $(PICS) \
>>>>>>> 58d4b16f
		    $(LDLIBS) $(CRTN)
		$(POST_PROCESS_SO)

delete:
		-$(RM) $(RTLD)

$(ROOTFS_LIBDIR)/%:	%
		$(INS.file)

$(ROOTFS_FULLDBGDIR)/%:		debugobj/%
		$(INS.file)

$(ROOTFS_FULLDBGDIR64)/%:	debugobj/%
		$(INS.file)

$(ETCLIBDIR)/%:		%
		$(INS.file)

include		$(SRC)/lib/Makefile.targ
include		$(SRC)/cmd/sgs/Makefile.targ

# Derived source and header files (messaging).

catalog:	$(BLTMESG)

chkmsg :=	SGSMSGCHK=../common/rtld.chk.msg

chkmsg:		$(SRCS) $(CHKSRCS)
		sh $(CHKMSG) $(CHKMSGFLAGS) $(SRCS) $(CHKSRCS)

$(BLTDEFS) + \
$(BLTDATA) :	$(SGSMSGTARG)
		$(SGSMSG) $(SGSMSGFLAGS2) $(SGSMSGTARG)

$(BLTMESG) :	$(SGSMSGALL)
		$(SGSMSG) $(SGSMSGFLAGS1) $(SGSMSGALL)<|MERGE_RESOLUTION|>--- conflicted
+++ resolved
@@ -70,14 +70,9 @@
 		$(COMPILE.c) -o $@ $(ELFCAP)/elfcap.c
 		$(POST_PROCESS_O)
 
-<<<<<<< HEAD
 $(RTLD):	pics $(PICS) $(CRTS) debugobj
-		$(LD) -o $@ -dy -G -zdebuglink=debugobj/ld.so.1 $(DYNFLAGS) $(CRTI) $(PICS) \
-=======
-$(RTLD):	pics $(PICS) $(CRTS)
-		$(LD) -o $@ -dy $(GSHARED) $(DYNFLAGS) $(CRTI) $(PICS) \
->>>>>>> 58d4b16f
-		    $(LDLIBS) $(CRTN)
+		$(LD) -o $@ -dy $(GSHARED) -zdebuglink=debugobj/ld.so.1 $(DYNFLAGS) $(CRTI) \
+		    $(PICS) $(LDLIBS) $(CRTN)
 		$(POST_PROCESS_SO)
 
 delete:
