#
# CDDL HEADER START
#
# The contents of this file are subject to the terms of the
# Common Development and Distribution License (the "License").
# You may not use this file except in compliance with the License.
#
# You can obtain a copy of the license at usr/src/OPENSOLARIS.LICENSE
# or http://www.opensolaris.org/os/licensing.
# See the License for the specific language governing permissions
# and limitations under the License.
#
# When distributing Covered Code, include this CDDL HEADER in each
# file and include the License file at usr/src/OPENSOLARIS.LICENSE.
# If applicable, add the following below this CDDL HEADER, with the
# fields enclosed by brackets "[]" replaced with your own identifying
# information: Portions Copyright [yyyy] [name of copyright owner]
#
# CDDL HEADER END
#

#
# Copyright 2010 Sun Microsystems, Inc.  All rights reserved.
# Use is subject to license terms.
#
# Copyright 2019 OmniOS Community Edition (OmniOSce) Association.
#
# Copyright (c) 2019, Joyent, Inc.
#

# Don't generate separate sections for this module
pics/debugdata.o :=	XFFLAG=

# Since we use RTLD rather than DYNLIB, we must explicitly hook in ctfmerge.
$(RTLD) :=	CTFMERGE_POST = $(CTFMERGE_LIB)

pics/%.o:	%.s
		$(BUILD.s)
		$(POST_PROCESS_S_O)

pics/%.o:	$(CRTSRCS)/%.s
		$(BUILD.s)
		$(POST_PROCESS_S_O)

pics/%.o:	%.c
		$(COMPILE.c) -o $@ $<
		$(POST_PROCESS_O)

pics/%.o:	../common/%.c
		$(COMPILE.c) -o $@ $<
		$(POST_PROCESS_O)

pics/%.o:	$(VAR_AVLDIR)/%.c
		$(COMPILE.c) -o $@ $<
		$(POST_PROCESS_O)

pics/%.o:	$(VAR_DTRDIR)/%.c
		$(COMPILE.c) -o $@ $<
		$(POST_PROCESS_O)

pics/%.o:	$(SGSCOMMON)/%.c
		$(COMPILE.c) -o $@ $<
		$(POST_PROCESS_O)

pics/%.o:	$(SRC)/uts/$(PLAT)/krtld/%.c
		$(COMPILE.c) -o $@ $<
		$(POST_PROCESS_O)

pics/elfcap.o:	$(ELFCAP)/elfcap.c
		$(COMPILE.c) -o $@ $(ELFCAP)/elfcap.c
		$(POST_PROCESS_O)

$(RTLD):	pics $(PICS) $(CRTS)
<<<<<<< HEAD
		$(LD_USE_PROTO)ld -o $@ -dy $(GSHARED) $(DYNFLAGS) $(CRTI) $(PICS) \
=======
		$(LD) -o $@ -dy -G $(DYNFLAGS) $(CRTI) $(PICS) \
>>>>>>> fc3fd29d
		    $(LDLIBS) $(CRTN)
		$(POST_PROCESS_SO)

delete:
		-$(RM) $(RTLD)

$(ROOTFS_LIBDIR)/%:	%
		$(INS.file)

$(ETCLIBDIR)/%:		%
		$(INS.file)

include		$(SRC)/lib/Makefile.targ
include		$(SRC)/cmd/sgs/Makefile.targ

# Derived source and header files (messaging).

catalog:	$(BLTMESG)

chkmsg :=	SGSMSGCHK=../common/rtld.chk.msg

chkmsg:		$(SRCS) $(CHKSRCS)
		sh $(CHKMSG) $(CHKMSGFLAGS) $(SRCS) $(CHKSRCS)

$(BLTDEFS) + \
$(BLTDATA) :	$(SGSMSGTARG)
		$(SGSMSG) $(SGSMSGFLAGS2) $(SGSMSGTARG)

$(BLTMESG) :	$(SGSMSGALL)
		$(SGSMSG) $(SGSMSGFLAGS1) $(SGSMSGALL)<|MERGE_RESOLUTION|>--- conflicted
+++ resolved
@@ -71,11 +71,7 @@
 		$(POST_PROCESS_O)
 
 $(RTLD):	pics $(PICS) $(CRTS)
-<<<<<<< HEAD
-		$(LD_USE_PROTO)ld -o $@ -dy $(GSHARED) $(DYNFLAGS) $(CRTI) $(PICS) \
-=======
-		$(LD) -o $@ -dy -G $(DYNFLAGS) $(CRTI) $(PICS) \
->>>>>>> fc3fd29d
+		$(LD_USE_PROTO)ld -o $@ -dy -G $(DYNFLAGS) $(CRTI) $(PICS) \
 		    $(LDLIBS) $(CRTN)
 		$(POST_PROCESS_SO)
 
