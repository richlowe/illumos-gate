--- conflicted
+++ resolved
@@ -25,27 +25,6 @@
  *
  * Copyright 2015 Nexenta Systems, Inc.  All rights reserved.
  */
-<<<<<<< HEAD
-
-#include <stdlib.h>
-#include <stddef.h>
-#include <stdio.h>
-#include <string.h>
-#include <fcntl.h>
-#include <sys/types.h>
-#include <sys/stat.h>
-#include <unistd.h>
-#include <sys/sysmacros.h>
-#include <sys/corectl.h>
-#include <procfs.h>
-#include <sys/auxv.h>
-#include <sys/old_procfs.h>
-#include <sys/utsname.h>
-#include <sys/secflags.h>
-
-
-=======
->>>>>>> 286eb3ed
 
 /*
  * This program is used to generate the contents of the
@@ -609,7 +588,6 @@
 	END;
 }
 
-<<<<<<< HEAD
 static void
 gen_psecflags(void)
 {
@@ -620,8 +598,6 @@
 
 	END;
 }
-=======
->>>>>>> 286eb3ed
 
 /*ARGSUSED*/
 int
@@ -663,11 +639,7 @@
 	gen_timestruc();
 	gen_utsname();
 	gen_prfdinfo();
-<<<<<<< HEAD
 	gen_psecflags();
-=======
-
->>>>>>> 286eb3ed
 
 	/*
 	 * Generate the full arch_layout description
@@ -695,10 +667,7 @@
 	(void) printf(fmt, "timestruc");
 	(void) printf(fmt, "utsname");
 	(void) printf(fmt, "prfdinfo");
-<<<<<<< HEAD
 	(void) printf(fmt, "psecflags");
-=======
->>>>>>> 286eb3ed
 	(void) printf("};\n");
 
 	/*
