--- conflicted
+++ resolved
@@ -23,11 +23,8 @@
 # Copyright 2008 Sun Microsystems, Inc.  All rights reserved.
 # Use is subject to license terms.
 #
-<<<<<<< HEAD
-=======
 # Copyright 2015 Nexenta Systems, Inc.  All rights reserved.
 #
->>>>>>> 286eb3ed
 
 %.o:		../common/%.c
 		$(COMPILE.c) -o $@ $<
@@ -45,15 +42,7 @@
 		$(COMPILE.c) -o $@ $<
 		$(POST_PROCESS_O)
 
-<<<<<<< HEAD
-gen_struct_layout := CPPFLAGS = $(CPPFLAGS.native)
-
-gen_struct_layout:	../common/gen_struct_layout.c
-		$(NATIVECC) $(NATIVE_CFLAGS) $(CPPFLAGS) $(CFLAGS) -o $@ \
-			../common/gen_struct_layout.c
-=======
 all:		$(PROG)
->>>>>>> 286eb3ed
 
 $(PROG):	$(OBJS) $(MAPFILE) check_struct_layout
 		$(LINK.c) -o $@ $(OBJS) $(LDLIBS)
