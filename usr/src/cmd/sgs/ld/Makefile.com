#
# CDDL HEADER START
#
# The contents of this file are subject to the terms of the
# Common Development and Distribution License (the "License").
# You may not use this file except in compliance with the License.
#
# You can obtain a copy of the license at usr/src/OPENSOLARIS.LICENSE
# or http://www.opensolaris.org/os/licensing.
# See the License for the specific language governing permissions
# and limitations under the License.
#
# When distributing Covered Code, include this CDDL HEADER in each
# file and include the License file at usr/src/OPENSOLARIS.LICENSE.
# If applicable, add the following below this CDDL HEADER, with the
# fields enclosed by brackets "[]" replaced with your own identifying
# information: Portions Copyright [yyyy] [name of copyright owner]
#
# CDDL HEADER END
#

#
# Copyright (c) 1994, 2010, Oracle and/or its affiliates. All rights reserved.
# Copyright 2016 RackTop Systems.
# Copyright 2019 OmniOS Community Edition (OmniOSce) Association.
#

PROG =		ld

include		$(SRC)/cmd/Makefile.cmd
include		$(SRC)/cmd/sgs/Makefile.com

COMOBJS =	ld.o
BLTOBJ =	msg.o

OBJS =		$(BLTOBJ) $(COMOBJS)
.PARALLEL:	$(OBJS)

<<<<<<< HEAD
MAPFILES =	../common/mapfile-intf $(MAPFILE.NGB)
MAPOPTS =	$(MAPFILES:%=-Wl,-M%)
=======
SRCDIR =	$(SGSHOME)/ld

MAPFILES =	$(SRCDIR)/common/mapfile-intf $(MAPFILE.NGB)
MAPOPTS =	$(MAPFILES:%=-M%)
>>>>>>> fc3fd29d

LDFLAGS +=	$(VERSREF) $(MAPOPTS) $(VAR_LD_LLDFLAGS)
LDLIBS +=	$(LDLIBDIR) -lld $(ELFLIBDIR) -lelf \
		    $(LDDBGLIBDIR) -llddbg $(CONVLIBDIR) -lconv

CERRWARN +=	-_gcc=-Wno-switch
CERRWARN +=	-_gcc=-Wno-parentheses

BLTDEFS=	msg.h
BLTDATA=	msg.c
BLTMESG=	$(SGSMSGDIR)/ld

BLTFILES=	$(BLTDEFS) $(BLTDATA) $(BLTMESG)

SGSMSGCOM=	$(SRCDIR)/common/ld.msg
SGSMSGTARG=	$(SGSMSGCOM)
SGSMSGALL=	$(SGSMSGCOM)
SGSMSGFLAGS +=	-h $(BLTDEFS) -d $(BLTDATA) -m $(BLTMESG) -n ld_msg

SRCS=		$(MACHOBJS:%.o=%.c)  $(COMOBJS:%.o=$(SRCDIR)/common/%.c)  $(BLTDATA)

CLEANFILES +=	$(BLTFILES)

FILEMODE=	0755<|MERGE_RESOLUTION|>--- conflicted
+++ resolved
@@ -36,15 +36,10 @@
 OBJS =		$(BLTOBJ) $(COMOBJS)
 .PARALLEL:	$(OBJS)
 
-<<<<<<< HEAD
+SRCDIR =	$(SGSHOME)/ld
+
 MAPFILES =	../common/mapfile-intf $(MAPFILE.NGB)
 MAPOPTS =	$(MAPFILES:%=-Wl,-M%)
-=======
-SRCDIR =	$(SGSHOME)/ld
-
-MAPFILES =	$(SRCDIR)/common/mapfile-intf $(MAPFILE.NGB)
-MAPOPTS =	$(MAPFILES:%=-M%)
->>>>>>> fc3fd29d
 
 LDFLAGS +=	$(VERSREF) $(MAPOPTS) $(VAR_LD_LLDFLAGS)
 LDLIBS +=	$(LDLIBDIR) -lld $(ELFLIBDIR) -lelf \
