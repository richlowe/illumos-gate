--- conflicted
+++ resolved
@@ -48,19 +48,10 @@
 		$(CPPFLAGS.master) -I$(ELFCAP)
 LLDFLAGS =	$(VAR_ELFEDIT_LLDFLAGS)
 LLDFLAGS64 =	$(VAR_ELFEDIT_LLDFLAGS64)
-<<<<<<< HEAD
-LDFLAGS +=	$(VERSREF) $(CC_USE_PROTO) -Wl,-M$(MAPFILE) $(LLDFLAGS)
-LDLIBS +=	$(ELFLIBDIR) -lelf $(LDDBGLIBDIR) $(LDDBG_LIB) \
-		    $(CONVLIBDIR) $(CONV_LIB) -ltecla
-
-LINTFLAGS +=	-x
-LINTFLAGS64 +=	-x
-=======
-LDFLAGS +=	$(VERSREF) -M$(MAPFILE) $(LLDFLAGS)
+LDFLAGS +=	$(VERSREF) -Wl,-M$(MAPFILE) $(LLDFLAGS)
 LDLIBS +=	$(ELFLIBDIR) -lelf $(LDDBGLIBDIR) -llddbg \
 		    $(CONVLIBDIR) -lconv -ltecla
 NATIVE_LIBS +=	libtecla.so
->>>>>>> fc3fd29d
 
 CERRWARN +=	-_gcc=-Wno-switch
 CERRWARN +=	$(CNOWARN_UNINIT)
