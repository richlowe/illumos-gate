--- conflicted
+++ resolved
@@ -20,13 +20,8 @@
 # CDDL HEADER END
 #
 #
-<<<<<<< HEAD
-# Copyright (c) 1989, 2001 by Sun Microsystems, Inc.
-# All rights reserved.
-=======
 # Copyright 2004 Sun Microsystems, Inc.  All rights reserved.
 # Use is subject to license terms.
->>>>>>> fdcec61a
 #
 
 XPG4PROG = nohup
@@ -46,38 +41,25 @@
 # not needed for xpg4/nohup
 EXTRALIBS = -lproc
 
-ROOTLINK = $(PROG:%=$(ROOTBIN64)/%)
+$(NOT_AARCH64_BLD)ROOTLINK = $(PROG:%=$(ROOTBIN64)/%)
 
 .KEEP_STATE:
 
-<<<<<<< HEAD
-SUBDIRS += $(MACH64)
-
-all	:=	TARGET = all
-install	:=	TARGET = install
-clean	:=	TARGET = clean
-clobber	:=	TARGET = clobber
-=======
 .PARALLEL: $(OBJS) $(XPG4OBJS)
 
 all: $(PROG) $(XPG4)
 
 install: all $(ROOTPROG) $(ROOTXPG4PROG) $(ROOTLINK)
->>>>>>> fdcec61a
 
 clean:
 	$(RM) $(CLEANFILES)
 
-<<<<<<< HEAD
-clean clobber install: $(SUBDIRS)
-=======
 $(ROOTLINK):
 	$(RM) $@; $(SYMLINK) ../../bin/$(@F) $@
 
 $(PROG): $(OBJS)
 	$(LINK.c) -o $@ $(OBJS) $(LDLIBS) $(EXTRALIBS)
 	$(POST_PROCESS)
->>>>>>> fdcec61a
 
 $(XPG4): $(XPG4OBJS)
 	$(LINK.c) -o $@ $(XPG4OBJS) $(LDLIBS)
