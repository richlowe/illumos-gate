--- conflicted
+++ resolved
@@ -2967,14 +2967,9 @@
 	{ "print", "?[-aCdhiLptx] [-c lim] [-l lim] [type] [member|offset ...]",
 	    "print the contents of a data structure", cmd_print, print_help,
 	    cmd_print_tab },
-<<<<<<< HEAD
 	{ "printf", "?[format] [type] [member ... ]", "print and format the "
 	    "member(s) of a data structure", cmd_printf, printf_help,
 	    cmd_printf_tab },
-=======
-	{ "printf", "?format type member ...", "print and format the "
-	    "member(s) of a data structure", cmd_printf, printf_help },
->>>>>>> 5ada8a07
 	{ "regs", NULL, "print general purpose registers", cmd_notsup },
 	{ "set", "[-wF] [+/-o opt] [-s dist] [-I path] [-L path] [-P prompt]",
 	    "get/set debugger properties", cmd_set },
