/*
 * CDDL HEADER START
 *
 * The contents of this file are subject to the terms of the
 * Common Development and Distribution License (the "License").
 * You may not use this file except in compliance with the License.
 *
 * You can obtain a copy of the license at usr/src/OPENSOLARIS.LICENSE
 * or http://www.opensolaris.org/os/licensing.
 * See the License for the specific language governing permissions
 * and limitations under the License.
 *
 * When distributing Covered Code, include this CDDL HEADER in each
 * file and include the License file at usr/src/OPENSOLARIS.LICENSE.
 * If applicable, add the following below this CDDL HEADER, with the
 * fields enclosed by brackets "[]" replaced with your own identifying
 * information: Portions Copyright [yyyy] [name of copyright owner]
 *
 * CDDL HEADER END
 */

/*
 * Copyright 2007 Sun Microsystems, Inc.  All rights reserved.
 * Use is subject to license terms.
 */
/*
<<<<<<< HEAD
 * Copyright (c) 2012, Joyent, Inc.  All rights reserved.
=======
 * Copyright 2013 Nexenta Systems, Inc.  All rights reserved.
>>>>>>> 69c76190
 */

#include <sys/types.h>
#include <sys/reg.h>
#include <sys/privregs.h>
#include <sys/stack.h>
#include <sys/frame.h>

#include <mdb/mdb_target_impl.h>
#include <mdb/mdb_kreg_impl.h>
#include <mdb/mdb_debug.h>
#include <mdb/mdb_modapi.h>
#include <mdb/mdb_amd64util.h>
#include <mdb/mdb_ctf.h>
#include <mdb/mdb_err.h>
#include <mdb/mdb.h>

#include <saveargs.h>

/*
 * This array is used by the getareg and putareg entry points, and also by our
 * register variable discipline.
 */

const mdb_tgt_regdesc_t mdb_amd64_kregs[] = {
	{ "savfp", KREG_SAVFP, MDB_TGT_R_EXPORT },
	{ "savpc", KREG_SAVPC, MDB_TGT_R_EXPORT },
	{ "rdi", KREG_RDI, MDB_TGT_R_EXPORT },
	{ "edi", KREG_RDI, MDB_TGT_R_EXPORT | MDB_TGT_R_32 },
	{ "di",  KREG_RDI, MDB_TGT_R_EXPORT | MDB_TGT_R_16 },
	{ "dil", KREG_RDI, MDB_TGT_R_EXPORT | MDB_TGT_R_8L },
	{ "rsi", KREG_RSI, MDB_TGT_R_EXPORT },
	{ "esi", KREG_RSI, MDB_TGT_R_EXPORT | MDB_TGT_R_32 },
	{ "si",  KREG_RSI, MDB_TGT_R_EXPORT | MDB_TGT_R_16 },
	{ "sil", KREG_RSI, MDB_TGT_R_EXPORT | MDB_TGT_R_8L },
	{ "rdx", KREG_RDX, MDB_TGT_R_EXPORT },
	{ "edx", KREG_RDX, MDB_TGT_R_EXPORT | MDB_TGT_R_32 },
	{ "dx",  KREG_RDX, MDB_TGT_R_EXPORT | MDB_TGT_R_16 },
	{ "dh",  KREG_RDX, MDB_TGT_R_EXPORT | MDB_TGT_R_8H },
	{ "dl",  KREG_RDX, MDB_TGT_R_EXPORT | MDB_TGT_R_8L },
	{ "rcx", KREG_RCX, MDB_TGT_R_EXPORT },
	{ "ecx", KREG_RCX, MDB_TGT_R_EXPORT | MDB_TGT_R_32 },
	{ "cx",  KREG_RCX, MDB_TGT_R_EXPORT | MDB_TGT_R_16 },
	{ "ch",  KREG_RCX, MDB_TGT_R_EXPORT | MDB_TGT_R_8H },
	{ "cl",  KREG_RCX, MDB_TGT_R_EXPORT | MDB_TGT_R_8L },
	{ "r8", KREG_R8, MDB_TGT_R_EXPORT },
	{ "r8d", KREG_R8,  MDB_TGT_R_EXPORT | MDB_TGT_R_32 },
	{ "r8w", KREG_R8,  MDB_TGT_R_EXPORT | MDB_TGT_R_16 },
	{ "r8l", KREG_R8,  MDB_TGT_R_EXPORT | MDB_TGT_R_8L },
	{ "r9", KREG_R9, MDB_TGT_R_EXPORT },
	{ "r9d", KREG_R8,  MDB_TGT_R_EXPORT | MDB_TGT_R_32 },
	{ "r9w", KREG_R8,  MDB_TGT_R_EXPORT | MDB_TGT_R_16 },
	{ "r9l", KREG_R8,  MDB_TGT_R_EXPORT | MDB_TGT_R_8L },
	{ "rax", KREG_RAX, MDB_TGT_R_EXPORT },
	{ "eax", KREG_RAX, MDB_TGT_R_EXPORT | MDB_TGT_R_32 },
	{ "ax",  KREG_RAX, MDB_TGT_R_EXPORT | MDB_TGT_R_16 },
	{ "ah",  KREG_RAX, MDB_TGT_R_EXPORT | MDB_TGT_R_8H },
	{ "al",  KREG_RAX, MDB_TGT_R_EXPORT | MDB_TGT_R_8L },
	{ "rbx", KREG_RBX, MDB_TGT_R_EXPORT },
	{ "ebx", KREG_RBX, MDB_TGT_R_EXPORT | MDB_TGT_R_32 },
	{ "bx",  KREG_RBX, MDB_TGT_R_EXPORT | MDB_TGT_R_16 },
	{ "bh",  KREG_RBX, MDB_TGT_R_EXPORT | MDB_TGT_R_8H },
	{ "bl",  KREG_RBX, MDB_TGT_R_EXPORT | MDB_TGT_R_8L },
	{ "rbp", KREG_RBP, MDB_TGT_R_EXPORT },
	{ "ebp", KREG_RBP, MDB_TGT_R_EXPORT | MDB_TGT_R_32 },
	{ "bp",  KREG_RBP, MDB_TGT_R_EXPORT | MDB_TGT_R_16 },
	{ "bpl", KREG_RBP, MDB_TGT_R_EXPORT | MDB_TGT_R_8L },
	{ "r10", KREG_R10, MDB_TGT_R_EXPORT },
	{ "r10d", KREG_R10, MDB_TGT_R_EXPORT | MDB_TGT_R_32 },
	{ "r10w", KREG_R10, MDB_TGT_R_EXPORT | MDB_TGT_R_16 },
	{ "r10l", KREG_R10, MDB_TGT_R_EXPORT | MDB_TGT_R_8L },
	{ "r11", KREG_R11, MDB_TGT_R_EXPORT },
	{ "r11d", KREG_R11, MDB_TGT_R_EXPORT | MDB_TGT_R_32 },
	{ "r11w", KREG_R11, MDB_TGT_R_EXPORT | MDB_TGT_R_16 },
	{ "r11l", KREG_R11, MDB_TGT_R_EXPORT | MDB_TGT_R_8L },
	{ "r12", KREG_R12, MDB_TGT_R_EXPORT },
	{ "r12d", KREG_R12, MDB_TGT_R_EXPORT | MDB_TGT_R_32 },
	{ "r12w", KREG_R12, MDB_TGT_R_EXPORT | MDB_TGT_R_16 },
	{ "r12l", KREG_R12, MDB_TGT_R_EXPORT | MDB_TGT_R_8L },
	{ "r13", KREG_R13, MDB_TGT_R_EXPORT },
	{ "r13d", KREG_R13, MDB_TGT_R_EXPORT | MDB_TGT_R_32 },
	{ "r13w", KREG_R13, MDB_TGT_R_EXPORT | MDB_TGT_R_16 },
	{ "r13l", KREG_R13, MDB_TGT_R_EXPORT | MDB_TGT_R_8L },
	{ "r14", KREG_R14, MDB_TGT_R_EXPORT },
	{ "r14d", KREG_R14, MDB_TGT_R_EXPORT | MDB_TGT_R_32 },
	{ "r14w", KREG_R14, MDB_TGT_R_EXPORT | MDB_TGT_R_16 },
	{ "r14l", KREG_R14, MDB_TGT_R_EXPORT | MDB_TGT_R_8L },
	{ "r15", KREG_R15, MDB_TGT_R_EXPORT },
	{ "r15d", KREG_R15, MDB_TGT_R_EXPORT | MDB_TGT_R_32 },
	{ "r15w", KREG_R15, MDB_TGT_R_EXPORT | MDB_TGT_R_16 },
	{ "r15l", KREG_R15, MDB_TGT_R_EXPORT | MDB_TGT_R_8L },
	{ "ds", KREG_DS, MDB_TGT_R_EXPORT },
	{ "es", KREG_ES, MDB_TGT_R_EXPORT },
	{ "fs", KREG_FS, MDB_TGT_R_EXPORT },
	{ "gs", KREG_GS, MDB_TGT_R_EXPORT },
	{ "trapno", KREG_TRAPNO, MDB_TGT_R_EXPORT | MDB_TGT_R_PRIV },
	{ "err", KREG_ERR, MDB_TGT_R_EXPORT | MDB_TGT_R_PRIV },
	{ "rip", KREG_RIP, MDB_TGT_R_EXPORT },
	{ "cs", KREG_CS, MDB_TGT_R_EXPORT },
	{ "rflags", KREG_RFLAGS, MDB_TGT_R_EXPORT },
	{ "eflags", KREG_RFLAGS, MDB_TGT_R_EXPORT | MDB_TGT_R_32 },
	{ "rsp", KREG_RSP, MDB_TGT_R_EXPORT },
	{ "esp", KREG_RSP, MDB_TGT_R_EXPORT | MDB_TGT_R_32 },
	{ "sp",  KREG_RSP, MDB_TGT_R_EXPORT | MDB_TGT_R_16 },
	{ "spl", KREG_RSP, MDB_TGT_R_EXPORT | MDB_TGT_R_8L },
	{ "ss", KREG_SS, MDB_TGT_R_EXPORT },
	{ NULL, 0, 0 }
};

void
mdb_amd64_printregs(const mdb_tgt_gregset_t *gregs)
{
	const kreg_t *kregs = &gregs->kregs[0];
	kreg_t rflags = kregs[KREG_RFLAGS];

#define	GETREG2(x) ((uintptr_t)kregs[(x)]), ((uintptr_t)kregs[(x)])

	mdb_printf("%%rax = 0x%0?p %15A %%r9  = 0x%0?p %A\n",
	    GETREG2(KREG_RAX), GETREG2(KREG_R9));
	mdb_printf("%%rbx = 0x%0?p %15A %%r10 = 0x%0?p %A\n",
	    GETREG2(KREG_RBX), GETREG2(KREG_R10));
	mdb_printf("%%rcx = 0x%0?p %15A %%r11 = 0x%0?p %A\n",
	    GETREG2(KREG_RCX), GETREG2(KREG_R11));
	mdb_printf("%%rdx = 0x%0?p %15A %%r12 = 0x%0?p %A\n",
	    GETREG2(KREG_RDX), GETREG2(KREG_R12));
	mdb_printf("%%rsi = 0x%0?p %15A %%r13 = 0x%0?p %A\n",
	    GETREG2(KREG_RSI), GETREG2(KREG_R13));
	mdb_printf("%%rdi = 0x%0?p %15A %%r14 = 0x%0?p %A\n",
	    GETREG2(KREG_RDI), GETREG2(KREG_R14));
	mdb_printf("%%r8  = 0x%0?p %15A %%r15 = 0x%0?p %A\n\n",
	    GETREG2(KREG_R8), GETREG2(KREG_R15));

	mdb_printf("%%rip = 0x%0?p %A\n", GETREG2(KREG_RIP));
	mdb_printf("%%rbp = 0x%0?p\n", kregs[KREG_RBP]);
	mdb_printf("%%rsp = 0x%0?p\n", kregs[KREG_RSP]);

	mdb_printf("%%rflags = 0x%08x\n", rflags);

	mdb_printf("  id=%u vip=%u vif=%u ac=%u vm=%u rf=%u nt=%u iopl=0x%x\n",
	    (rflags & KREG_EFLAGS_ID_MASK) >> KREG_EFLAGS_ID_SHIFT,
	    (rflags & KREG_EFLAGS_VIP_MASK) >> KREG_EFLAGS_VIP_SHIFT,
	    (rflags & KREG_EFLAGS_VIF_MASK) >> KREG_EFLAGS_VIF_SHIFT,
	    (rflags & KREG_EFLAGS_AC_MASK) >> KREG_EFLAGS_AC_SHIFT,
	    (rflags & KREG_EFLAGS_VM_MASK) >> KREG_EFLAGS_VM_SHIFT,
	    (rflags & KREG_EFLAGS_RF_MASK) >> KREG_EFLAGS_RF_SHIFT,
	    (rflags & KREG_EFLAGS_NT_MASK) >> KREG_EFLAGS_NT_SHIFT,
	    (rflags & KREG_EFLAGS_IOPL_MASK) >> KREG_EFLAGS_IOPL_SHIFT);

	mdb_printf("  status=<%s,%s,%s,%s,%s,%s,%s,%s,%s>\n\n",
	    (rflags & KREG_EFLAGS_OF_MASK) ? "OF" : "of",
	    (rflags & KREG_EFLAGS_DF_MASK) ? "DF" : "df",
	    (rflags & KREG_EFLAGS_IF_MASK) ? "IF" : "if",
	    (rflags & KREG_EFLAGS_TF_MASK) ? "TF" : "tf",
	    (rflags & KREG_EFLAGS_SF_MASK) ? "SF" : "sf",
	    (rflags & KREG_EFLAGS_ZF_MASK) ? "ZF" : "zf",
	    (rflags & KREG_EFLAGS_AF_MASK) ? "AF" : "af",
	    (rflags & KREG_EFLAGS_PF_MASK) ? "PF" : "pf",
	    (rflags & KREG_EFLAGS_CF_MASK) ? "CF" : "cf");

	mdb_printf("%24s%%cs = 0x%04x\t%%ds = 0x%04x\t%%es = 0x%04x\n",
	    " ", kregs[KREG_CS], kregs[KREG_DS], kregs[KREG_ES]);

	mdb_printf("%%trapno = 0x%x\t\t%%fs = 0x%04x\t%%gs = 0x%04x\n",
	    kregs[KREG_TRAPNO], (kregs[KREG_FS] & 0xffff),
	    (kregs[KREG_GS] & 0xffff));
	mdb_printf("   %%err = 0x%x\n", kregs[KREG_ERR]);
}

/*
 * We expect all proper Solaris core files to have STACK_ALIGN-aligned stacks.
 * Hence the name.  However, if the core file resulted from a
 * hypervisor-initiated panic, the hypervisor's frames may only be 64-bit
 * aligned instead of 128.
 */
static int
fp_is_aligned(uintptr_t fp, int xpv_panic)
{
	if (!xpv_panic && (fp & (STACK_ALIGN -1)))
		return (0);
	if ((fp & sizeof (uintptr_t) - 1))
		return (0);
	return (1);
}

int
mdb_amd64_kvm_stack_iter(mdb_tgt_t *t, const mdb_tgt_gregset_t *gsp,
    mdb_tgt_stack_f *func, void *arg)
{
	mdb_tgt_gregset_t gregs;
	kreg_t *kregs = &gregs.kregs[0];
	int got_pc = (gsp->kregs[KREG_RIP] != 0);
	uint_t argc, reg_argc;
	long fr_argv[32];
	int start_index; /* index to save_instr where to start comparison */
	int i;

	struct {
		uintptr_t fr_savfp;
		uintptr_t fr_savpc;
	} fr;

	uintptr_t fp = gsp->kregs[KREG_RBP];
	uintptr_t pc = gsp->kregs[KREG_RIP];
	uintptr_t lastfp;

	ssize_t size;
	ssize_t insnsize;
	uint8_t ins[SAVEARGS_INSN_SEQ_LEN];

	GElf_Sym s;
	mdb_syminfo_t sip;
	mdb_ctf_funcinfo_t mfp;
	int xpv_panic = 0;
#ifndef	_KMDB
	int xp;

	if ((mdb_readsym(&xp, sizeof (xp), "xpv_panicking") != -1) && (xp > 0))
		xpv_panic = 1;
#endif

	bcopy(gsp, &gregs, sizeof (gregs));

	while (fp != 0) {
		int args_style = 0;

		if (!fp_is_aligned(fp, xpv_panic))
			return (set_errno(EMDB_STKALIGN));

		if (mdb_tgt_vread(t, &fr, sizeof (fr), fp) != sizeof (fr))
			return (-1);	/* errno has been set for us */

		if ((mdb_tgt_lookup_by_addr(t, pc, MDB_TGT_SYM_FUZZY,
		    NULL, 0, &s, &sip) == 0) &&
		    (mdb_ctf_func_info(&s, &sip, &mfp) == 0)) {
			int return_type = mdb_ctf_type_kind(mfp.mtf_return);
			mdb_ctf_id_t args_types[5];

			argc = mfp.mtf_argc;

			/*
			 * If the function returns a structure or union
			 * greater than 16 bytes in size %rdi contains the
			 * address in which to store the return value rather
			 * than for an argument.
			 */
			if ((return_type == CTF_K_STRUCT ||
			    return_type == CTF_K_UNION) &&
			    mdb_ctf_type_size(mfp.mtf_return) > 16)
				start_index = 1;
			else
				start_index = 0;

			/*
			 * If any of the first 5 arguments are a structure
			 * less than 16 bytes in size, it will be passed
			 * spread across two argument registers, and we will
			 * not cope.
			 */
			if (mdb_ctf_func_args(&mfp, 5, args_types) == CTF_ERR)
				argc = 0;

			for (i = 0; i < MIN(5, argc); i++) {
				int t = mdb_ctf_type_kind(args_types[i]);

				if (((t == CTF_K_STRUCT) ||
				    (t == CTF_K_UNION)) &&
				    mdb_ctf_type_size(args_types[i]) <= 16) {
					argc = 0;
					break;
				}
			}
		} else {
			argc = 0;
		}

		/*
		 * The number of instructions to search for argument saving is
		 * limited such that only instructions prior to %pc are
		 * considered such that we never read arguments from a
		 * function where the saving code has not in fact yet
		 * executed.
		 */
		insnsize = MIN(MIN(s.st_size, SAVEARGS_INSN_SEQ_LEN),
		    pc - s.st_value);

		if (mdb_tgt_vread(t, ins, insnsize, s.st_value) != insnsize)
			argc = 0;

		if ((argc != 0) &&
		    ((args_style = saveargs_has_args(ins, insnsize, argc,
		    start_index)) != SAVEARGS_NO_ARGS)) {
			/* Up to 6 arguments are passed via registers */
			reg_argc = MIN((6 - start_index), mfp.mtf_argc);
			size = reg_argc * sizeof (long);

			/*
			 * If Studio pushed a structure return address as an
			 * argument, we need to read one more argument than
			 * actually exists (the addr) to make everything line
			 * up.
			 */
			if (args_style == SAVEARGS_STRUCT_ARGS)
				size += sizeof (long);

			if (mdb_tgt_vread(t, fr_argv, size, (fp - size))
			    != size)
				return (-1);	/* errno has been set for us */

			/*
			 * Arrange the arguments in the right order for
			 * printing.
			 */
			for (i = 0; i < (reg_argc / 2); i++) {
				long t = fr_argv[i];

				fr_argv[i] = fr_argv[reg_argc - i - 1];
				fr_argv[reg_argc - i - 1] = t;
			}

			if (argc > reg_argc) {
				size = MIN((argc - reg_argc) * sizeof (long),
				    sizeof (fr_argv) -
				    (reg_argc * sizeof (long)));

				if (mdb_tgt_vread(t, &fr_argv[reg_argc], size,
				    fp + sizeof (fr)) != size)
					return (-1); /* errno has been set */
			}
		} else {
			argc = 0;
		}

		if (got_pc && func(arg, pc, argc, fr_argv, &gregs) != 0)
			break;

		kregs[KREG_RSP] = kregs[KREG_RBP];

		lastfp = fp;
		fp = fr.fr_savfp;
		/*
		 * The Xen hypervisor marks a stack frame as belonging to
		 * an exception by inverting the bits of the pointer to
		 * that frame.  We attempt to identify these frames by
		 * inverting the pointer and seeing if it is within 0xfff
		 * bytes of the last frame.
		 */
		if (xpv_panic)
			if ((fp != 0) && (fp < lastfp) &&
			    ((lastfp ^ ~fp) < 0xfff))
				fp = ~fp;

		kregs[KREG_RBP] = fp;
		kregs[KREG_RIP] = pc = fr.fr_savpc;

		got_pc = (pc != 0);
	}

	return (0);
}

/*
 * Determine the return address for the current frame.  Typically this is the
 * fr_savpc value from the current frame, but we also perform some special
 * handling to see if we are stopped on one of the first two instructions of
 * a typical function prologue, in which case %rbp will not be set up yet.
 */
int
mdb_amd64_step_out(mdb_tgt_t *t, uintptr_t *p, kreg_t pc, kreg_t fp, kreg_t sp,
    mdb_instr_t curinstr)
{
	struct frame fr;
	GElf_Sym s;
	char buf[1];

	enum {
		M_PUSHQ_RBP	= 0x55,	/* pushq %rbp */
		M_REX_W		= 0x48, /* REX prefix with only W set */
		M_MOVL_RBP	= 0x8b	/* movq %rsp, %rbp with prefix */
	};

	if (mdb_tgt_lookup_by_addr(t, pc, MDB_TGT_SYM_FUZZY,
	    buf, 0, &s, NULL) == 0) {
		if (pc == s.st_value && curinstr == M_PUSHQ_RBP)
			fp = sp - 8;
		else if (pc == s.st_value + 1 && curinstr == M_REX_W) {
			if (mdb_tgt_vread(t, &curinstr, sizeof (curinstr),
			    pc + 1) == sizeof (curinstr) && curinstr ==
			    M_MOVL_RBP)
				fp = sp;
		}
	}

	if (mdb_tgt_vread(t, &fr, sizeof (fr), fp) == sizeof (fr)) {
		*p = fr.fr_savpc;
		return (0);
	}

	return (-1); /* errno is set for us */
}

/*ARGSUSED*/
int
mdb_amd64_next(mdb_tgt_t *t, uintptr_t *p, kreg_t pc, mdb_instr_t curinstr)
{
	mdb_tgt_addr_t npc;
	mdb_tgt_addr_t callpc;

	enum {
		M_CALL_REL = 0xe8, /* call near with relative displacement */
		M_CALL_REG = 0xff, /* call near indirect or call far register */

		M_REX_LO = 0x40,
		M_REX_HI = 0x4f
	};

	/*
	 * If the opcode is a near call with relative displacement, assume the
	 * displacement is a rel32 from the next instruction.
	 */
	if (curinstr == M_CALL_REL) {
		*p = pc + sizeof (mdb_instr_t) + sizeof (uint32_t);
		return (0);
	}

	/* Skip the rex prefix, if any */
	callpc = pc;
	while (curinstr >= M_REX_LO && curinstr <= M_REX_HI) {
		if (mdb_tgt_vread(t, &curinstr, sizeof (curinstr), ++callpc) !=
		    sizeof (curinstr))
			return (-1); /* errno is set for us */
	}

	if (curinstr != M_CALL_REG) {
		/* It's not a call */
		return (set_errno(EAGAIN));
	}

	if ((npc = mdb_dis_nextins(mdb.m_disasm, t, MDB_TGT_AS_VIRT, pc)) == pc)
		return (-1); /* errno is set for us */

	*p = npc;
	return (0);
}

/*ARGSUSED*/
int
mdb_amd64_kvm_frame(void *arglim, uintptr_t pc, uint_t argc, const long *argv,
    const mdb_tgt_gregset_t *gregs)
{
	argc = MIN(argc, (uintptr_t)arglim);
	mdb_printf("%a(", pc);

	if (argc != 0) {
		mdb_printf("%lr", *argv++);
		for (argc--; argc != 0; argc--)
			mdb_printf(", %lr", *argv++);
	}

	mdb_printf(")\n");
	return (0);
}

int
mdb_amd64_kvm_framev(void *arglim, uintptr_t pc, uint_t argc, const long *argv,
    const mdb_tgt_gregset_t *gregs)
{
	/*
	 * Historically adb limited stack trace argument display to a fixed-
	 * size number of arguments since no symbolic debugging info existed.
	 * On amd64 we can detect the true number of saved arguments so only
	 * respect an arglim of zero; otherwise display the entire argv[].
	 */
	if (arglim == 0)
		argc = 0;

	mdb_printf("%0?lr %a(", gregs->kregs[KREG_RBP], pc);

	if (argc != 0) {
		mdb_printf("%lr", *argv++);
		for (argc--; argc != 0; argc--)
			mdb_printf(", %lr", *argv++);
	}

	mdb_printf(")\n");
	return (0);
}<|MERGE_RESOLUTION|>--- conflicted
+++ resolved
@@ -24,11 +24,8 @@
  * Use is subject to license terms.
  */
 /*
-<<<<<<< HEAD
  * Copyright (c) 2012, Joyent, Inc.  All rights reserved.
-=======
  * Copyright 2013 Nexenta Systems, Inc.  All rights reserved.
->>>>>>> 69c76190
  */
 
 #include <sys/types.h>
