#
# CDDL HEADER START
#
# The contents of this file are subject to the terms of the
# Common Development and Distribution License (the "License").
# You may not use this file except in compliance with the License.
#
# You can obtain a copy of the license at usr/src/OPENSOLARIS.LICENSE
# or http://www.opensolaris.org/os/licensing.
# See the License for the specific language governing permissions
# and limitations under the License.
#
# When distributing Covered Code, include this CDDL HEADER in each
# file and include the License file at usr/src/OPENSOLARIS.LICENSE.
# If applicable, add the following below this CDDL HEADER, with the
# fields enclosed by brackets "[]" replaced with your own identifying
# information: Portions Copyright [yyyy] [name of copyright owner]
#
# CDDL HEADER END
#
#
# Copyright 2009 Sun Microsystems, Inc.  All rights reserved.
# Use is subject to license terms.
#
# Copyright (c) 2013 by Delphix. All rights reserved.
# Copyright (c) 2019 Carlos Neira <cneirabustos@gmail.com>
# Copyright 2019 OmniOS Community Edition (OmniOSce) Association.
# Copyright 2019 Joyent, Inc.
#

.KEEP_STATE:
.SUFFIXES:

include $(SRC)/cmd/mdb/Makefile.tools

#
# Make sure we're getting a consistent execution environment for the
# embedded scripts.
#
SHELL= /usr/bin/ksh93

$(KMOD_SOURCES_DIFFERENT)KMODSRCS = $(MODSRCS)
$(KMOD_SOURCES_DIFFERENT)KMODASMSRCS = $(MODASMSRCS)

MODOBJS = $(MODSRCS:%.c=dmod/%.o) $(MODASMSRCS:%.s=dmod/%.o)
KMODOBJS = $(KMODSRCS:%.c=kmod/%.o) $(KMODASMSRCS:%.s=kmod/%.o)

MODNAME_cmd = if [ -n "$(MODULE_NAME)" ]; then print $(MODULE_NAME); else print $(MODULE)| sed -e 's:\.so$$::'; fi
MODNAME = $(MODNAME_cmd:sh)
KMODULE = $(MODNAME)

MODFILE = dmod/$(MODULE)
KMODFILE = kmod/$(KMODULE)

#
# The mess below is designed to pick the right set of objects to build and/or
# lint.  We have three flavors:
#
#  1. proc and raw modules.  Only $(MODOBJS) are built.
#  2. kvm modules for systems without kmdb.  Only $(MODOBJS) are built.
#  3. kvm modules for systems with kmdb.  $(MODOBJS) and $(KMODOBJS) are built.
#
# Complicating matters, we'd like to make the distinction between 2 and 3 before
# this Makefile is loaded.  By default, we'll assume that all kvm modules should
# be built for kmdb.  If, however, the user sets $(MODULE_BUILD_TYPE) to `mdb',
# the kmdb variant of the module won't be built.
#

# Which flavors are to be built?
TARGETS_kvm_type_	= both	# Build both if $(MODULE_BUILD_TYPE) is unset
TARGETS_kvm_type_kmdb	= both
TARGETS_kvm_type_mdb	= mdb
TARGETS_kvm_type	= $(TARGETS_kvm_type_$(MODULE_BUILD_TYPE))

# What should we build?
TARGETS_kvm_kmdb	= $(KMODFILE)
TARGETS_kvm_mdb		= $(MODFILE)
TARGETS_kvm_both	= $(TARGETS_kvm_mdb) $(TARGETS_kvm_kmdb)
TARGETS_kvm		= $(TARGETS_kvm_$(TARGETS_kvm_type))
TARGETS_proc		= $(MODFILE)
TARGETS_raw		= $(MODFILE)
TARGETS			= $(TARGETS_$(MDBTGT))

# Where should we install that which we've built?
ROOTTGTS_kvm_type	= $(TARGETS_kvm_type)	# overridden by mdb_ks
ROOTTGTS_kvm_kmdb	= $(ROOTKMOD)/$(KMODULE)
ROOTTGTS_kvm_mdb	= $(ROOTMOD)/$(MODULE)
ROOTTGTS_kvm_both	= $(ROOTTGTS_kvm_mdb) $(ROOTTGTS_kvm_kmdb)
ROOTTGTS_kvm		= $(ROOTTGTS_kvm_$(ROOTTGTS_kvm_type))
ROOTTGTS_proc		= $(ROOTMOD)/$(MODULE)
ROOTTGTS_raw		= $(ROOTMOD)/$(MODULE)
ROOTTGTS		= $(ROOTTGTS_$(MDBTGT))

# What should we lint?
KLINTOBJS		= $(KMODOBJS:%.o=%.ln)
LINTOBJS		= $(MODOBJS:%.o=%.ln)

LINTFILES_kvm_type	= $(TARGETS_kvm_type)
LINTFILES_kvm_both	= $(KLINTOBJS) $(LINTOBJS)
LINTFILES_kvm_mdb	= $(LINTOBJS)
LINTFILES_kvm		= $(LINTFILES_kvm_$(LINTFILES_kvm_type))
LINTFILES_proc		= $(LINTOBJS)
LINTFILES_raw		= $(LINTOBJS)
LINTFILES		= $(LINTFILES_$(MDBTGT))

#
# Python specific flags. To try and make life easier for folks how are
# building with an LFS python, we attempt to use -isystem when it's
# available.
#
PYCPPFLAGS		= -_gcc=-isystem -_gcc=$(ADJUNCT_PROTO)/usr/include/python$(PYTHON_VERSION)
PYCPPFLAGS		+= -_cc=-I$(ADJUNCT_PROTO)/usr/include/python$(PYTHON_VERSION)
PYLNFLAGS		= -I$(ADJUNCT_PROTO)/usr/include/python$(PYTHON_VERSION)

kvm_TGTFLAGS		= -D_KERNEL
proc_TGTFLAGS		= -D_USER

CSTD			= $(CSTD_GNU99)

CFLAGS			+= $(CCVERBOSE)
CFLAGS64		+= $(CCVERBOSE)
CPPFLAGS		+= $($(MDBTGT)_TGTFLAGS) -I../../../common
LDFLAGS			+= $(ZTEXT)
LDFLAGS64		+= $(ZTEXT)
ASFLAGS			+= -P
AS_CPPFLAGS		+= -D_ASM

SMOFF += all_func_returns,index_overflow

# Module type-specific compiler flags
$(MODOBJS) :=			CFLAGS += $(C_BIGPICFLAGS) $(XREGSFLAG)
$(MODOBJS) :=			CFLAGS64 += $(C_BIGPICFLAGS) $(XREGSFLAG)
$(KMODOBJS) $(KLINTOBJS) :=	CPPFLAGS += -D_KMDB
$(KMODOBJS) :=			V9CODESIZE = $(CCABS32)
$(KMODOBJS) :=			DTS_ERRNO =

# Modules aren't allowed to export symbols
MAPFILE		= $(SRC)/cmd/mdb/common/modules/conf/mapfile

# Modules typically make external references.  To provide for -zdefs use
# and clean ldd(1) processing, explicitly define all external references.
MAPFILE-EXT	= $(SRC)/cmd/mdb/common/modules/conf/mapfile-extern

#
# kmdb is a kernel module, so we'll use the kernel's build flags.
$(KMODOBJS) := CFLAGS64 += $(STAND_FLAGS_64)

#
# Override this to pull source files from another directory
#
MODSRCS_DIR = ../../../common/modules/genunix

all: $$(TARGETS)

install: all $$(ROOTTGTS)

dmods: install

clean.lint:
	$(RM) $(LINTFILES) $(MODSRCS:.c=.ln)

clean:
	$(RM) $(MODOBJS) $(KMODOBJS) $(CLEANFILES)

clobber: clean clean.lint
	$(RM) $(MODFILE) $(KMODFILE) $(CLOBBERFILES)

lint: $$(LINTFILES)

.NO_PARALLEL:
.PARALLEL: $(MODOBJS) $(KMODOBJS) mdb_tgt kmdb_tgt dmod kmod \
	$(TARGETS) $(LINTFILES)

$(MODFILE): dmod .WAIT $(MODOBJS) $$(MAPFILE-EXT)
<<<<<<< HEAD
	$(LINK.c) $(ZDEFS) $(ZIGNORE) $(MAPFILE-EXT:%=-Wl,-M%) $(GSHARED) \
	    $(MODOBJS) -o $@ $(LDLIBS) -lc
=======
	$(LINK.c) $(ZDEFS) $(ZIGNORE) $(MAPFILE-EXT:%=-M%) $(GSHARED) \
	    $(MODOBJS) -o $@ $(LDLIBS) -lc -lproc
>>>>>>> fc3fd29d
	$(CTFMERGE) -L VERSION -o $@ $(MODOBJS)
	$(POST_PROCESS_SO)

#
# kmdb dmods must *not* stray from the module API.  To ensure that they don't,
# we try to link them, at build time, against an object that exports the symbols
# that they can legally use.  The link test object is, however, only built when
# kmdb itself is built.  Requiring module developers to build kmdb first would
# be painful, so by default, module-level builds don't do the link test (the
# $(POUND_SIGN) assignment below takes care of that).  Builds of the entire
# tree can, however, guarantee the construction of kmdb first, and as such can
# override the setting of $(KMDB_LINKTEST_ENABLE).  This override causes the
# link test to be run.
#
# Developers wanting to force a link test for a single module can use the
# `linktest' target from within a module directory.
#
LINKTESTOBJ = $(KMDBDIR)/kmdb_modlinktest.o

KMDB_LINKTEST = \
	$(LD) $(ZDEFS) -dy -r -o $@.linktest $(KMODOBJS) \
	$(STANDOBJS) $(LINKTESTOBJ) && \
	$(RM) $@.linktest

KMDB_LINKTEST_ENABLE=$(POUND_SIGN)
$(KMDB_LINKTEST_ENABLE)KMDB_LINKTEST_CMD = $(KMDB_LINKTEST)

#
# Ensure that dmods don't use floating point
#
KMDB_FPTEST_CMD = $(KMDB_FPTEST)

$(KMODFILE): kmod .WAIT $(KMODOBJS) $(MAPFILE)
	$(LD) -dy -r $(MAPFILE:%=-M%) -Nmisc/kmdbmod -o $@ $(KMODOBJS) \
	$(STANDOBJS)
	$(KMDB_LINKTEST_CMD)
	$(KMDB_FPTEST_CMD)
	$(CTFMERGE) -l "$(UTS_LABEL)" -o $@ $(KMODOBJS)
	$(POST_PROCESS)
	$(SETDYNFLAG) -f DF_1_NOKSYMS $@

linktest: linktest_check .WAIT kmod .WAIT $(KMODOBJS)
	$(KMDB_LINKTEST)

linktest_check:
	@if [ "$(MDBTGT)" != "kvm" ] ; then \
		echo "ERROR: linktest is not supported non-kvm/disasm dmods" \
		    >&2 ; \
		exit 1 ; \
	fi

#
# Dynamic rules for object construction
#
dmod/%.o kmod/%.o: %.c
	$(COMPILE.c) -o $@ $<
	$(CTFCONVERT_O)

dmod/%.o kmod%.o: %.s
	$(COMPILE.s) -o $@ $<

dmod/%.o kmod/%.o: ../%.c
	$(COMPILE.c) -o $@ $<
	$(CTFCONVERT_O)

dmod/%.o kmod%.o: ../%.s
	$(COMPILE.s) -o $@ $<

dmod/%.o kmod/%.o: ../../../common/modules/$(MODNAME)/%.c
	$(COMPILE.c) -o $@ $<
	$(CTFCONVERT_O)

dmod/%.o kmod%.o: ../../../common/modules/$(MODNAME)/%.s
	$(COMPILE.s) -o $@ $<

dmod/%.o kmod/%.o: $$(MODSRCS_DIR)/%.c
	$(COMPILE.c) -o $@ $<
	$(CTFCONVERT_O)

dmod/%.o kmod%.o: $$(MODSRCS_DIR)/%.s
	$(COMPILE.s) -o $@ $<

#
# Lint
#
dmod/%.ln kmod/%.ln: %.c
	$(LINT.c) -dirout=$(@D) -c $<

dmod/%.ln kmod/%.ln: %.s
	$(LINT.s) -dirout=$(@D) -c $<

dmod/%.ln kmod/%.ln: ../%.c
	$(LINT.c) -dirout=$(@D) -c $<

dmod/%.ln kmod/%.ln: ../%.s
	$(LINT.s) -dirout=$(@D) -c $<

dmod/%.ln kmod/%.ln: ../../../common/modules/$(MODNAME)/%.c
	$(LINT.c) -dirout=$(@D) -c $<

dmod/%.ln kmod/%.ln: ../../../common/modules/$(MODNAME)/%.s
	$(LINT.s) -dirout=$(@D) -c $<

dmod/%.ln kmod/%.ln: $$(MODSRCS_DIR)/%.c
	$(LINT.c) -dirout=$(@D) -c $<

dmod/%.ln kmod/%.ln: $$(MODSRCS_DIR)/%.s
	$(LINT.s) -dirout=$(@D) -c $<

#
# Installation targets
#

$(ROOT)/usr/lib/mdb/$(MDBTGT): $(ROOT)/usr/lib/mdb
	$(INS.dir)

$(ROOT)/usr/lib/mdb:
	$(INS.dir)

$(ROOT)/kernel/kmdb:
	$(INS.dir)

$(ROOTMOD)/$(MODULE): $(ROOTMOD)

$(ROOTKMOD)/$(KMODULE): $(ROOTKMOD)

kmod dmod:
	-@mkdir -p $@<|MERGE_RESOLUTION|>--- conflicted
+++ resolved
@@ -172,13 +172,8 @@
 	$(TARGETS) $(LINTFILES)
 
 $(MODFILE): dmod .WAIT $(MODOBJS) $$(MAPFILE-EXT)
-<<<<<<< HEAD
 	$(LINK.c) $(ZDEFS) $(ZIGNORE) $(MAPFILE-EXT:%=-Wl,-M%) $(GSHARED) \
-	    $(MODOBJS) -o $@ $(LDLIBS) -lc
-=======
-	$(LINK.c) $(ZDEFS) $(ZIGNORE) $(MAPFILE-EXT:%=-M%) $(GSHARED) \
 	    $(MODOBJS) -o $@ $(LDLIBS) -lc -lproc
->>>>>>> fc3fd29d
 	$(CTFMERGE) -L VERSION -o $@ $(MODOBJS)
 	$(POST_PROCESS_SO)
 
