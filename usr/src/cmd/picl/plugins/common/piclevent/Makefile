#
# CDDL HEADER START
#
# The contents of this file are subject to the terms of the
# Common Development and Distribution License (the "License").
# You may not use this file except in compliance with the License.
#
# You can obtain a copy of the license at usr/src/OPENSOLARIS.LICENSE
# or http://www.opensolaris.org/os/licensing.
# See the License for the specific language governing permissions
# and limitations under the License.
#
# When distributing Covered Code, include this CDDL HEADER in each
# file and include the License file at usr/src/OPENSOLARIS.LICENSE.
# If applicable, add the following below this CDDL HEADER, with the
# fields enclosed by brackets "[]" replaced with your own identifying
# information: Portions Copyright [yyyy] [name of copyright owner]
#
# CDDL HEADER END
#
#
# Copyright 2009 Sun Microsystems, Inc.  All rights reserved.
# Use is subject to license terms.
#

LIBRARY=	libpiclevent.a
VERS=		.1

OBJECTS=	piclevent.o

# include library definitions
include $(SRC)/lib/Makefile.lib

include $(SRC)/cmd/picl/plugins/Makefile.com

<<<<<<< HEAD
=======
MODULES = picl_slm.so
MOD_SRCS = picl_slm.c
MOD_OBJS = picl_slm.o
MOD_LDLIBS = -L$(ROOT)/usr/lib -lsysevent -lnvpair -lc $(LDSTACKPROTECT)

# sysevent SLM dirs
SYSEVENT = sysevent
MODDIR = modules
ROOTLIBSYSEVENTDIR = $(ROOTLIB)/$(SYSEVENT)
ROOTLIBSYSEVENTMODDIR = $(ROOTLIBSYSEVENTDIR)/$(MODDIR)
ROOTLIBSYSEVENTMODULES = $(MODULES:%=$(ROOTLIBSYSEVENTMODDIR)/%)
ROOTETCSYSEVENTDIR = $(ROOTETC)/$(SYSEVENT)

>>>>>>> 58d4b16f
SRCS=		$(OBJECTS:%.o=%.c)

LIBS =		$(DYNLIB)

ROOTLIBDIR =	$(USR_LIB_PLUGINDIR)
ROOTETC	=	$(ROOT)/etc
ROOTLIB =	$(ROOT)/usr/lib

CLEANFILES=	$(MOD_OBJS)
CLOBBERFILES += $(LIBLINKS)
CLOBBERFILES += $(MODULES)

CPPFLAGS +=	-I$(SRC)/lib/libsysevent -I$(SRC)/uts/sun

CFLAGS +=	$(CCVERBOSE) $(C_PICFLAGS)
CPPFLAGS +=	-D_REENTRANT
LDFLAGS +=	$(BDIRECT)
LDLIBS +=	-L$(SRC)/lib/libsysevent -L$(SRC)/lib/libpicltree/$(MACH)
LDLIBS +=	-lc -lpicltree -lnvpair

.KEEP_STATE:

SUBDIRS= slm

POFILE=	piclevent.po

all :=		TARGET= all
install :=	TARGET= install
clean :=	TARGET= clean
clobber :=	TARGET= clobber
_msg :=		TARGET= _msg

all install clean clobber lint _msg : $(SUBDIRS)

all: $(LIBS) $(LIBLINKS) $(MODULES)

install:	$(ROOTLIBDIR) all $(ROOTLIBS) $(ROOTLINKS)

_msg:	$(MSGDOMAIN) $(POFILE)
	$(RM) $(MSGDOMAIN)/$(POFILE)
	$(CP) $(POFILE) $(MSGDOMAIN)


$(MSGDOMAIN):
	$(INS.dir)

$(LIBLINKS):	FRC
	$(RM) $@; $(SYMLINK) $(DYNLIB) $@

# include library targets
include $(SRC)/cmd/picl/plugins/Makefile.targ
include $(SRC)/lib/Makefile.targ

%.so: %.o
	$(LINK.c) -o $@ $(GSHARED) -h $@ $< $(MOD_LDLIBS)

%.o: %.c
	$(COMPILE.c) -o $@ $<

$(SUBDIRS): FRC
	@cd $@; pwd; $(MAKE) $(TARGET)

FRC:<|MERGE_RESOLUTION|>--- conflicted
+++ resolved
@@ -33,8 +33,6 @@
 
 include $(SRC)/cmd/picl/plugins/Makefile.com
 
-<<<<<<< HEAD
-=======
 MODULES = picl_slm.so
 MOD_SRCS = picl_slm.c
 MOD_OBJS = picl_slm.o
@@ -48,7 +46,6 @@
 ROOTLIBSYSEVENTMODULES = $(MODULES:%=$(ROOTLIBSYSEVENTMODDIR)/%)
 ROOTETCSYSEVENTDIR = $(ROOTETC)/$(SYSEVENT)
 
->>>>>>> 58d4b16f
 SRCS=		$(OBJECTS:%.o=%.c)
 
 LIBS =		$(DYNLIB)
