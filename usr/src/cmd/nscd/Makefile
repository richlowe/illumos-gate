--- conflicted
+++ resolved
@@ -72,11 +72,6 @@
 # is error-prone, so establish the whole object as an interposer.
 LDFLAGS +=	$(ZINTERPOSE)
 
-<<<<<<< HEAD
-=======
-# TCOV_FLAG=	-ql
-
->>>>>>> fc3fd29d
 PROGLIBS=	$(LDLIBS) -lresolv -lnsl -lsocket -lumem -lscf -lavl
 
 # install macros and rule
