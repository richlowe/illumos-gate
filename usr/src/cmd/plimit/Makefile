#
# CDDL HEADER START
#
# The contents of this file are subject to the terms of the
# Common Development and Distribution License, Version 1.0 only
# (the "License").  You may not use this file except in compliance
# with the License.
#
# You can obtain a copy of the license at usr/src/OPENSOLARIS.LICENSE
# or http://www.opensolaris.org/os/licensing.
# See the License for the specific language governing permissions
# and limitations under the License.
#
# When distributing Covered Code, include this CDDL HEADER in each
# file and include the License file at usr/src/OPENSOLARIS.LICENSE.
# If applicable, add the following below this CDDL HEADER, with the
# fields enclosed by brackets "[]" replaced with your own identifying
# information: Portions Copyright [yyyy] [name of copyright owner]
#
# CDDL HEADER END
#
#
<<<<<<< HEAD
# Copyright 2003 Sun Microsystems, Inc.  All rights reserved.
=======
# Copyright 2004 Sun Microsystems, Inc.  All rights reserved.
>>>>>>> fdcec61a
# Use is subject to license terms.
#

PROG=	plimit

include ../Makefile.cmd
include ../Makefile.cmd.64

<<<<<<< HEAD
$(BUILD32)SUBDIRS= $(MACH)
$(BUILD64)SUBDIRS += $(MACH64)
=======
CFLAGS64	+= $(CCVERBOSE)
CERRWARN	+= $(CNOWARN_UNINIT)
>>>>>>> fdcec61a

LDLIBS	+= -lproc

ROOTLINK = $(PROG:%=$(ROOTBIN64)/%)

.KEEP_STATE:

all: $(PROG)

install: all $(ROOTPROG) $(ROOTLINK)

$(ROOTLINK):
	$(RM) $@; $(SYMLINK) ../../bin/$(@F) $@

clean:

include ../Makefile.targ<|MERGE_RESOLUTION|>--- conflicted
+++ resolved
@@ -20,11 +20,7 @@
 # CDDL HEADER END
 #
 #
-<<<<<<< HEAD
-# Copyright 2003 Sun Microsystems, Inc.  All rights reserved.
-=======
 # Copyright 2004 Sun Microsystems, Inc.  All rights reserved.
->>>>>>> fdcec61a
 # Use is subject to license terms.
 #
 
@@ -33,17 +29,12 @@
 include ../Makefile.cmd
 include ../Makefile.cmd.64
 
-<<<<<<< HEAD
-$(BUILD32)SUBDIRS= $(MACH)
-$(BUILD64)SUBDIRS += $(MACH64)
-=======
-CFLAGS64	+= $(CCVERBOSE)
+CFLAGS		+= $(CCVERBOSE)
 CERRWARN	+= $(CNOWARN_UNINIT)
->>>>>>> fdcec61a
 
 LDLIBS	+= -lproc
 
-ROOTLINK = $(PROG:%=$(ROOTBIN64)/%)
+$(NOT_AARCH64_BLD)ROOTLINK = $(PROG:%=$(ROOTBIN64)/%)
 
 .KEEP_STATE:
 
