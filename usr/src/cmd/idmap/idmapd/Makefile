--- conflicted
+++ resolved
@@ -98,7 +98,7 @@
 $(POFILE) := CPPFLAGS += $(INCS)
 
 CFLAGS += $(CCVERBOSE)
-<<<<<<< HEAD
+$(NOT_RELEASE_BUILD)CPPFLAGS += -DIDMAPD_DEBUG
 LDLIBS +=				\
 	-lsqlite-sys			\
 	-lsecdb				\
@@ -117,27 +117,6 @@
 	-L $(ROOT)/usr/lib/smbsrv	\
 	-lsmb				\
 	-L$(ADJUNCT_PROTO)/usr/lib/mps
-=======
-$(NOT_RELEASE_BUILD)CPPFLAGS += -DIDMAPD_DEBUG
-
-LDLIBS += \
-	-lsqlite-sys \
-	-lsecdb \
-	-lsocket \
-	-lnsl \
-	-lidmap \
-	-lscf \
-	-lsldap \
-	-lldap \
-	-luuid \
-	-ladutils \
-	-lads \
-	-lumem \
-	-lnvpair \
-	-luutil \
-	-L $(ROOT)/usr/lib/smbsrv \
-	-lsmb
->>>>>>> 6520eed5
 
 rpc_svc.o := CFLAGS += $(RPC_MSGOUT_OPT)
 
