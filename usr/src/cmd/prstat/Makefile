#
# CDDL HEADER START
#
# The contents of this file are subject to the terms of the
# Common Development and Distribution License, Version 1.0 only
# (the "License").  You may not use this file except in compliance
# with the License.
#
# You can obtain a copy of the license at usr/src/OPENSOLARIS.LICENSE
# or http://www.opensolaris.org/os/licensing.
# See the License for the specific language governing permissions
# and limitations under the License.
#
# When distributing Covered Code, include this CDDL HEADER in each
# file and include the License file at usr/src/OPENSOLARIS.LICENSE.
# If applicable, add the following below this CDDL HEADER, with the
# fields enclosed by brackets "[]" replaced with your own identifying
# information: Portions Copyright [yyyy] [name of copyright owner]
#
# CDDL HEADER END
#
#
# Copyright 2004 Sun Microsystems, Inc.  All rights reserved.
# Use is subject to license terms.
#
<<<<<<< HEAD
=======

.KEEP_STATE:
>>>>>>> fdcec61a

PROG = prstat
OBJS = prstat.o prfile.o prtable.o prsort.o prutil.o

include ../Makefile.cmd
include ../Makefile.cmd.64

XGETFLAGS = -a -x prstat.xcl
POFILE = pprstat.po
POFILES = $(OBJS:.o=.po)

ROOTLINK = $(PROG:%=$(ROOTBIN64)/%)

CLOBBERFILES += $(POFILE) $(POFILES)

CSTD = $(CSTD_GNU99)
CFLAGS += $(CCVERBOSE)
CERRWARN += -_gcc=-Wno-parentheses
LDLIBS += -lcurses -lproject

FILEMODE = 0555

.KEEP_STATE:

<<<<<<< HEAD
$(BUILD32)SUBDIRS = $(MACH)
$(BUILD64)SUBDIRS += $(MACH64)
=======
.PARALLEL : $(OBJS)
>>>>>>> fdcec61a

all: $(PROG)

clean:
	$(RM) $(OBJS)

$(PROG): $(OBJS)
	$(LINK.c) -o $@ $(OBJS) $(LDLIBS)
	$(POST_PROCESS)

$(POFILE): $(POFILES)
	$(RM) $@
	$(CAT) $(POFILES) > $@

install: all $(ROOTPROG) $(ROOTLINK)

$(ROOTLINK):
	$(RM) $@; $(SYMLINK) ../../bin/$(@F) $@

include ../Makefile.targ<|MERGE_RESOLUTION|>--- conflicted
+++ resolved
@@ -23,11 +23,6 @@
 # Copyright 2004 Sun Microsystems, Inc.  All rights reserved.
 # Use is subject to license terms.
 #
-<<<<<<< HEAD
-=======
-
-.KEEP_STATE:
->>>>>>> fdcec61a
 
 PROG = prstat
 OBJS = prstat.o prfile.o prtable.o prsort.o prutil.o
@@ -39,7 +34,7 @@
 POFILE = pprstat.po
 POFILES = $(OBJS:.o=.po)
 
-ROOTLINK = $(PROG:%=$(ROOTBIN64)/%)
+$(NOT_AARCH64_BLD)ROOTLINK = $(PROG:%=$(ROOTBIN64)/%)
 
 CLOBBERFILES += $(POFILE) $(POFILES)
 
@@ -52,12 +47,7 @@
 
 .KEEP_STATE:
 
-<<<<<<< HEAD
-$(BUILD32)SUBDIRS = $(MACH)
-$(BUILD64)SUBDIRS += $(MACH64)
-=======
 .PARALLEL : $(OBJS)
->>>>>>> fdcec61a
 
 all: $(PROG)
 
