#
# CDDL HEADER START
#
# The contents of this file are subject to the terms of the
# Common Development and Distribution License (the "License").
# You may not use this file except in compliance with the License.
#
# You can obtain a copy of the license at usr/src/OPENSOLARIS.LICENSE
# or http://www.opensolaris.org/os/licensing.
# See the License for the specific language governing permissions
# and limitations under the License.
#
# When distributing Covered Code, include this CDDL HEADER in each
# file and include the License file at usr/src/OPENSOLARIS.LICENSE.
# If applicable, add the following below this CDDL HEADER, with the
# fields enclosed by brackets "[]" replaced with your own identifying
# information: Portions Copyright [yyyy] [name of copyright owner]
#
# CDDL HEADER END
#
#
# Copyright 2008 Sun Microsystems, Inc.  All rights reserved.
# Use is subject to license terms.
#

PROG = digest

ROOTLINK64= $(ROOTBIN64)/mac
ROOTLINK= $(ROOTBIN)/mac
ROOTDIGLINK = $(PROG:%=$(ROOTBIN64)/%)

DCFILE= $(PROG).dc

include ../../Makefile.cmd
include ../../Makefile.cmd.64

CFLAGS += $(CCVERBOSE)

<<<<<<< HEAD
$(BUILD32)SUBDIRS = $(MACH)
$(BUILD64)SUBDIRS += $(MACH64)
=======
CERRWARN += $(CNOWARN_UNINIT)
>>>>>>> f3ac6781

LDLIBS += -lkmf -lpkcs11 -lcryptoutil

.KEEP_STATE:

all:	$(PROG)

install: all $(ROOTBIN) $(ROOTLINK) $(ROOTLINK64) $(ROOTDIGLINK)

$(ROOTDIGLINK):
	$(RM) $@; $(SYMLINK) ../../bin/$(@F) $@

$(ROOTLINK): $(ROOTPROG)
	$(RM) $@; $(LN) $(ROOTPROG) $@

$(ROOTLINK64):
	$(RM) $@; $(SYMLINK) ../../bin/$(@F) $@

clean:
	$(RM) $(PROG)

$(DCFILE):
	$(RM) messages.po
	$(XGETTEXT) $(XGETFLAGS) -t $(PROG).c
	$(SED) -e '/^domain/d' messages.po > $@
	$(RM) messages.po

include ../../Makefile.targ<|MERGE_RESOLUTION|>--- conflicted
+++ resolved
@@ -36,12 +36,7 @@
 
 CFLAGS += $(CCVERBOSE)
 
-<<<<<<< HEAD
-$(BUILD32)SUBDIRS = $(MACH)
-$(BUILD64)SUBDIRS += $(MACH64)
-=======
 CERRWARN += $(CNOWARN_UNINIT)
->>>>>>> f3ac6781
 
 LDLIBS += -lkmf -lpkcs11 -lcryptoutil
 
