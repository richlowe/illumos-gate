/*
 * CDDL HEADER START
 *
 * The contents of this file are subject to the terms of the
 * Common Development and Distribution License (the "License").
 * You may not use this file except in compliance with the License.
 *
 * You can obtain a copy of the license at usr/src/OPENSOLARIS.LICENSE
 * or http://www.opensolaris.org/os/licensing.
 * See the License for the specific language governing permissions
 * and limitations under the License.
 *
 * When distributing Covered Code, include this CDDL HEADER in each
 * file and include the License file at usr/src/OPENSOLARIS.LICENSE.
 * If applicable, add the following below this CDDL HEADER, with the
 * fields enclosed by brackets "[]" replaced with your own identifying
 * information: Portions Copyright [yyyy] [name of copyright owner]
 *
 * CDDL HEADER END
 */

/*
 * Copyright 2008 Sun Microsystems, Inc.  All rights reserved.
 * Use is subject to license terms.
 */

#include <stdio.h>
#include <stdlib.h>
#include <strings.h>
#include <locale.h>
#include <netdb.h>
#include <limits.h>
#include <smbsrv/libsmbns.h>

#define	QUOTE(x)	#x
#define	VAL2STR(x)	QUOTE(x)

char *whoami = NULL;

static void usage();

static
void
usage()
{
	fprintf(stderr,
	    gettext("Usage: %s [ -d fqdn ] [ -s server ]\n"), whoami);
	fprintf(stderr,
	    gettext("\t-d\tThe fully qualified domain of the client\n"));
	fprintf(stderr, gettext("\t-s\tThe domain controller to join\n"));
	fprintf(stderr,
	    gettext("\tstdin is used to read in the password or \n"));
	fprintf(stderr, gettext("\tthe password is prompted for.\n"));

	exit(1);
}

int
main(int argc, char **argv)
{
<<<<<<< HEAD
	int c;
=======
>>>>>>> 14c37bbd
	char fqdn[MAXHOSTNAMELEN], server[MAXHOSTNAMELEN];
	char *newpw;
	int c, ret = 0;

	(void) setlocale(LC_ALL, "");

#if !defined(TEXT_DOMAIN)
#define	TEXT_DOMAIN "SYS_TEST"
#endif /* TEXT_DOMAIN */

	(void) textdomain(TEXT_DOMAIN);

	whoami = argv[0];

	while ((c = getopt(argc, argv, "d:s:")) != -1) {
		switch (c) {
		case 'd':
			(void) strncpy(fqdn, optarg, sizeof (fqdn));
			break;
		case 's':
			(void) strncpy(server, optarg, sizeof (server));
			break;
		default:
			usage();
			break;
		}
	}

	if (argc != optind)
		usage();

	if (!isatty(fileno(stdin))) {
		char buf[PASS_MAX + 1];

		if (scanf("%" VAL2STR(PASS_MAX) "s", &buf) != 1) {
			fprintf(stderr,
			    gettext("Couldn't read new password\n"));
			exit(1);
		}

		newpw = strdup(buf);
		if (newpw == NULL) {
			fprintf(stderr, gettext("Couldn't allocate memory\n"));
			exit(1);
		}
	} else {
		newpw = getpassphrase(gettext("Enter new password: "));
		if (newpw == NULL) {
			fprintf(stderr,
			    gettext("Couldn't read new password\n"));
			exit(1);
		}

		newpw = strdup(newpw);
		if (newpw == NULL) {
			fprintf(stderr, gettext("Couldn't allocate memory\n"));
			exit(1);
		}
	}

	/*
	 * Set the SMF properties for smb for later use.
	 */
	ret = smb_setdomainprops(fqdn, server, newpw);

	free(newpw);

	return (ret);
}<|MERGE_RESOLUTION|>--- conflicted
+++ resolved
@@ -58,10 +58,6 @@
 int
 main(int argc, char **argv)
 {
-<<<<<<< HEAD
-	int c;
-=======
->>>>>>> 14c37bbd
 	char fqdn[MAXHOSTNAMELEN], server[MAXHOSTNAMELEN];
 	char *newpw;
 	int c, ret = 0;
