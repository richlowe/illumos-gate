/*
 * CDDL HEADER START
 *
 * The contents of this file are subject to the terms of the
 * Common Development and Distribution License (the "License").
 * You may not use this file except in compliance with the License.
 *
 * You can obtain a copy of the license at usr/src/OPENSOLARIS.LICENSE
 * or http://www.opensolaris.org/os/licensing.
 * See the License for the specific language governing permissions
 * and limitations under the License.
 *
 * When distributing Covered Code, include this CDDL HEADER in each
 * file and include the License file at usr/src/OPENSOLARIS.LICENSE.
 * If applicable, add the following below this CDDL HEADER, with the
 * fields enclosed by brackets "[]" replaced with your own identifying
 * information: Portions Copyright [yyyy] [name of copyright owner]
 *
 * CDDL HEADER END
 */

/*
 * Copyright 2009 Sun Microsystems, Inc.  All rights reserved.
 * Use is subject to license terms.
 * Portions Copyright 2021, Chris Fraire <cfraire@me.com>.
 */

#include <stdio.h>
#include <stdlib.h>
#include <strings.h>
#include <locale.h>
#include <netdb.h>
#include "k5-int.h"

#define	QUOTE(x)	#x
#define	VAL2STR(x)	QUOTE(x)

static char *whoami = NULL;

static void kt_add_entry(krb5_context ctx, krb5_keytab kt,
	const krb5_principal princ, const krb5_principal sprinc,
	krb5_enctype enctype, krb5_kvno kvno, const char *pw);

static krb5_error_code kt_remove_entries(krb5_context ctx, krb5_keytab kt,
	const krb5_principal princ);

static void usage();

int
main(int argc, char **argv)
{
	krb5_context ctx = NULL;
	krb5_error_code code = 0;
	krb5_enctype *enctypes = NULL;
	int enctype_count = 0;
	krb5_ccache cc = NULL;
	krb5_keytab kt = NULL;
	krb5_kvno kvno = 1;
	krb5_principal victim, salt = NULL;
<<<<<<< HEAD
	int c;
	char *vprincstr, *ktname, *token, *lasts, *newpw;
	int result_code, i, len, nflag = 0;
=======
	char *vprincstr, *ktname, *token, *lasts, *newpw;
	int c, result_code, i, len, nflag = 0;
>>>>>>> 14c37bbd
	krb5_data result_code_string, result_string;

	(void) setlocale(LC_ALL, "");

#if !defined(TEXT_DOMAIN)
#define	TEXT_DOMAIN "SYS_TEST"
#endif /* TEXT_DOMAIN */

	(void) textdomain(TEXT_DOMAIN);

	/* Misc init stuff */
	(void) memset(&result_code_string, 0, sizeof (result_code_string));
	(void) memset(&result_string, 0, sizeof (result_string));

	whoami = argv[0];

	code = krb5_init_context(&ctx);
	if (code != 0) {
		com_err(whoami, code, gettext("krb5_init_context() failed"));
		exit(1);
	}

	while ((c = getopt(argc, argv, "v:c:k:e:ns:")) != -1) {
		switch (c) {
		case 'n':
			nflag++;
			break;
		case 'k':
			if (kt != NULL)
				usage();
			len = snprintf(NULL, 0, "WRFILE:%s", optarg) + 1;
			if ((ktname = malloc(len)) == NULL) {
				(void) fprintf(stderr,
				    gettext("Couldn't allocate memory\n"));
				exit(1);
			}
			(void) snprintf(ktname, len, "WRFILE:%s", optarg);
			if ((code = krb5_kt_resolve(ctx, ktname, &kt)) != 0) {
				com_err(whoami, code,
				    gettext("Couldn't open/create "
				    "keytab %s"), optarg);
				exit(1);
			}
			break;
		case 'c':
			if (cc != NULL)
				usage();
			if ((code = krb5_cc_resolve(ctx, optarg, &cc)) != 0) {
				com_err(whoami, code,
				    gettext("Couldn't open ccache %s"), optarg);
				exit(1);
			}
			break;
		case 'e':
			len = strlen(optarg);
			token = strtok_r(optarg, ",\t ", &lasts);

			if (token == NULL)
				usage();

			do {
				if (enctype_count++ == 0) {
					enctypes = malloc(sizeof (*enctypes));
				} else {
					enctypes = realloc(enctypes,
					    sizeof (*enctypes) * enctype_count);
				}
				if (enctypes == NULL) {
					(void) fprintf(stderr, gettext
					    ("Couldn't allocate memory"));
					exit(1);
				}
				code = krb5_string_to_enctype(token,
				    &enctypes[enctype_count - 1]);

				if (code != 0) {
					com_err(whoami, code, gettext("Unknown "
					    "or unsupported enctype %s"),
					    optarg);
					exit(1);
				}
			} while ((token = strtok_r(NULL, ",\t ", &lasts)) !=
			    NULL);
			break;
		case 'v':
			kvno = (krb5_kvno) atoi(optarg);
			break;
		case 's':
			vprincstr = optarg;
			code = krb5_parse_name(ctx, vprincstr, &salt);
			if (code != 0) {
				com_err(whoami, code,
				    gettext("krb5_parse_name(%s) failed"),
				    vprincstr);
				exit(1);
			}
			break;
		default:
			usage();
			break;
		}
	}

	if (nflag && enctype_count == 0)
		usage();

	if (nflag == 0 && cc == NULL &&
	    (code = krb5_cc_default(ctx, &cc)) != 0) {
		com_err(whoami, code, gettext("Could not find a ccache"));
		exit(1);
	}

	if (enctype_count > 0 && kt == NULL &&
	    (code = krb5_kt_default(ctx, &kt)) != 0) {
		com_err(whoami, code, gettext("No keytab specified"));
		exit(1);
	}

	if (argc != (optind + 1))
		usage();

	vprincstr = argv[optind];
	code = krb5_parse_name(ctx, vprincstr, &victim);
	if (code != 0) {
		com_err(whoami, code, gettext("krb5_parse_name(%s) failed"),
		    vprincstr);
		exit(1);
	}

	if (!isatty(fileno(stdin))) {
		char buf[PASS_MAX + 1];

		if (scanf("%" VAL2STR(PASS_MAX) "s", &buf) != 1) {
			(void) fprintf(stderr,
			    gettext("Couldn't read new password\n"));
			exit(1);
		}

		newpw = strdup(buf);
		if (newpw == NULL) {
			(void) fprintf(stderr,
			    gettext("Couldn't allocate memory\n"));
			exit(1);
		}
	} else {
		newpw = getpassphrase(gettext("Enter new password: "));
		if (newpw == NULL) {
			(void) fprintf(stderr,
			    gettext("Couldn't read new password\n"));
			exit(1);
		}

		newpw = strdup(newpw);
		if (newpw == NULL) {
			(void) fprintf(stderr,
			    gettext("Couldn't allocate memory\n"));
			exit(1);
		}
	}

	if (nflag == 0) {
		code = krb5_set_password_using_ccache(ctx, cc, newpw, victim,
		    &result_code, &result_code_string, &result_string);
		if (code != 0) {
			com_err(whoami, code,
			    gettext("krb5_set_password() failed"));
			exit(1);
		}
		krb5_cc_close(ctx, cc);

		(void) printf("Result: %.*s (%d) %.*s\n",
		    result_code == 0 ?
		    strlen("success") : result_code_string.length,
		    result_code == 0 ? "success" : result_code_string.data,
		    result_code,
		    result_string.length, result_string.data);

		if (result_code != 0) {
			(void) fprintf(stderr, gettext("Exiting...\n"));
			exit(result_code);
		}
	}

	if (enctype_count && (code = kt_remove_entries(ctx, kt, victim)))
		goto error;

	if (salt == NULL)
		salt = victim;

	for (i = 0; i < enctype_count; i++)
		kt_add_entry(ctx, kt, victim, salt, enctypes[i], kvno, newpw);

error:
	if (kt != NULL)
		krb5_kt_close(ctx, kt);

	return (code ? 1 : 0);
}

static
krb5_error_code
kt_remove_entries(krb5_context ctx, krb5_keytab kt, const krb5_principal princ)
{
	krb5_error_code code;
	krb5_kt_cursor cursor;
	krb5_keytab_entry entry;

	/*
	 * This is not a fatal error, we expect this to fail in the majority
	 * of cases (when clients are first initialized).
	 */
	code = krb5_kt_get_entry(ctx, kt, princ, 0, 0, &entry);
	if (code != 0) {
		com_err(whoami, code,
		    gettext("Could not retrieve entry in keytab"));
		return (0);
	}

	krb5_kt_free_entry(ctx, &entry);

	code = krb5_kt_start_seq_get(ctx, kt, &cursor);
	if (code != 0) {
		com_err(whoami, code, gettext("While starting keytab scan"));
		return (code);
	}

	while ((code = krb5_kt_next_entry(ctx, kt, &entry, &cursor)) == 0) {
		if (krb5_principal_compare(ctx, princ, entry.principal)) {

			code = krb5_kt_end_seq_get(ctx, kt, &cursor);
			if (code != 0) {
				com_err(whoami, code,
				    gettext("While temporarily "
				    "ending keytab scan"));
				return (code);
			}

			code = krb5_kt_remove_entry(ctx, kt, &entry);
			if (code != 0) {
				com_err(whoami, code,
				    gettext("While deleting entry "
				    "from keytab"));
				return (code);
			}

			code = krb5_kt_start_seq_get(ctx, kt, &cursor);
			if (code != 0) {
				com_err(whoami, code,
				    gettext("While restarting keytab scan"));
				return (code);
			}
		}

		krb5_kt_free_entry(ctx, &entry);
	}

	if (code && code != KRB5_KT_END) {
		com_err(whoami, code, gettext("While scanning keytab"));
		return (code);
	}

	if ((code = krb5_kt_end_seq_get(ctx, kt, &cursor))) {
		com_err(whoami, code, gettext("While ending keytab scan"));
		return (code);
	}

	return (0);
}

static
void
kt_add_entry(krb5_context ctx, krb5_keytab kt, const krb5_principal princ,
    const krb5_principal sprinc, krb5_enctype enctype, krb5_kvno kvno,
    const char *pw)
{
	krb5_keytab_entry *entry;
	krb5_data password, salt;
	krb5_keyblock key;
	krb5_error_code code;
	char enctype_name[100];

	if ((code = krb5_enctype_to_string(enctype, enctype_name,
	    sizeof (enctype_name)))) {
		com_err(whoami, code, gettext("Enctype %d has no name!"),
		    enctype);
		return;
	}
	if ((entry = (krb5_keytab_entry *) malloc(sizeof (*entry))) == NULL) {
		(void) fprintf(stderr, gettext("Couldn't allocate memory"));
		return;
	}

	(void) memset((char *)entry, 0, sizeof (*entry));

	password.length = strlen(pw);
	password.data = (char *)pw;

	if ((code = krb5_principal2salt(ctx, sprinc, &salt)) != 0) {
		com_err(whoami, code,
		    gettext("Could not compute salt for %s"), enctype_name);
		return;
	}

	code = krb5_c_string_to_key(ctx, enctype, &password, &salt, &key);

	if (code != 0) {
		com_err(whoami, code,
		    gettext("Could not convert to key for %s"), enctype_name);
		krb5_xfree(salt.data);
		return;
	}

	(void) memcpy(&entry->key, &key, sizeof (krb5_keyblock));
	entry->vno = kvno;
	entry->principal = princ;

	if ((code = krb5_kt_add_entry(ctx, kt, entry)) != 0) {
		com_err(whoami, code,
		    gettext("Could not add entry to keytab"));
	}
}

static
void
usage()
{
	(void) fprintf(stderr, gettext("Usage: %s [-c ccache] [-k keytab] "
	    "[-e enctype_list] [-s salt_name] [-n] princ\n"), whoami);
	(void) fprintf(stderr,
	    gettext("\t-n\tDon't set the principal's password\n"));
	(void) fprintf(stderr, gettext("\tenctype_list is a comma or whitespace"
	    " separated list\n"));
	(void) fprintf(stderr, gettext("\tIf -n is used then -k and -e must be "
	    "used\n"));

	exit(1);
}<|MERGE_RESOLUTION|>--- conflicted
+++ resolved
@@ -57,14 +57,8 @@
 	krb5_keytab kt = NULL;
 	krb5_kvno kvno = 1;
 	krb5_principal victim, salt = NULL;
-<<<<<<< HEAD
-	int c;
-	char *vprincstr, *ktname, *token, *lasts, *newpw;
-	int result_code, i, len, nflag = 0;
-=======
 	char *vprincstr, *ktname, *token, *lasts, *newpw;
 	int c, result_code, i, len, nflag = 0;
->>>>>>> 14c37bbd
 	krb5_data result_code_string, result_string;
 
 	(void) setlocale(LC_ALL, "");
