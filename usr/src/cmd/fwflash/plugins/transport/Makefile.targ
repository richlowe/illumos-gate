--- conflicted
+++ resolved
@@ -46,12 +46,8 @@
 
 CLEANFILES=	$(PLUGINS) $(POFILES) $(POFILE) $(LINTFILE) $(SLINKS)
 
-<<<<<<< HEAD
 LIBS= $(PLUGINS)
 DEBUGLIBS=
-=======
-LIBS= $(DYNLIB)
->>>>>>> 58d4b16f
 CFLAGS += $(C_PICFLAGS)
 ROOTLIBDIR= $(ROOTUSRLIBFWFLASHIDF)
 LDLIBS		+= -ldevinfo
@@ -82,13 +78,10 @@
 
 $(SES_LIB):=	DYNFLAGS += -R/usr/lib/scsi
 $(SD_LIB):=	DYNFLAGS += -R/usr/lib/scsi
-<<<<<<< HEAD
 
 $(PLUGINS): $$(PICS)
 	$(BUILD.SO)
 	$(POST_PROCESS_SO)
-=======
->>>>>>> 58d4b16f
 
 .KEEP STATE:
 
