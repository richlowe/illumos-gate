--- conflicted
+++ resolved
@@ -19,10 +19,6 @@
 #
 # CDDL HEADER END
 #
-<<<<<<< HEAD
-#
-=======
->>>>>>> 58d4b16f
 # Copyright 1989-2002 Sun Microsystems, Inc.  All rights reserved.
 # Use is subject to license terms.
 #
