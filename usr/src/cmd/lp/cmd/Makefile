--- conflicted
+++ resolved
@@ -24,10 +24,7 @@
 # Use is subject to license terms.
 #
 
-<<<<<<< HEAD
 include		$(SRC)/cmd/Makefile.cmd
-=======
->>>>>>> 58d4b16f
 include		../Makefile.lp
 
 SUBDIRS =	lptest lpadmin lpsched scripts
