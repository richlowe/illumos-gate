#
# CDDL HEADER START
#
# The contents of this file are subject to the terms of the
# Common Development and Distribution License (the "License").
# You may not use this file except in compliance with the License.
#
# You can obtain a copy of the license at usr/src/OPENSOLARIS.LICENSE
# or http://www.opensolaris.org/os/licensing.
# See the License for the specific language governing permissions
# and limitations under the License.
#
# When distributing Covered Code, include this CDDL HEADER in each
# file and include the License file at usr/src/OPENSOLARIS.LICENSE.
# If applicable, add the following below this CDDL HEADER, with the
# fields enclosed by brackets "[]" replaced with your own identifying
# information: Portions Copyright [yyyy] [name of copyright owner]
#
# CDDL HEADER END
#
#
# Copyright 2008 Sun Microsystems, Inc.  All rights reserved.
# Use is subject to license terms.
#
<<<<<<< HEAD
=======
# cmd/lp/cmd/lpsched/lpsched/Makefile
#
>>>>>>> 58d4b16f

PROG=		lpsched

include		$(SRC)/cmd/Makefile.cmd
include		../../Makefile.lp

MANIFEST=	server.xml
SVCMETHOD=	print-svc

ROOTMANIFESTDIR=	$(ROOTSVCAPPLICATIONPRINT)

PURIFYOPTS      = -logfile=/tmp/errs.%p
PURIFY          = purify $(PURIFYOPTS)


# Doing -DDEBUG allows some nice log files to be generated
# with the -d option.

CPPFLAGS =	-I. -I$(LPINC) $(CPPFLAGS.master)

HDRS=				\
		nodes.h		\
		dispatch.h	\
		validate.h	\
		lpsched.h

SRCS=				\
		alerts.c	\
		cancel.c	\
		daisyforms.c	\
		disena.c	\
		disp1.c		\
		disp2.c		\
		disp3.c		\
		disp4.c		\
		disp5.c		\
		disptab.c	\
		dowait.c	\
		exec.c		\
		faults.c	\
		files.c		\
		flt.c		\
		fncs.c		\
		getkey.c	\
		init.c		\
		log.c		\
		lpfsck.c	\
		lpsched.c	\
		msgs.c		\
		notify.c	\
		pickfilter.c	\
		ports.c		\
		requeue.c	\
		rstatus.c	\
		schedule.c	\
		status.c	\
		terminate.c	\
		validate.c

OBJS=		$(SRCS:.c=.o)


LPLIBS =			\
		$(LIBMSG)	\
		$(LIBFRM)	\
		$(LIBREQ)	\
		$(LIBPRT)	\
		$(LIBCLS)	\
		$(LIBACC)	\
		$(LIBFLT)	\
		$(LIBUSR)	\
		$(LIBOAM)	\
		$(LIBLP)	\
		$(LIBSEC)

SYSLIBS=	-lcurses -lgen -lcurses -lnsl -ltsol -lsecdb -lbsm

LDLIBS +=	$(LPLIBS) $(SYSLIBS) $(LDSTACKPROTECT)

POFILE=		lp_cmd_lpsched.po

.KEEP_STATE:

all:		$(PROG)

$(PROG):	$(OBJS) $(LPLIBS)
		$(LINK.c) $(OBJS) -o $@ $(LDLIBS)
		$(POST_PROCESS)

$(PROG).pure:	$(OBJS) $(LPLIBS)
		$(PURIFY) $(LINK.c) $(OBJS) -o $@ $(LDLIBS)
		$(POST_PROCESS)

install:	all $(ROOTLIBLPLOCLPROG) $(ROOTMANIFEST) $(ROOTSVCMETHOD)


check:	$(CHKMANIFEST)


clean:
		$(RM) $(OBJS)

strip:
		$(STRIP) $(PROG)

lint:		lint_SRCS

include		../Makefile.msg

FRC:

include		../../../Makefile.targ<|MERGE_RESOLUTION|>--- conflicted
+++ resolved
@@ -22,11 +22,6 @@
 # Copyright 2008 Sun Microsystems, Inc.  All rights reserved.
 # Use is subject to license terms.
 #
-<<<<<<< HEAD
-=======
-# cmd/lp/cmd/lpsched/lpsched/Makefile
-#
->>>>>>> 58d4b16f
 
 PROG=		lpsched
 
