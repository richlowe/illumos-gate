--- conflicted
+++ resolved
@@ -76,13 +76,9 @@
 CERRWARN +=	$(CNOWARN_UNINIT)
 CERRWARN +=	-_gcc=-Wno-unused-function
 
-<<<<<<< HEAD
-# Eventually just plain CFLAGS should be += $(CCVERBOSE), but not until all in
-=======
 ruptime :=     SMOFF += leaks
 
-# Eventually just plain CFLAGS should be += -v, but not until all in
->>>>>>> fc3fd29d
+# Eventually just plain CFLAGS should be += $(CCVERBOSE), but not until all in
 # PROGS are lint clean.
 $(LINTCLEAN)	:=	CFLAGS += $(CCVERBOSE)
 
