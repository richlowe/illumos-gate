#
# CDDL HEADER START
#
# The contents of this file are subject to the terms of the
# Common Development and Distribution License (the "License").
# You may not use this file except in compliance with the License.
#
# You can obtain a copy of the license at usr/src/OPENSOLARIS.LICENSE
# or http://www.opensolaris.org/os/licensing.
# See the License for the specific language governing permissions
# and limitations under the License.
#
# When distributing Covered Code, include this CDDL HEADER in each
# file and include the License file at usr/src/OPENSOLARIS.LICENSE.
# If applicable, add the following below this CDDL HEADER, with the
# fields enclosed by brackets "[]" replaced with your own identifying
# information: Portions Copyright [yyyy] [name of copyright owner]
#
# CDDL HEADER END
#
#
# Copyright 2009 Sun Microsystems, Inc.  All rights reserved.
# Use is subject to license terms.
#

PROG=		ping
OBJS=		ping.o ping_aux.o ping_aux6.o
SRCS=		$(OBJS:.o=.c)

include	../../../Makefile.cmd

$(ROOTUSRSBIN)/ping	:=	FILEMODE= 04555

# Ping uses the ancillary data feature which is available only through
# UNIX 98 standards version of Socket interface. This interface is supposed to
<<<<<<< HEAD
# be accessed by -lxnet. In addition -lsocket is used to
=======
# be accessed by -lxnet. In addition -lsocket and is used to
>>>>>>> 843ead08
# capture new not-yet-standard interfaces. Someday -lxnet alone should be enough
# when IPv6 inspired new interfaces are part of standards.
LDLIBS +=	-lxnet -lsocket -lm -linetutil

# These #defines are required to use SUSv3 interfaces
CPPFLAGS += -D_XOPEN_SOURCE=600 -D__EXTENSIONS__

CSTD=	$(CSTD_GNU99)

# Setting the above defines to use the UNIX98 ancillary data feature
# causes lint to output warnings about lint library declarations conflicting
# with those in the header files. Since we need these features the best
# course of action is to switch the types of the resulting warnings off
# when running lint.
LINTFLAGS += -erroff=E_INCONS_VAL_TYPE_DECL2 -erroff=E_INCONS_ARG_DECL2 \
		-erroff=E_NAME_USED_NOT_DEF2

.KEEP_STATE:
.PARALLEL:

all:	$(PROG)

$(PROG): $(OBJS)
	$(LINK.c) -o $@ $(OBJS) $(LDLIBS)
	$(POST_PROCESS)

install: all $(ROOTUSRSBINPROG)

clean:
	$(RM) $(OBJS)

lint:	lint_SRCS

include ../../../Makefile.targ<|MERGE_RESOLUTION|>--- conflicted
+++ resolved
@@ -33,11 +33,7 @@
 
 # Ping uses the ancillary data feature which is available only through
 # UNIX 98 standards version of Socket interface. This interface is supposed to
-<<<<<<< HEAD
 # be accessed by -lxnet. In addition -lsocket is used to
-=======
-# be accessed by -lxnet. In addition -lsocket and is used to
->>>>>>> 843ead08
 # capture new not-yet-standard interfaces. Someday -lxnet alone should be enough
 # when IPv6 inspired new interfaces are part of standards.
 LDLIBS +=	-lxnet -lsocket -lm -linetutil
