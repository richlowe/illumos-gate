--- conflicted
+++ resolved
@@ -185,11 +185,7 @@
 	$(POST_PROCESS)
 
 SUNW_%.so: %.o $(MAPFILES)
-<<<<<<< HEAD
-	$(CC) $(CFLAGS) -o $@ $(GSHARED) $(DYNFLAGS) -h $@ $< $(LDLIBS) -lc
-=======
 	$(LINK.c) -o $@ $(GSHARED) $(DYNFLAGS) -h $@ $< $(LDLIBS) -lc
->>>>>>> fc3fd29d
 	$(POST_PROCESS_SO)
 
 %.o: $(COMMON)/%.c
