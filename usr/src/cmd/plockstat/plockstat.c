--- conflicted
+++ resolved
@@ -756,13 +756,8 @@
 	ucred_t *ucp;
 	int err;
 	int opt_C = 0, opt_H = 0, opt_p = 0, opt_v = 0;
-<<<<<<< HEAD
-	char *p, *end;
-	int c;
-=======
 	int c;
 	char *p, *end;
->>>>>>> 14c37bbd
 	struct sigaction act;
 	int done = 0;
 
