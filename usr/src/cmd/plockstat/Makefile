#
# CDDL HEADER START
#
# The contents of this file are subject to the terms of the
# Common Development and Distribution License, Version 1.0 only
# (the "License").  You may not use this file except in compliance
# with the License.
#
# You can obtain a copy of the license at usr/src/OPENSOLARIS.LICENSE
# or http://www.opensolaris.org/os/licensing.
# See the License for the specific language governing permissions
# and limitations under the License.
#
# When distributing Covered Code, include this CDDL HEADER in each
# file and include the License file at usr/src/OPENSOLARIS.LICENSE.
# If applicable, add the following below this CDDL HEADER, with the
# fields enclosed by brackets "[]" replaced with your own identifying
# information: Portions Copyright [yyyy] [name of copyright owner]
#
# CDDL HEADER END
#
#
# Copyright 2004 Sun Microsystems, Inc.  All rights reserved.
# Use is subject to license terms.
#

PROG = plockstat
OBJS = plockstat.o

include ../Makefile.cmd
include ../Makefile.cmd.64

<<<<<<< HEAD
$(BUILD32)SUBDIRS = $(MACH)
$(BUILD64)SUBDIRS += $(MACH64)
=======
LDLIBS += -ldtrace -lproc
>>>>>>> eac40bb3

CLEANFILES += $(OBJS)

ROOTLINK = $(PROG:%=$(ROOTUSRSBIN64)/%)

.KEEP_STATE:

all: $(PROG)

install: all $(ROOTUSRSBINPROG) $(ROOTLINK)

$(ROOTLINK):
	$(RM) $@; $(SYMLINK) ../../sbin/$(@F) $@

$(PROG): $(OBJS)
	$(LINK.c) -o $@ $(OBJS) $(LDLIBS)
	$(POST_PROCESS) ; $(STRIP_STABS)

clean:
	-$(RM) $(CLEANFILES)

include ../Makefile.targ<|MERGE_RESOLUTION|>--- conflicted
+++ resolved
@@ -30,12 +30,7 @@
 include ../Makefile.cmd
 include ../Makefile.cmd.64
 
-<<<<<<< HEAD
-$(BUILD32)SUBDIRS = $(MACH)
-$(BUILD64)SUBDIRS += $(MACH64)
-=======
 LDLIBS += -ldtrace -lproc
->>>>>>> eac40bb3
 
 CLEANFILES += $(OBJS)
 
