--- conflicted
+++ resolved
@@ -23,18 +23,11 @@
  * Copyright (c) 1994, by Sun Microsystems, Inc.
  * All rights reserved.
  */
-<<<<<<< HEAD
-=======
-
-#ident	"%Z%%M%	%I%	%E% SMI"	/* SMI4.1 1.4 */
->>>>>>> 29c2b691
 
 #include <ctype.h>
 #include <stdlib.h>
 #include "util.h"
 #include "table.h"
-
-
 
 /*
  * Hash table manager. Store/lookup strings, keyed by string
