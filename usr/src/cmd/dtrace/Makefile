#
# CDDL HEADER START
#
# The contents of this file are subject to the terms of the
# Common Development and Distribution License (the "License").
# You may not use this file except in compliance with the License.
#
# You can obtain a copy of the license at usr/src/OPENSOLARIS.LICENSE
# or http://www.opensolaris.org/os/licensing.
# See the License for the specific language governing permissions
# and limitations under the License.
#
# When distributing Covered Code, include this CDDL HEADER in each
# file and include the License file at usr/src/OPENSOLARIS.LICENSE.
# If applicable, add the following below this CDDL HEADER, with the
# fields enclosed by brackets "[]" replaced with your own identifying
# information: Portions Copyright [yyyy] [name of copyright owner]
#
# CDDL HEADER END
#

#
# Copyright 2007 Sun Microsystems, Inc.  All rights reserved.
# Use is subject to license terms.
#

PROG= dtrace

include ../Makefile.cmd

<<<<<<< HEAD
SUBDIRS = demo test
$(BUILD32)SUBDIRS += $(MACH)
$(BUILD64)SUBDIRS += $(MACH64)
=======
SUBDIRS=	$(MACH64) demo test
>>>>>>> eac40bb3

all	:=	TARGET = all
install	:=	TARGET = install
clean	:=	TARGET = clean
clobber	:=	TARGET = clobber

.KEEP_STATE:

all clean clobber install:	$(SUBDIRS)

$(SUBDIRS):	FRC
	@cd $@; pwd; $(MAKE) $(TARGET)

FRC:

include ../Makefile.targ<|MERGE_RESOLUTION|>--- conflicted
+++ resolved
@@ -28,13 +28,8 @@
 
 include ../Makefile.cmd
 
-<<<<<<< HEAD
 SUBDIRS = demo test
-$(BUILD32)SUBDIRS += $(MACH)
 $(BUILD64)SUBDIRS += $(MACH64)
-=======
-SUBDIRS=	$(MACH64) demo test
->>>>>>> eac40bb3
 
 all	:=	TARGET = all
 install	:=	TARGET = install
