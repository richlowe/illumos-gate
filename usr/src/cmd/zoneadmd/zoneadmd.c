/*
 * CDDL HEADER START
 *
 * The contents of this file are subject to the terms of the
 * Common Development and Distribution License (the "License").
 * You may not use this file except in compliance with the License.
 *
 * You can obtain a copy of the license at usr/src/OPENSOLARIS.LICENSE
 * or http://www.opensolaris.org/os/licensing.
 * See the License for the specific language governing permissions
 * and limitations under the License.
 *
 * When distributing Covered Code, include this CDDL HEADER in each
 * file and include the License file at usr/src/OPENSOLARIS.LICENSE.
 * If applicable, add the following below this CDDL HEADER, with the
 * fields enclosed by brackets "[]" replaced with your own identifying
 * information: Portions Copyright [yyyy] [name of copyright owner]
 *
 * CDDL HEADER END
 */

/*
 * Copyright (c) 2003, 2010, Oracle and/or its affiliates. All rights reserved.
 * Copyright 2014 Nexenta Systems, Inc. All rights reserved.
 * Copyright (c) 2016 by Delphix. All rights reserved.
 */

/*
 * zoneadmd manages zones; one zoneadmd process is launched for each
 * non-global zone on the system.  This daemon juggles four jobs:
 *
 * - Implement setup and teardown of the zone "virtual platform": mount and
 *   unmount filesystems; create and destroy network interfaces; communicate
 *   with devfsadmd to lay out devices for the zone; instantiate the zone
 *   console device; configure process runtime attributes such as resource
 *   controls, pool bindings, fine-grained privileges.
 *
 * - Launch the zone's init(8) process.
 *
 * - Implement a door server; clients (like zoneadm) connect to the door
 *   server and request zone state changes.  The kernel is also a client of
 *   this door server.  A request to halt or reboot the zone which originates
 *   *inside* the zone results in a door upcall from the kernel into zoneadmd.
 *
 *   One minor problem is that messages emitted by zoneadmd need to be passed
 *   back to the zoneadm process making the request.  These messages need to
 *   be rendered in the client's locale; so, this is passed in as part of the
 *   request.  The exception is the kernel upcall to zoneadmd, in which case
 *   messages are syslog'd.
 *
 *   To make all of this work, the Makefile adds -a to xgettext to extract *all*
 *   strings, and an exclusion file (zoneadmd.xcl) is used to exclude those
 *   strings which do not need to be translated.
 *
 * - Act as a console server for zlogin -C processes; see comments in zcons.c
 *   for more information about the zone console architecture.
 *
 * DESIGN NOTES
 *
 * Restart:
 *   A chief design constraint of zoneadmd is that it should be restartable in
 *   the case that the administrator kills it off, or it suffers a fatal error,
 *   without the running zone being impacted; this is akin to being able to
 *   reboot the service processor of a server without affecting the OS instance.
 */

#include <sys/param.h>
#include <sys/mman.h>
#include <sys/types.h>
#include <sys/stat.h>
#include <sys/sysmacros.h>

#include <bsm/adt.h>
#include <bsm/adt_event.h>

#include <alloca.h>
#include <assert.h>
#include <errno.h>
#include <door.h>
#include <fcntl.h>
#include <locale.h>
#include <signal.h>
#include <stdarg.h>
#include <stdio.h>
#include <stdlib.h>
#include <string.h>
#include <strings.h>
#include <synch.h>
#include <syslog.h>
#include <thread.h>
#include <unistd.h>
#include <wait.h>
#include <limits.h>
#include <zone.h>
#include <libbrand.h>
#include <sys/brand.h>
#include <libcontract.h>
#include <libcontract_priv.h>
#include <sys/brand.h>
#include <sys/contract/process.h>
#include <sys/ctfs.h>
#include <libdladm.h>
#include <sys/dls_mgmt.h>
#include <libscf.h>

#include <libzonecfg.h>
#include <zonestat_impl.h>
#include "zoneadmd.h"

static char *progname;
char *zone_name;	/* zone which we are managing */
char pool_name[MAXNAMELEN];
char default_brand[MAXNAMELEN];
char brand_name[MAXNAMELEN];
boolean_t zone_isnative;
boolean_t zone_iscluster;
boolean_t zone_islabeled;
boolean_t shutdown_in_progress;
static zoneid_t zone_id;
dladm_handle_t dld_handle = NULL;

static char pre_statechg_hook[2 * MAXPATHLEN];
static char post_statechg_hook[2 * MAXPATHLEN];
char query_hook[2 * MAXPATHLEN];

zlog_t logsys;

mutex_t	lock = DEFAULTMUTEX;	/* to serialize stuff */
mutex_t	msglock = DEFAULTMUTEX;	/* for calling setlocale() */

static sema_t scratch_sem;	/* for scratch zones */

static char	zone_door_path[MAXPATHLEN];
static int	zone_door = -1;

boolean_t in_death_throes = B_FALSE;	/* daemon is dying */
boolean_t bringup_failure_recovery = B_FALSE; /* ignore certain failures */

#if !defined(TEXT_DOMAIN)		/* should be defined by cc -D */
#define	TEXT_DOMAIN	"SYS_TEST"	/* Use this only if it wasn't */
#endif

#define	DEFAULT_LOCALE	"C"

static const char *
z_cmd_name(zone_cmd_t zcmd)
{
	/* This list needs to match the enum in sys/zone.h */
	static const char *zcmdstr[] = {
		"ready", "boot", "forceboot", "reboot", "halt",
		"note_uninstalling", "mount", "forcemount", "unmount",
		"shutdown"
	};

	if (zcmd >= sizeof (zcmdstr) / sizeof (*zcmdstr))
		return ("unknown");
	else
		return (zcmdstr[(int)zcmd]);
}

static char *
get_execbasename(char *execfullname)
{
	char *last_slash, *execbasename;

	/* guard against '/' at end of command invocation */
	for (;;) {
		last_slash = strrchr(execfullname, '/');
		if (last_slash == NULL) {
			execbasename = execfullname;
			break;
		} else {
			execbasename = last_slash + 1;
			if (*execbasename == '\0') {
				*last_slash = '\0';
				continue;
			}
			break;
		}
	}
	return (execbasename);
}

static void
usage(void)
{
	(void) fprintf(stderr, gettext("Usage: %s -z zonename\n"), progname);
	(void) fprintf(stderr,
	    gettext("\tNote: %s should not be run directly.\n"), progname);
	exit(2);
}

/* ARGSUSED */
static void
sigchld(int sig)
{
}

char *
localize_msg(char *locale, const char *msg)
{
	char *out;

	(void) mutex_lock(&msglock);
	(void) setlocale(LC_MESSAGES, locale);
	out = gettext(msg);
	(void) setlocale(LC_MESSAGES, DEFAULT_LOCALE);
	(void) mutex_unlock(&msglock);
	return (out);
}

/* PRINTFLIKE3 */
void
zerror(zlog_t *zlogp, boolean_t use_strerror, const char *fmt, ...)
{
	va_list alist;
	char buf[MAXPATHLEN * 2]; /* enough space for err msg with a path */
	char *bp;
	int saved_errno = errno;

	if (zlogp == NULL)
		return;
	if (zlogp == &logsys)
		(void) snprintf(buf, sizeof (buf), "[zone '%s'] ",
		    zone_name);
	else
		buf[0] = '\0';
	bp = &(buf[strlen(buf)]);

	/*
	 * In theory, the locale pointer should be set to either "C" or a
	 * char array, so it should never be NULL
	 */
	assert(zlogp->locale != NULL);
	/* Locale is per process, but we are multi-threaded... */
	fmt = localize_msg(zlogp->locale, fmt);

	va_start(alist, fmt);
	(void) vsnprintf(bp, sizeof (buf) - (bp - buf), fmt, alist);
	va_end(alist);
	bp = &(buf[strlen(buf)]);
	if (use_strerror)
		(void) snprintf(bp, sizeof (buf) - (bp - buf), ": %s",
		    strerror(saved_errno));
	if (zlogp == &logsys) {
		(void) syslog(LOG_ERR, "%s", buf);
	} else if (zlogp->logfile != NULL) {
		(void) fprintf(zlogp->logfile, "%s\n", buf);
	} else {
		size_t buflen;
		size_t copylen;

		buflen = snprintf(zlogp->log, zlogp->loglen, "%s\n", buf);
		copylen = MIN(buflen, zlogp->loglen);
		zlogp->log += copylen;
		zlogp->loglen -= copylen;
	}
}

/*
 * Emit a warning for any boot arguments which are unrecognized.  Since
 * Solaris boot arguments are getopt(3c) compatible (see kernel(8)), we
 * put the arguments into an argv style array, use getopt to process them,
 * and put the resultant argument string back into outargs.
 *
 * During the filtering, we pull out any arguments which are truly "boot"
 * arguments, leaving only those which are to be passed intact to the
 * progenitor process.  The one we support at the moment is -i, which
 * indicates to the kernel which program should be launched as 'init'.
 *
 * A return of Z_INVAL indicates specifically that the arguments are
 * not valid; this is a non-fatal error.  Except for Z_OK, all other return
 * values are treated as fatal.
 */
static int
filter_bootargs(zlog_t *zlogp, const char *inargs, char *outargs,
    char *init_file, char *badarg)
{
	int argc = 0, argc_save;
	int i;
	int err;
	char *arg, *lasts, **argv = NULL, **argv_save;
	char zonecfg_args[BOOTARGS_MAX];
	char scratchargs[BOOTARGS_MAX], *sargs;
<<<<<<< HEAD
	int c;
=======
	char c, argsw[5];
>>>>>>> de278259

	bzero(outargs, BOOTARGS_MAX);
	bzero(badarg, BOOTARGS_MAX);

	/*
	 * If the user didn't specify transient boot arguments, check
	 * to see if there were any specified in the zone configuration,
	 * and use them if applicable.
	 */
	if (inargs == NULL || inargs[0] == '\0')  {
		zone_dochandle_t handle;
		if ((handle = zonecfg_init_handle()) == NULL) {
			zerror(zlogp, B_TRUE,
			    "getting zone configuration handle");
			return (Z_BAD_HANDLE);
		}
		err = zonecfg_get_snapshot_handle(zone_name, handle);
		if (err != Z_OK) {
			zerror(zlogp, B_FALSE,
			    "invalid configuration snapshot");
			zonecfg_fini_handle(handle);
			return (Z_BAD_HANDLE);
		}

		bzero(zonecfg_args, sizeof (zonecfg_args));
		(void) zonecfg_get_bootargs(handle, zonecfg_args,
		    sizeof (zonecfg_args));
		inargs = zonecfg_args;
		zonecfg_fini_handle(handle);
	}

	if (strlen(inargs) >= BOOTARGS_MAX) {
		zerror(zlogp, B_FALSE, "boot argument string too long");
		return (Z_INVAL);
	}

	(void) strlcpy(scratchargs, inargs, sizeof (scratchargs));
	sargs = scratchargs;
	while ((arg = strtok_r(sargs, " \t", &lasts)) != NULL) {
		sargs = NULL;
		argc++;
	}

	if ((argv = calloc(argc + 1, sizeof (char *))) == NULL) {
		zerror(zlogp, B_FALSE, "memory allocation failed");
		return (Z_NOMEM);
	}

	argv_save = argv;
	argc_save = argc;

	(void) strlcpy(scratchargs, inargs, sizeof (scratchargs));
	sargs = scratchargs;
	i = 0;
	while ((arg = strtok_r(sargs, " \t", &lasts)) != NULL) {
		sargs = NULL;
		if ((argv[i] = strdup(arg)) == NULL) {
			err = Z_NOMEM;
			zerror(zlogp, B_FALSE, "memory allocation failed");
			goto done;
		}
		i++;
	}

	/*
	 * We preserve compatibility with the Solaris system boot behavior,
	 * which allows:
	 *
	 *	# reboot kernel/unix -s -m verbose
	 *
	 * In this example, kernel/unix tells the booter what file to
	 * boot.  We don't want reboot in a zone to be gratuitously different,
	 * so we silently ignore the boot file, if necessary.
	 */
	if (argv[0] == NULL)
		goto done;

	assert(argv[0][0] != ' ');
	assert(argv[0][0] != '\t');

	if (argv[0][0] != '-' && argv[0][0] != '\0') {
		argv = &argv[1];
		argc--;
	}

	optind = 0;
	opterr = 0;
	err = Z_OK;
	while ((c = getopt(argc, argv, "fi:m:s")) != -1) {
		switch (c) {
		case 'i':
			/*
			 * -i is handled by the runtime and is not passed
			 * along to userland
			 */
			(void) strlcpy(init_file, optarg, MAXPATHLEN);
			break;
		case 'f':
			/* This has already been processed by zoneadm */
			break;
		case 'm':
		case 's':
			/* These pass through unmolested */
			(void) snprintf(argsw, sizeof (argsw), " -%c ", c);
			(void) strlcat(outargs, argsw, BOOTARGS_MAX);
			if (optarg)
				(void) strlcat(outargs, optarg, BOOTARGS_MAX);
			break;
		case '?':
			/*
			 * We warn about unknown arguments but pass them
			 * along anyway-- if someone wants to develop their
			 * own init replacement, they can pass it whatever
			 * args they want.
			 */
			err = Z_INVAL;
			(void) snprintf(argsw, sizeof (argsw), " -%c", optopt);
			(void) strlcat(outargs, argsw, BOOTARGS_MAX);
			(void) strlcat(badarg, argsw, BOOTARGS_MAX);
			break;
		}
	}

	/*
	 * For Solaris Zones we warn about and discard non-option arguments.
	 * Hence 'boot foo bar baz gub' --> 'boot'.  However, to be similar
	 * to the kernel, we concat up all the other remaining boot args.
	 * and warn on them as a group.
	 */
	if (optind < argc) {
		const char *prefix = "";

		err = Z_INVAL;
		do {
			(void) strlcat(badarg, prefix, BOOTARGS_MAX);
			(void) strlcat(badarg, argv[optind], BOOTARGS_MAX);
			prefix = " ";
		} while (++optind < argc);
		zerror(zlogp, B_FALSE, "WARNING: Unused or invalid boot "
		    "arguments `%s'.", badarg);
	}

done:
	for (i = 0; i < argc_save; i++) {
		if (argv_save[i] != NULL)
			free(argv_save[i]);
	}
	free(argv_save);
	return (err);
}


static int
mkzonedir(zlog_t *zlogp)
{
	struct stat st;
	/*
	 * We must create and lock everyone but root out of ZONES_TMPDIR
	 * since anyone can open any UNIX domain socket, regardless of
	 * its file system permissions.  Sigh...
	 */
	if (mkdir(ZONES_TMPDIR, S_IRWXU) < 0 && errno != EEXIST) {
		zerror(zlogp, B_TRUE, "could not mkdir '%s'", ZONES_TMPDIR);
		return (-1);
	}
	/* paranoia */
	if ((stat(ZONES_TMPDIR, &st) < 0) || !S_ISDIR(st.st_mode)) {
		zerror(zlogp, B_TRUE, "'%s' is not a directory", ZONES_TMPDIR);
		return (-1);
	}
	(void) chmod(ZONES_TMPDIR, S_IRWXU);
	return (0);
}

/*
 * Run the brand's pre-state change callback, if it exists.
 */
static int
brand_prestatechg(zlog_t *zlogp, int state, int cmd)
{
	char cmdbuf[2 * MAXPATHLEN];
	const char *altroot;

	if (pre_statechg_hook[0] == '\0')
		return (0);

	altroot = zonecfg_get_root();
	if (snprintf(cmdbuf, sizeof (cmdbuf), "%s %d %d %s", pre_statechg_hook,
	    state, cmd, altroot) > sizeof (cmdbuf))
		return (-1);

	if (do_subproc(zlogp, cmdbuf, NULL) != 0)
		return (-1);

	return (0);
}

/*
 * Run the brand's post-state change callback, if it exists.
 */
static int
brand_poststatechg(zlog_t *zlogp, int state, int cmd)
{
	char cmdbuf[2 * MAXPATHLEN];
	const char *altroot;

	if (post_statechg_hook[0] == '\0')
		return (0);

	altroot = zonecfg_get_root();
	if (snprintf(cmdbuf, sizeof (cmdbuf), "%s %d %d %s", post_statechg_hook,
	    state, cmd, altroot) > sizeof (cmdbuf))
		return (-1);

	if (do_subproc(zlogp, cmdbuf, NULL) != 0)
		return (-1);

	return (0);
}

/*
 * Notify zonestatd of the new zone.  If zonestatd is not running, this
 * will do nothing.
 */
static void
notify_zonestatd(zoneid_t zoneid)
{
	int cmd[2];
	int fd;
	door_arg_t params;

	fd = open(ZS_DOOR_PATH, O_RDONLY);
	if (fd < 0)
		return;

	cmd[0] = ZSD_CMD_NEW_ZONE;
	cmd[1] = zoneid;
	params.data_ptr = (char *)&cmd;
	params.data_size = sizeof (cmd);
	params.desc_ptr = NULL;
	params.desc_num = 0;
	params.rbuf = NULL;
	params.rsize = 0;
	(void) door_call(fd, &params);
	(void) close(fd);
}

/*
 * Bring a zone up to the pre-boot "ready" stage.  The mount_cmd argument is
 * 'true' if this is being invoked as part of the processing for the "mount"
 * subcommand.
 */
static int
zone_ready(zlog_t *zlogp, zone_mnt_t mount_cmd, int zstate)
{
	int err;

	if (brand_prestatechg(zlogp, zstate, Z_READY) != 0)
		return (-1);

	if ((err = zonecfg_create_snapshot(zone_name)) != Z_OK) {
		zerror(zlogp, B_FALSE, "unable to create snapshot: %s",
		    zonecfg_strerror(err));
		goto bad;
	}

	if ((zone_id = vplat_create(zlogp, mount_cmd)) == -1) {
		if ((err = zonecfg_destroy_snapshot(zone_name)) != Z_OK)
			zerror(zlogp, B_FALSE, "destroying snapshot: %s",
			    zonecfg_strerror(err));
		goto bad;
	}
	if (vplat_bringup(zlogp, mount_cmd, zone_id) != 0) {
		bringup_failure_recovery = B_TRUE;
		(void) vplat_teardown(NULL, (mount_cmd != Z_MNT_BOOT), B_FALSE);
		if ((err = zonecfg_destroy_snapshot(zone_name)) != Z_OK)
			zerror(zlogp, B_FALSE, "destroying snapshot: %s",
			    zonecfg_strerror(err));
		goto bad;
	}

	if (brand_poststatechg(zlogp, zstate, Z_READY) != 0)
		goto bad;

	return (0);

bad:
	/*
	 * If something goes wrong, we up the zones's state to the target
	 * state, READY, and then invoke the hook as if we're halting.
	 */
	(void) brand_poststatechg(zlogp, ZONE_STATE_READY, Z_HALT);
	return (-1);
}

int
init_template(void)
{
	int fd;
	int err = 0;

	fd = open64(CTFS_ROOT "/process/template", O_RDWR);
	if (fd == -1)
		return (-1);

	/*
	 * For now, zoneadmd doesn't do anything with the contract.
	 * Deliver no events, don't inherit, and allow it to be orphaned.
	 */
	err |= ct_tmpl_set_critical(fd, 0);
	err |= ct_tmpl_set_informative(fd, 0);
	err |= ct_pr_tmpl_set_fatal(fd, CT_PR_EV_HWERR);
	err |= ct_pr_tmpl_set_param(fd, CT_PR_PGRPONLY | CT_PR_REGENT);
	if (err || ct_tmpl_activate(fd)) {
		(void) close(fd);
		return (-1);
	}

	return (fd);
}

typedef struct fs_callback {
	zlog_t		*zlogp;
	zoneid_t	zoneid;
	boolean_t	mount_cmd;
} fs_callback_t;

static int
mount_early_fs(void *data, const char *spec, const char *dir,
    const char *fstype, const char *opt)
{
	zlog_t *zlogp = ((fs_callback_t *)data)->zlogp;
	zoneid_t zoneid = ((fs_callback_t *)data)->zoneid;
	boolean_t mount_cmd = ((fs_callback_t *)data)->mount_cmd;
	char rootpath[MAXPATHLEN];
	pid_t child;
	int child_status;
	int tmpl_fd;
	int rv;
	ctid_t ct;

	/* determine the zone rootpath */
	if (mount_cmd) {
		char zonepath[MAXPATHLEN];
		char luroot[MAXPATHLEN];

		if (zone_get_zonepath(zone_name,
		    zonepath, sizeof (zonepath)) != Z_OK) {
			zerror(zlogp, B_FALSE, "unable to determine zone path");
			return (-1);
		}

		(void) snprintf(luroot, sizeof (luroot), "%s/lu", zonepath);
		resolve_lofs(zlogp, luroot, sizeof (luroot));
		(void) strlcpy(rootpath, luroot, sizeof (rootpath));
	} else {
		if (zone_get_rootpath(zone_name,
		    rootpath, sizeof (rootpath)) != Z_OK) {
			zerror(zlogp, B_FALSE, "unable to determine zone root");
			return (-1);
		}
	}

	if ((rv = valid_mount_path(zlogp, rootpath, spec, dir, fstype)) < 0) {
		zerror(zlogp, B_FALSE, "%s%s is not a valid mount point",
		    rootpath, dir);
		return (-1);
	} else if (rv > 0) {
		/* The mount point path doesn't exist, create it now. */
		if (make_one_dir(zlogp, rootpath, dir,
		    DEFAULT_DIR_MODE, DEFAULT_DIR_USER,
		    DEFAULT_DIR_GROUP) != 0) {
			zerror(zlogp, B_FALSE, "failed to create mount point");
			return (-1);
		}

		/*
		 * Now this might seem weird, but we need to invoke
		 * valid_mount_path() again.  Why?  Because it checks
		 * to make sure that the mount point path is canonical,
		 * which it can only do if the path exists, so now that
		 * we've created the path we have to verify it again.
		 */
		if ((rv = valid_mount_path(zlogp, rootpath, spec, dir,
		    fstype)) < 0) {
			zerror(zlogp, B_FALSE,
			    "%s%s is not a valid mount point", rootpath, dir);
			return (-1);
		}
	}

	if ((tmpl_fd = init_template()) == -1) {
		zerror(zlogp, B_TRUE, "failed to create contract");
		return (-1);
	}

	if ((child = fork()) == -1) {
		(void) ct_tmpl_clear(tmpl_fd);
		(void) close(tmpl_fd);
		zerror(zlogp, B_TRUE, "failed to fork");
		return (-1);

	} else if (child == 0) {	/* child */
		char opt_buf[MAX_MNTOPT_STR];
		int optlen = 0;
		int mflag = MS_DATA;

		(void) ct_tmpl_clear(tmpl_fd);
		/*
		 * Even though there are no procs running in the zone, we
		 * do this for paranoia's sake.
		 */
		(void) closefrom(0);

		if (zone_enter(zoneid) == -1) {
			_exit(errno);
		}
		if (opt != NULL) {
			/*
			 * The mount() system call is incredibly annoying.
			 * If options are specified, we need to copy them
			 * into a temporary buffer since the mount() system
			 * call will overwrite the options string.  It will
			 * also fail if the new option string it wants to
			 * write is bigger than the one we passed in, so
			 * you must pass in a buffer of the maximum possible
			 * option string length.  sigh.
			 */
			(void) strlcpy(opt_buf, opt, sizeof (opt_buf));
			opt = opt_buf;
			optlen = MAX_MNTOPT_STR;
			mflag = MS_OPTIONSTR;
		}
		if (mount(spec, dir, mflag, fstype, NULL, 0, opt, optlen) != 0)
			_exit(errno);
		_exit(0);
	}

	/* parent */
	if (contract_latest(&ct) == -1)
		ct = -1;
	(void) ct_tmpl_clear(tmpl_fd);
	(void) close(tmpl_fd);
	if (waitpid(child, &child_status, 0) != child) {
		/* unexpected: we must have been signalled */
		(void) contract_abandon_id(ct);
		return (-1);
	}
	(void) contract_abandon_id(ct);
	if (WEXITSTATUS(child_status) != 0) {
		errno = WEXITSTATUS(child_status);
		zerror(zlogp, B_TRUE, "mount of %s failed", dir);
		return (-1);
	}

	return (0);
}

/*
 * If retstr is not NULL, the output of the subproc is returned in the str,
 * otherwise it is output using zerror().  Any memory allocated for retstr
 * should be freed by the caller.
 */
int
do_subproc(zlog_t *zlogp, char *cmdbuf, char **retstr)
{
	char buf[1024];		/* arbitrary large amount */
	char *inbuf;
	FILE *file;
	int status;
	int rd_cnt;

	if (retstr != NULL) {
		if ((*retstr = malloc(1024)) == NULL) {
			zerror(zlogp, B_FALSE, "out of memory");
			return (-1);
		}
		inbuf = *retstr;
		rd_cnt = 0;
	} else {
		inbuf = buf;
	}

	file = popen(cmdbuf, "r");
	if (file == NULL) {
		zerror(zlogp, B_TRUE, "could not launch: %s", cmdbuf);
		return (-1);
	}

	while (fgets(inbuf, 1024, file) != NULL) {
		if (retstr == NULL) {
			if (zlogp != &logsys) {
				int last = strlen(inbuf) - 1;

				if (inbuf[last] == '\n')
					inbuf[last] = '\0';
				zerror(zlogp, B_FALSE, "%s", inbuf);
			}
		} else {
			char *p;

			rd_cnt += 1024 - 1;
			if ((p = realloc(*retstr, rd_cnt + 1024)) == NULL) {
				zerror(zlogp, B_FALSE, "out of memory");
				(void) pclose(file);
				return (-1);
			}

			*retstr = p;
			inbuf = *retstr + rd_cnt;
		}
	}
	status = pclose(file);

	if (WIFSIGNALED(status)) {
		zerror(zlogp, B_FALSE, "%s unexpectedly terminated due to "
		    "signal %d", cmdbuf, WTERMSIG(status));
		return (-1);
	}
	assert(WIFEXITED(status));
	if (WEXITSTATUS(status) == ZEXIT_EXEC) {
		zerror(zlogp, B_FALSE, "failed to exec %s", cmdbuf);
		return (-1);
	}
	return (WEXITSTATUS(status));
}

static int
zone_bootup(zlog_t *zlogp, const char *bootargs, int zstate)
{
	zoneid_t zoneid;
	struct stat st;
	char zpath[MAXPATHLEN], initpath[MAXPATHLEN], init_file[MAXPATHLEN];
	char nbootargs[BOOTARGS_MAX];
	char cmdbuf[MAXPATHLEN];
	fs_callback_t cb;
	brand_handle_t bh;
	zone_iptype_t iptype;
	boolean_t links_loaded = B_FALSE;
	dladm_status_t status;
	char errmsg[DLADM_STRSIZE];
	int err;
	boolean_t restart_init, restart_init0, restart_initreboot;

	if (brand_prestatechg(zlogp, zstate, Z_BOOT) != 0)
		return (-1);

	if ((zoneid = getzoneidbyname(zone_name)) == -1) {
		zerror(zlogp, B_TRUE, "unable to get zoneid");
		goto bad;
	}

	cb.zlogp = zlogp;
	cb.zoneid = zoneid;
	cb.mount_cmd = B_FALSE;

	/* Get a handle to the brand info for this zone */
	if ((bh = brand_open(brand_name)) == NULL) {
		zerror(zlogp, B_FALSE, "unable to determine zone brand");
		goto bad;
	}

	/*
	 * Get the list of filesystems to mount from the brand
	 * configuration.  These mounts are done via a thread that will
	 * enter the zone, so they are done from within the context of the
	 * zone.
	 */
	if (brand_platform_iter_mounts(bh, mount_early_fs, &cb) != 0) {
		zerror(zlogp, B_FALSE, "unable to mount filesystems");
		brand_close(bh);
		goto bad;
	}

	/*
	 * Get the brand's boot callback if it exists.
	 */
	if (zone_get_zonepath(zone_name, zpath, sizeof (zpath)) != Z_OK) {
		zerror(zlogp, B_FALSE, "unable to determine zone path");
		brand_close(bh);
		goto bad;
	}
	(void) strcpy(cmdbuf, EXEC_PREFIX);
	if (brand_get_boot(bh, zone_name, zpath, cmdbuf + EXEC_LEN,
	    sizeof (cmdbuf) - EXEC_LEN) != 0) {
		zerror(zlogp, B_FALSE,
		    "unable to determine branded zone's boot callback");
		brand_close(bh);
		goto bad;
	}

	/* Get the path for this zone's init(8) (or equivalent) process.  */
	if (brand_get_initname(bh, init_file, MAXPATHLEN) != 0) {
		zerror(zlogp, B_FALSE,
		    "unable to determine zone's init(8) location");
		brand_close(bh);
		goto bad;
	}

	/* See if this zone's brand should restart init if it dies. */
	restart_init = brand_restartinit(bh);
	restart_init0 = brand_restartinit0(bh);
	restart_initreboot = brand_restartinitreboot(bh);

	brand_close(bh);

	err = filter_bootargs(zlogp, bootargs, nbootargs, init_file,
	    bad_boot_arg);
	if (err == Z_INVAL)
		eventstream_write(Z_EVT_ZONE_BADARGS);
	else if (err != Z_OK)
		goto bad;

	assert(init_file[0] != '\0');

	/* Try to anticipate possible problems: Make sure init is executable. */
	if (zone_get_rootpath(zone_name, zpath, sizeof (zpath)) != Z_OK) {
		zerror(zlogp, B_FALSE, "unable to determine zone root");
		goto bad;
	}

	(void) snprintf(initpath, sizeof (initpath), "%s%s", zpath, init_file);

	if (stat(initpath, &st) == -1) {
		zerror(zlogp, B_TRUE, "could not stat %s", initpath);
		goto bad;
	}

	if ((st.st_mode & S_IXUSR) == 0) {
		zerror(zlogp, B_FALSE, "%s is not executable", initpath);
		goto bad;
	}

	/*
	 * Exclusive stack zones interact with the dlmgmtd running in the
	 * global zone.  dladm_zone_boot() tells dlmgmtd that this zone is
	 * booting, and loads its datalinks from the zone's datalink
	 * configuration file.
	 */
	if (vplat_get_iptype(zlogp, &iptype) == 0 && iptype == ZS_EXCLUSIVE) {
		status = dladm_zone_boot(dld_handle, zoneid);
		if (status != DLADM_STATUS_OK) {
			zerror(zlogp, B_FALSE, "unable to load zone datalinks: "
			    " %s", dladm_status2str(status, errmsg));
			goto bad;
		}
		links_loaded = B_TRUE;
	}

	/*
	 * If there is a brand 'boot' callback, execute it now to give the
	 * brand one last chance to do any additional setup before the zone
	 * is booted.
	 */
	if ((strlen(cmdbuf) > EXEC_LEN) &&
	    (do_subproc(zlogp, cmdbuf, NULL) != Z_OK)) {
		zerror(zlogp, B_FALSE, "%s failed", cmdbuf);
		goto bad;
	}

	if (zone_setattr(zoneid, ZONE_ATTR_INITNAME, init_file, 0) == -1) {
		zerror(zlogp, B_TRUE, "could not set zone boot file");
		goto bad;
	}

	if (zone_setattr(zoneid, ZONE_ATTR_BOOTARGS, nbootargs, 0) == -1) {
		zerror(zlogp, B_TRUE, "could not set zone boot arguments");
		goto bad;
	}

	if (!restart_init && zone_setattr(zoneid, ZONE_ATTR_INITNORESTART,
	    NULL, 0) == -1) {
		zerror(zlogp, B_TRUE, "could not set zone init-no-restart");
		goto bad;
	}
	if (restart_init0 && zone_setattr(zoneid, ZONE_ATTR_INITRESTART0,
	    NULL, 0) == -1) {
		zerror(zlogp, B_TRUE,
		    "could not set zone init-restart-on-exit-0");
		goto bad;
	}
	if (restart_initreboot && zone_setattr(zoneid, ZONE_ATTR_INITREBOOT,
	    NULL, 0) == -1) {
		zerror(zlogp, B_TRUE, "could not set zone reboot-on-init-exit");
		goto bad;
	}

	/*
	 * Inform zonestatd of a new zone so that it can install a door for
	 * the zone to contact it.
	 */
	notify_zonestatd(zone_id);

	if (zone_boot(zoneid) == -1) {
		zerror(zlogp, B_TRUE, "unable to boot zone");
		goto bad;
	}

	if (brand_poststatechg(zlogp, zstate, Z_BOOT) != 0)
		goto bad;

	return (0);

bad:
	/*
	 * If something goes wrong, we up the zones's state to the target
	 * state, RUNNING, and then invoke the hook as if we're halting.
	 */
	(void) brand_poststatechg(zlogp, ZONE_STATE_RUNNING, Z_HALT);
	if (links_loaded)
		(void) dladm_zone_halt(dld_handle, zoneid);
	return (-1);
}

static int
zone_halt(zlog_t *zlogp, boolean_t unmount_cmd, boolean_t rebooting, int zstate)
{
	int err;

	if (brand_prestatechg(zlogp, zstate, Z_HALT) != 0)
		return (-1);

	if (vplat_teardown(zlogp, unmount_cmd, rebooting) != 0) {
		if (!bringup_failure_recovery)
			zerror(zlogp, B_FALSE, "unable to destroy zone");
		return (-1);
	}

	if ((err = zonecfg_destroy_snapshot(zone_name)) != Z_OK)
		zerror(zlogp, B_FALSE, "destroying snapshot: %s",
		    zonecfg_strerror(err));

	if (brand_poststatechg(zlogp, zstate, Z_HALT) != 0)
		return (-1);

	return (0);
}

static int
zone_graceful_shutdown(zlog_t *zlogp)
{
	zoneid_t zoneid;
	pid_t child;
	char cmdbuf[MAXPATHLEN];
	brand_handle_t bh = NULL;
	char zpath[MAXPATHLEN];
	ctid_t ct;
	int tmpl_fd;
	int child_status;

	if (shutdown_in_progress) {
		zerror(zlogp, B_FALSE, "shutdown already in progress");
		return (-1);
	}

	if ((zoneid = getzoneidbyname(zone_name)) == -1) {
		zerror(zlogp, B_TRUE, "unable to get zoneid");
		return (-1);
	}

	/* Get a handle to the brand info for this zone */
	if ((bh = brand_open(brand_name)) == NULL) {
		zerror(zlogp, B_FALSE, "unable to determine zone brand");
		return (-1);
	}

	if (zone_get_zonepath(zone_name, zpath, sizeof (zpath)) != Z_OK) {
		zerror(zlogp, B_FALSE, "unable to determine zone path");
		brand_close(bh);
		return (-1);
	}

	/*
	 * If there is a brand 'shutdown' callback, execute it now to give the
	 * brand a chance to cleanup any custom configuration.
	 */
	(void) strcpy(cmdbuf, EXEC_PREFIX);
	if (brand_get_shutdown(bh, zone_name, zpath, cmdbuf + EXEC_LEN,
	    sizeof (cmdbuf) - EXEC_LEN) != 0 || strlen(cmdbuf) <= EXEC_LEN) {
		(void) strcat(cmdbuf, SHUTDOWN_DEFAULT);
	}
	brand_close(bh);

	if ((tmpl_fd = init_template()) == -1) {
		zerror(zlogp, B_TRUE, "failed to create contract");
		return (-1);
	}

	if ((child = fork()) == -1) {
		(void) ct_tmpl_clear(tmpl_fd);
		(void) close(tmpl_fd);
		zerror(zlogp, B_TRUE, "failed to fork");
		return (-1);
	} else if (child == 0) {
		(void) ct_tmpl_clear(tmpl_fd);
		if (zone_enter(zoneid) == -1) {
			_exit(errno);
		}
		_exit(execl("/bin/sh", "sh", "-c", cmdbuf, (char *)NULL));
	}

	if (contract_latest(&ct) == -1)
		ct = -1;
	(void) ct_tmpl_clear(tmpl_fd);
	(void) close(tmpl_fd);

	if (waitpid(child, &child_status, 0) != child) {
		/* unexpected: we must have been signalled */
		(void) contract_abandon_id(ct);
		return (-1);
	}

	(void) contract_abandon_id(ct);
	if (WEXITSTATUS(child_status) != 0) {
		errno = WEXITSTATUS(child_status);
		zerror(zlogp, B_FALSE, "unable to shutdown zone");
		return (-1);
	}

	shutdown_in_progress = B_TRUE;

	return (0);
}

static int
zone_wait_shutdown(zlog_t *zlogp)
{
	zone_state_t zstate;
	uint64_t *tm = NULL;
	scf_simple_prop_t *prop = NULL;
	int timeout;
	int tries;
	int rc = -1;

	/* Get default stop timeout from SMF framework */
	timeout = SHUTDOWN_WAIT;
	if ((prop = scf_simple_prop_get(NULL, SHUTDOWN_FMRI, "stop",
	    SCF_PROPERTY_TIMEOUT)) != NULL) {
		if ((tm = scf_simple_prop_next_count(prop)) != NULL) {
			if (tm != 0)
				timeout = *tm;
		}
		scf_simple_prop_free(prop);
	}

	/* allow time for zone to shutdown cleanly */
	for (tries = 0; tries < timeout; tries ++) {
		(void) sleep(1);
		if (zone_get_state(zone_name, &zstate) == Z_OK &&
		    zstate == ZONE_STATE_INSTALLED) {
			rc = 0;
			break;
		}
	}

	if (rc != 0)
		zerror(zlogp, B_FALSE, "unable to shutdown zone");

	shutdown_in_progress = B_FALSE;

	return (rc);
}



/*
 * Generate AUE_zone_state for a command that boots a zone.
 */
static void
audit_put_record(zlog_t *zlogp, ucred_t *uc, int return_val,
    char *new_state)
{
	adt_session_data_t	*ah;
	adt_event_data_t	*event;
	int			pass_fail, fail_reason;

	if (!adt_audit_enabled())
		return;

	if (return_val == 0) {
		pass_fail = ADT_SUCCESS;
		fail_reason = ADT_SUCCESS;
	} else {
		pass_fail = ADT_FAILURE;
		fail_reason = ADT_FAIL_VALUE_PROGRAM;
	}

	if (adt_start_session(&ah, NULL, 0)) {
		zerror(zlogp, B_TRUE, gettext("audit failure."));
		return;
	}
	if (adt_set_from_ucred(ah, uc, ADT_NEW)) {
		zerror(zlogp, B_TRUE, gettext("audit failure."));
		(void) adt_end_session(ah);
		return;
	}

	event = adt_alloc_event(ah, ADT_zone_state);
	if (event == NULL) {
		zerror(zlogp, B_TRUE, gettext("audit failure."));
		(void) adt_end_session(ah);
		return;
	}
	event->adt_zone_state.zonename = zone_name;
	event->adt_zone_state.new_state = new_state;

	if (adt_put_event(event, pass_fail, fail_reason))
		zerror(zlogp, B_TRUE, gettext("audit failure."));

	adt_free_event(event);

	(void) adt_end_session(ah);
}

/*
 * The main routine for the door server that deals with zone state transitions.
 */
/* ARGSUSED */
static void
server(void *cookie, char *args, size_t alen, door_desc_t *dp,
    uint_t n_desc)
{
	ucred_t *uc = NULL;
	const priv_set_t *eset;

	zone_state_t zstate;
	zone_cmd_t cmd;
	zone_cmd_arg_t *zargp;

	boolean_t kernelcall = B_FALSE;

	int rval = -1;
	uint64_t uniqid;
	zoneid_t zoneid = -1;
	zlog_t zlog;
	zlog_t *zlogp;
	zone_cmd_rval_t *rvalp;
	size_t rlen = getpagesize(); /* conservative */
	fs_callback_t cb;
	brand_handle_t bh;
	boolean_t wait_shut = B_FALSE;

	/* LINTED E_BAD_PTR_CAST_ALIGN */
	zargp = (zone_cmd_arg_t *)args;

	/*
	 * When we get the door unref message, we've fdetach'd the door, and
	 * it is time for us to shut down zoneadmd.
	 */
	if (zargp == DOOR_UNREF_DATA) {
		/*
		 * See comment at end of main() for info on the last rites.
		 */
		exit(0);
	}

	if (zargp == NULL) {
		(void) door_return(NULL, 0, 0, 0);
	}

	rvalp = alloca(rlen);
	bzero(rvalp, rlen);
	zlog.logfile = NULL;
	zlog.buflen = zlog.loglen = rlen - sizeof (zone_cmd_rval_t) + 1;
	zlog.buf = rvalp->errbuf;
	zlog.log = zlog.buf;
	/* defer initialization of zlog.locale until after credential check */
	zlogp = &zlog;

	if (alen != sizeof (zone_cmd_arg_t)) {
		/*
		 * This really shouldn't be happening.
		 */
		zerror(&logsys, B_FALSE, "argument size (%d bytes) "
		    "unexpected (expected %d bytes)", alen,
		    sizeof (zone_cmd_arg_t));
		goto out;
	}
	cmd = zargp->cmd;

	if (door_ucred(&uc) != 0) {
		zerror(&logsys, B_TRUE, "door_ucred");
		goto out;
	}
	eset = ucred_getprivset(uc, PRIV_EFFECTIVE);
	if (ucred_getzoneid(uc) != GLOBAL_ZONEID ||
	    (eset != NULL ? !priv_ismember(eset, PRIV_SYS_CONFIG) :
	    ucred_geteuid(uc) != 0)) {
		zerror(&logsys, B_FALSE, "insufficient privileges");
		goto out;
	}

	kernelcall = ucred_getpid(uc) == 0;

	/*
	 * This is safe because we only use a zlog_t throughout the
	 * duration of a door call; i.e., by the time the pointer
	 * might become invalid, the door call would be over.
	 */
	zlog.locale = kernelcall ? DEFAULT_LOCALE : zargp->locale;

	(void) mutex_lock(&lock);

	/*
	 * Once we start to really die off, we don't want more connections.
	 */
	if (in_death_throes) {
		(void) mutex_unlock(&lock);
		ucred_free(uc);
		(void) door_return(NULL, 0, 0, 0);
		thr_exit(NULL);
	}

	/*
	 * Check for validity of command.
	 */
	if (cmd != Z_READY && cmd != Z_BOOT && cmd != Z_FORCEBOOT &&
	    cmd != Z_REBOOT && cmd != Z_SHUTDOWN && cmd != Z_HALT &&
	    cmd != Z_NOTE_UNINSTALLING && cmd != Z_MOUNT &&
	    cmd != Z_FORCEMOUNT && cmd != Z_UNMOUNT) {
		zerror(&logsys, B_FALSE, "invalid command %d", (int)cmd);
		goto out;
	}

	if (kernelcall && (cmd != Z_HALT && cmd != Z_REBOOT)) {
		/*
		 * Can't happen
		 */
		zerror(&logsys, B_FALSE, "received unexpected kernel upcall %d",
		    cmd);
		goto out;
	}
	/*
	 * We ignore the possibility of someone calling zone_create(2)
	 * explicitly; all requests must come through zoneadmd.
	 */
	if (zone_get_state(zone_name, &zstate) != Z_OK) {
		/*
		 * Something terribly wrong happened
		 */
		zerror(&logsys, B_FALSE, "unable to determine state of zone");
		goto out;
	}

	if (kernelcall) {
		/*
		 * Kernel-initiated requests may lose their validity if the
		 * zone_t the kernel was referring to has gone away.
		 */
		if ((zoneid = getzoneidbyname(zone_name)) == -1 ||
		    zone_getattr(zoneid, ZONE_ATTR_UNIQID, &uniqid,
		    sizeof (uniqid)) == -1 || uniqid != zargp->uniqid) {
			/*
			 * We're not talking about the same zone. The request
			 * must have arrived too late.  Return error.
			 */
			rval = -1;
			goto out;
		}
		zlogp = &logsys;	/* Log errors to syslog */
	}

	/*
	 * If we are being asked to forcibly mount or boot a zone, we
	 * pretend that an INCOMPLETE zone is actually INSTALLED.
	 */
	if (zstate == ZONE_STATE_INCOMPLETE &&
	    (cmd == Z_FORCEBOOT || cmd == Z_FORCEMOUNT))
		zstate = ZONE_STATE_INSTALLED;

	switch (zstate) {
	case ZONE_STATE_CONFIGURED:
	case ZONE_STATE_INCOMPLETE:
		/*
		 * Not our area of expertise; we just print a nice message
		 * and die off.
		 */
		zerror(zlogp, B_FALSE,
		    "%s operation is invalid for zones in state '%s'",
		    z_cmd_name(cmd), zone_state_str(zstate));
		break;

	case ZONE_STATE_INSTALLED:
		switch (cmd) {
		case Z_READY:
			rval = zone_ready(zlogp, Z_MNT_BOOT, zstate);
			if (rval == 0)
				eventstream_write(Z_EVT_ZONE_READIED);
			break;
		case Z_BOOT:
		case Z_FORCEBOOT:
			eventstream_write(Z_EVT_ZONE_BOOTING);
			if ((rval = zone_ready(zlogp, Z_MNT_BOOT, zstate))
			    == 0) {
				rval = zone_bootup(zlogp, zargp->bootbuf,
				    zstate);
			}
			audit_put_record(zlogp, uc, rval, "boot");
			if (rval != 0) {
				bringup_failure_recovery = B_TRUE;
				(void) zone_halt(zlogp, B_FALSE, B_FALSE,
				    zstate);
				eventstream_write(Z_EVT_ZONE_BOOTFAILED);
			}
			break;
		case Z_SHUTDOWN:
		case Z_HALT:
			if (kernelcall)	/* Invalid; can't happen */
				abort();
			/*
			 * We could have two clients racing to halt this
			 * zone; the second client loses, but its request
			 * doesn't fail, since the zone is now in the desired
			 * state.
			 */
			zerror(zlogp, B_FALSE, "zone is already halted");
			rval = 0;
			break;
		case Z_REBOOT:
			if (kernelcall)	/* Invalid; can't happen */
				abort();
			zerror(zlogp, B_FALSE, "%s operation is invalid "
			    "for zones in state '%s'", z_cmd_name(cmd),
			    zone_state_str(zstate));
			rval = -1;
			break;
		case Z_NOTE_UNINSTALLING:
			if (kernelcall)	/* Invalid; can't happen */
				abort();
			/*
			 * Tell the console to print out a message about this.
			 * Once it does, we will be in_death_throes.
			 */
			eventstream_write(Z_EVT_ZONE_UNINSTALLING);
			break;
		case Z_MOUNT:
		case Z_FORCEMOUNT:
			if (kernelcall)	/* Invalid; can't happen */
				abort();
			if (!zone_isnative && !zone_iscluster &&
			    !zone_islabeled) {
				/*
				 * -U mounts the zone without lofs mounting
				 * zone file systems back into the scratch
				 * zone.  This is required when mounting
				 * non-native branded zones.
				 */
				(void) strlcpy(zargp->bootbuf, "-U",
				    BOOTARGS_MAX);
			}

			rval = zone_ready(zlogp,
			    strcmp(zargp->bootbuf, "-U") == 0 ?
			    Z_MNT_UPDATE : Z_MNT_SCRATCH, zstate);
			if (rval != 0)
				break;

			eventstream_write(Z_EVT_ZONE_READIED);

			/*
			 * Get a handle to the default brand info.
			 * We must always use the default brand file system
			 * list when mounting the zone.
			 */
			if ((bh = brand_open(default_brand)) == NULL) {
				rval = -1;
				break;
			}

			/*
			 * Get the list of filesystems to mount from
			 * the brand configuration.  These mounts are done
			 * via a thread that will enter the zone, so they
			 * are done from within the context of the zone.
			 */
			cb.zlogp = zlogp;
			cb.zoneid = zone_id;
			cb.mount_cmd = B_TRUE;
			rval = brand_platform_iter_mounts(bh,
			    mount_early_fs, &cb);

			brand_close(bh);

			/*
			 * Ordinarily, /dev/fd would be mounted inside the zone
			 * by svc:/system/filesystem/usr:default, but since
			 * we're not booting the zone, we need to do this
			 * manually.
			 */
			if (rval == 0)
				rval = mount_early_fs(&cb,
				    "fd", "/dev/fd", "fd", NULL);
			break;
		case Z_UNMOUNT:
			if (kernelcall)	/* Invalid; can't happen */
				abort();
			zerror(zlogp, B_FALSE, "zone is already unmounted");
			rval = 0;
			break;
		}
		break;

	case ZONE_STATE_READY:
		switch (cmd) {
		case Z_READY:
			/*
			 * We could have two clients racing to ready this
			 * zone; the second client loses, but its request
			 * doesn't fail, since the zone is now in the desired
			 * state.
			 */
			zerror(zlogp, B_FALSE, "zone is already ready");
			rval = 0;
			break;
		case Z_FORCEBOOT:
		case Z_BOOT:
			(void) strlcpy(boot_args, zargp->bootbuf,
			    sizeof (boot_args));
			eventstream_write(Z_EVT_ZONE_BOOTING);
			rval = zone_bootup(zlogp, zargp->bootbuf, zstate);
			audit_put_record(zlogp, uc, rval, "boot");
			if (rval != 0) {
				bringup_failure_recovery = B_TRUE;
				(void) zone_halt(zlogp, B_FALSE, B_TRUE,
				    zstate);
				eventstream_write(Z_EVT_ZONE_BOOTFAILED);
			}
			boot_args[0] = '\0';
			break;
		case Z_HALT:
			if (kernelcall)	/* Invalid; can't happen */
				abort();
			if ((rval = zone_halt(zlogp, B_FALSE, B_FALSE, zstate))
			    != 0)
				break;
			eventstream_write(Z_EVT_ZONE_HALTED);
			break;
		case Z_SHUTDOWN:
		case Z_REBOOT:
		case Z_NOTE_UNINSTALLING:
		case Z_FORCEMOUNT:
		case Z_MOUNT:
		case Z_UNMOUNT:
			if (kernelcall)	/* Invalid; can't happen */
				abort();
			zerror(zlogp, B_FALSE, "%s operation is invalid "
			    "for zones in state '%s'", z_cmd_name(cmd),
			    zone_state_str(zstate));
			rval = -1;
			break;
		}
		break;

	case ZONE_STATE_MOUNTED:
		switch (cmd) {
		case Z_UNMOUNT:
			if (kernelcall)	/* Invalid; can't happen */
				abort();
			rval = zone_halt(zlogp, B_TRUE, B_FALSE, zstate);
			if (rval == 0) {
				eventstream_write(Z_EVT_ZONE_HALTED);
				(void) sema_post(&scratch_sem);
			}
			break;
		default:
			if (kernelcall)	/* Invalid; can't happen */
				abort();
			zerror(zlogp, B_FALSE, "%s operation is invalid "
			    "for zones in state '%s'", z_cmd_name(cmd),
			    zone_state_str(zstate));
			rval = -1;
			break;
		}
		break;

	case ZONE_STATE_RUNNING:
	case ZONE_STATE_SHUTTING_DOWN:
	case ZONE_STATE_DOWN:
		switch (cmd) {
		case Z_READY:
			if ((rval = zone_halt(zlogp, B_FALSE, B_TRUE, zstate))
			    != 0)
				break;
			if ((rval = zone_ready(zlogp, Z_MNT_BOOT, zstate)) == 0)
				eventstream_write(Z_EVT_ZONE_READIED);
			else
				eventstream_write(Z_EVT_ZONE_HALTED);
			break;
		case Z_FORCEBOOT:
		case Z_BOOT:
			/*
			 * We could have two clients racing to boot this
			 * zone; the second client loses, but its request
			 * doesn't fail, since the zone is now in the desired
			 * state.
			 */
			zerror(zlogp, B_FALSE, "zone is already booted");
			rval = 0;
			break;
		case Z_HALT:
			if ((rval = zone_halt(zlogp, B_FALSE, B_FALSE, zstate))
			    != 0)
				break;
			eventstream_write(Z_EVT_ZONE_HALTED);
			break;
		case Z_REBOOT:
			(void) strlcpy(boot_args, zargp->bootbuf,
			    sizeof (boot_args));
			eventstream_write(Z_EVT_ZONE_REBOOTING);
			if ((rval = zone_halt(zlogp, B_FALSE, B_TRUE, zstate))
			    != 0) {
				eventstream_write(Z_EVT_ZONE_BOOTFAILED);
				boot_args[0] = '\0';
				break;
			}
			if ((rval = zone_ready(zlogp, Z_MNT_BOOT, zstate))
			    != 0) {
				eventstream_write(Z_EVT_ZONE_BOOTFAILED);
				boot_args[0] = '\0';
				break;
			}
			rval = zone_bootup(zlogp, zargp->bootbuf, zstate);
			audit_put_record(zlogp, uc, rval, "reboot");
			if (rval != 0) {
				(void) zone_halt(zlogp, B_FALSE, B_TRUE,
				    zstate);
				eventstream_write(Z_EVT_ZONE_BOOTFAILED);
			}
			boot_args[0] = '\0';
			break;
		case Z_SHUTDOWN:
			if ((rval = zone_graceful_shutdown(zlogp)) == 0) {
				wait_shut = B_TRUE;
			}
			break;
		case Z_NOTE_UNINSTALLING:
		case Z_FORCEMOUNT:
		case Z_MOUNT:
		case Z_UNMOUNT:
			zerror(zlogp, B_FALSE, "%s operation is invalid "
			    "for zones in state '%s'", z_cmd_name(cmd),
			    zone_state_str(zstate));
			rval = -1;
			break;
		}
		break;
	default:
		abort();
	}

	/*
	 * Because the state of the zone may have changed, we make sure
	 * to wake the console poller, which is in charge of initiating
	 * the shutdown procedure as necessary.
	 */
	eventstream_write(Z_EVT_NULL);

out:
	(void) mutex_unlock(&lock);

	/* Wait for the Z_SHUTDOWN commands to complete */
	if (wait_shut)
		rval = zone_wait_shutdown(zlogp);

	if (kernelcall) {
		rvalp = NULL;
		rlen = 0;
	} else {
		rvalp->rval = rval;
	}
	if (uc != NULL)
		ucred_free(uc);
	(void) door_return((char *)rvalp, rlen, NULL, 0);
	thr_exit(NULL);
}

static int
setup_door(zlog_t *zlogp)
{
	if ((zone_door = door_create(server, NULL,
	    DOOR_UNREF | DOOR_REFUSE_DESC | DOOR_NO_CANCEL)) < 0) {
		zerror(zlogp, B_TRUE, "%s failed", "door_create");
		return (-1);
	}
	(void) fdetach(zone_door_path);

	if (fattach(zone_door, zone_door_path) != 0) {
		zerror(zlogp, B_TRUE, "fattach to %s failed", zone_door_path);
		(void) door_revoke(zone_door);
		(void) fdetach(zone_door_path);
		zone_door = -1;
		return (-1);
	}
	return (0);
}

/*
 * zoneadm(8) will start zoneadmd if it thinks it isn't running; this
 * is where zoneadmd itself will check to see that another instance of
 * zoneadmd isn't already controlling this zone.
 *
 * The idea here is that we want to open the path to which we will
 * attach our door, lock it, and then make sure that no-one has beat us
 * to fattach(3c)ing onto it.
 *
 * fattach(3c) is really a mount, so there are actually two possible
 * vnodes we could be dealing with.  Our strategy is as follows:
 *
 * - If the file we opened is a regular file (common case):
 *	There is no fattach(3c)ed door, so we have a chance of becoming
 *	the managing zoneadmd. We attempt to lock the file: if it is
 *	already locked, that means someone else raced us here, so we
 *	lose and give up.  zoneadm(8) will try to contact the zoneadmd
 *	that beat us to it.
 *
 * - If the file we opened is a namefs file:
 *	This means there is already an established door fattach(3c)'ed
 *	to the rendezvous path.  We've lost the race, so we give up.
 *	Note that in this case we also try to grab the file lock, and
 *	will succeed in acquiring it since the vnode locked by the
 *	"winning" zoneadmd was a regular one, and the one we locked was
 *	the fattach(3c)'ed door node.  At any rate, no harm is done, and
 *	we just return to zoneadm(8) which knows to retry.
 */
static int
make_daemon_exclusive(zlog_t *zlogp)
{
	int doorfd = -1;
	int err, ret = -1;
	struct stat st;
	struct flock flock;
	zone_state_t zstate;

top:
	if ((err = zone_get_state(zone_name, &zstate)) != Z_OK) {
		zerror(zlogp, B_FALSE, "failed to get zone state: %s",
		    zonecfg_strerror(err));
		goto out;
	}
	if ((doorfd = open(zone_door_path, O_CREAT|O_RDWR,
	    S_IREAD|S_IWRITE)) < 0) {
		zerror(zlogp, B_TRUE, "failed to open %s", zone_door_path);
		goto out;
	}
	if (fstat(doorfd, &st) < 0) {
		zerror(zlogp, B_TRUE, "failed to stat %s", zone_door_path);
		goto out;
	}
	/*
	 * Lock the file to synchronize with other zoneadmd
	 */
	flock.l_type = F_WRLCK;
	flock.l_whence = SEEK_SET;
	flock.l_start = (off_t)0;
	flock.l_len = (off_t)0;
	if (fcntl(doorfd, F_SETLK, &flock) < 0) {
		/*
		 * Someone else raced us here and grabbed the lock file
		 * first.  A warning here is inappropriate since nothing
		 * went wrong.
		 */
		goto out;
	}

	if (strcmp(st.st_fstype, "namefs") == 0) {
		struct door_info info;

		/*
		 * There is already something fattach()'ed to this file.
		 * Lets see what the door is up to.
		 */
		if (door_info(doorfd, &info) == 0 && info.di_target != -1) {
			/*
			 * Another zoneadmd process seems to be in
			 * control of the situation and we don't need to
			 * be here.  A warning here is inappropriate
			 * since nothing went wrong.
			 *
			 * If the door has been revoked, the zoneadmd
			 * process currently managing the zone is going
			 * away.  We'll return control to zoneadm(8)
			 * which will try again (by which time zoneadmd
			 * will hopefully have exited).
			 */
			goto out;
		}

		/*
		 * If we got this far, there's a fattach(3c)'ed door
		 * that belongs to a process that has exited, which can
		 * happen if the previous zoneadmd died unexpectedly.
		 *
		 * Let user know that something is amiss, but that we can
		 * recover; if the zone is in the installed state, then don't
		 * message, since having a running zoneadmd isn't really
		 * expected/needed.  We want to keep occurences of this message
		 * limited to times when zoneadmd is picking back up from a
		 * zoneadmd that died while the zone was in some non-trivial
		 * state.
		 */
		if (zstate > ZONE_STATE_INSTALLED) {
			zerror(zlogp, B_FALSE,
			    "zone '%s': WARNING: zone is in state '%s', but "
			    "zoneadmd does not appear to be available; "
			    "restarted zoneadmd to recover.",
			    zone_name, zone_state_str(zstate));
		}

		(void) fdetach(zone_door_path);
		(void) close(doorfd);
		goto top;
	}
	ret = 0;
out:
	(void) close(doorfd);
	return (ret);
}

/*
 * Setup the brand's pre and post state change callbacks, as well as the
 * query callback, if any of these exist.
 */
static int
brand_callback_init(brand_handle_t bh, char *zone_name)
{
	char zpath[MAXPATHLEN];

	if (zone_get_zonepath(zone_name, zpath, sizeof (zpath)) != Z_OK)
		return (-1);

	(void) strlcpy(pre_statechg_hook, EXEC_PREFIX,
	    sizeof (pre_statechg_hook));

	if (brand_get_prestatechange(bh, zone_name, zpath,
	    pre_statechg_hook + EXEC_LEN,
	    sizeof (pre_statechg_hook) - EXEC_LEN) != 0)
		return (-1);

	if (strlen(pre_statechg_hook) <= EXEC_LEN)
		pre_statechg_hook[0] = '\0';

	(void) strlcpy(post_statechg_hook, EXEC_PREFIX,
	    sizeof (post_statechg_hook));

	if (brand_get_poststatechange(bh, zone_name, zpath,
	    post_statechg_hook + EXEC_LEN,
	    sizeof (post_statechg_hook) - EXEC_LEN) != 0)
		return (-1);

	if (strlen(post_statechg_hook) <= EXEC_LEN)
		post_statechg_hook[0] = '\0';

	(void) strlcpy(query_hook, EXEC_PREFIX,
	    sizeof (query_hook));

	if (brand_get_query(bh, zone_name, zpath, query_hook + EXEC_LEN,
	    sizeof (query_hook) - EXEC_LEN) != 0)
		return (-1);

	if (strlen(query_hook) <= EXEC_LEN)
		query_hook[0] = '\0';

	return (0);
}

int
main(int argc, char *argv[])
{
	int opt;
	zoneid_t zid;
	priv_set_t *privset;
	zone_state_t zstate;
	char parents_locale[MAXPATHLEN];
	brand_handle_t bh;
	int err;

	pid_t pid;
	sigset_t blockset;
	sigset_t block_cld;

	struct {
		sema_t sem;
		int status;
		zlog_t log;
	} *shstate;
	size_t shstatelen = getpagesize();

	zlog_t errlog;
	zlog_t *zlogp;

	int ctfd;

	progname = get_execbasename(argv[0]);

	/*
	 * Make sure stderr is unbuffered
	 */
	(void) setbuffer(stderr, NULL, 0);

	/*
	 * Get out of the way of mounted filesystems, since we will daemonize
	 * soon.
	 */
	(void) chdir("/");

	/*
	 * Use the default system umask per PSARC 1998/110 rather than
	 * anything that may have been set by the caller.
	 */
	(void) umask(CMASK);

	/*
	 * Initially we want to use our parent's locale.
	 */
	(void) setlocale(LC_ALL, "");
	(void) textdomain(TEXT_DOMAIN);
	(void) strlcpy(parents_locale, setlocale(LC_MESSAGES, NULL),
	    sizeof (parents_locale));

	/*
	 * This zlog_t is used for writing to stderr
	 */
	errlog.logfile = stderr;
	errlog.buflen = errlog.loglen = 0;
	errlog.buf = errlog.log = NULL;
	errlog.locale = parents_locale;

	/*
	 * We start off writing to stderr until we're ready to daemonize.
	 */
	zlogp = &errlog;

	/*
	 * Process options.
	 */
	while ((opt = getopt(argc, argv, "R:z:")) != EOF) {
		switch (opt) {
		case 'R':
			zonecfg_set_root(optarg);
			break;
		case 'z':
			zone_name = optarg;
			break;
		default:
			usage();
		}
	}

	if (zone_name == NULL)
		usage();

	/*
	 * Because usage() prints directly to stderr, it has gettext()
	 * wrapping, which depends on the locale.  But since zerror() calls
	 * localize() which tweaks the locale, it is not safe to call zerror()
	 * until after the last call to usage().  Fortunately, the last call
	 * to usage() is just above and the first call to zerror() is just
	 * below.  Don't mess this up.
	 */
	if (strcmp(zone_name, GLOBAL_ZONENAME) == 0) {
		zerror(zlogp, B_FALSE, "cannot manage the %s zone",
		    GLOBAL_ZONENAME);
		return (1);
	}

	if (zone_get_id(zone_name, &zid) != 0) {
		zerror(zlogp, B_FALSE, "could not manage %s: %s", zone_name,
		    zonecfg_strerror(Z_NO_ZONE));
		return (1);
	}

	if ((err = zone_get_state(zone_name, &zstate)) != Z_OK) {
		zerror(zlogp, B_FALSE, "failed to get zone state: %s",
		    zonecfg_strerror(err));
		return (1);
	}
	if (zstate < ZONE_STATE_INCOMPLETE) {
		zerror(zlogp, B_FALSE,
		    "cannot manage a zone which is in state '%s'",
		    zone_state_str(zstate));
		return (1);
	}

	if (zonecfg_default_brand(default_brand,
	    sizeof (default_brand)) != Z_OK) {
		zerror(zlogp, B_FALSE, "unable to determine default brand");
		return (1);
	}

	/* Get a handle to the brand info for this zone */
	if (zone_get_brand(zone_name, brand_name, sizeof (brand_name))
	    != Z_OK) {
		zerror(zlogp, B_FALSE, "unable to determine zone brand");
		return (1);
	}
	zone_isnative = (strcmp(brand_name, NATIVE_BRAND_NAME) == 0);
	zone_islabeled = (strcmp(brand_name, LABELED_BRAND_NAME) == 0);

	/*
	 * In the alternate root environment, the only supported
	 * operations are mount and unmount.  In this case, just treat
	 * the zone as native if it is cluster.  Cluster zones can be
	 * native for the purpose of LU or upgrade, and the cluster
	 * brand may not exist in the miniroot (such as in net install
	 * upgrade).
	 */
	if (strcmp(brand_name, CLUSTER_BRAND_NAME) == 0) {
		zone_iscluster = B_TRUE;
		if (zonecfg_in_alt_root()) {
			(void) strlcpy(brand_name, default_brand,
			    sizeof (brand_name));
		}
	} else {
		zone_iscluster = B_FALSE;
	}

	if ((bh = brand_open(brand_name)) == NULL) {
		zerror(zlogp, B_FALSE, "unable to open zone brand");
		return (1);
	}

	/* Get state change brand hooks. */
	if (brand_callback_init(bh, zone_name) == -1) {
		zerror(zlogp, B_TRUE,
		    "failed to initialize brand state change hooks");
		brand_close(bh);
		return (1);
	}

	brand_close(bh);

	/*
	 * Check that we have all privileges.  It would be nice to pare
	 * this down, but this is at least a first cut.
	 */
	if ((privset = priv_allocset()) == NULL) {
		zerror(zlogp, B_TRUE, "%s failed", "priv_allocset");
		return (1);
	}

	if (getppriv(PRIV_EFFECTIVE, privset) != 0) {
		zerror(zlogp, B_TRUE, "%s failed", "getppriv");
		priv_freeset(privset);
		return (1);
	}

	if (priv_isfullset(privset) == B_FALSE) {
		zerror(zlogp, B_FALSE, "You lack sufficient privilege to "
		    "run this command (all privs required)");
		priv_freeset(privset);
		return (1);
	}
	priv_freeset(privset);

	if (mkzonedir(zlogp) != 0)
		return (1);

	/*
	 * Pre-fork: setup shared state
	 */
	if ((shstate = (void *)mmap(NULL, shstatelen,
	    PROT_READ|PROT_WRITE, MAP_SHARED|MAP_ANON, -1, (off_t)0)) ==
	    MAP_FAILED) {
		zerror(zlogp, B_TRUE, "%s failed", "mmap");
		return (1);
	}
	if (sema_init(&shstate->sem, 0, USYNC_PROCESS, NULL) != 0) {
		zerror(zlogp, B_TRUE, "%s failed", "sema_init()");
		(void) munmap((char *)shstate, shstatelen);
		return (1);
	}
	shstate->log.logfile = NULL;
	shstate->log.buflen = shstatelen - sizeof (*shstate);
	shstate->log.loglen = shstate->log.buflen;
	shstate->log.buf = (char *)shstate + sizeof (*shstate);
	shstate->log.log = shstate->log.buf;
	shstate->log.locale = parents_locale;
	shstate->status = -1;

	/*
	 * We need a SIGCHLD handler so the sema_wait() below will wake
	 * up if the child dies without doing a sema_post().
	 */
	(void) sigset(SIGCHLD, sigchld);
	/*
	 * We must mask SIGCHLD until after we've coped with the fork
	 * sufficiently to deal with it; otherwise we can race and
	 * receive the signal before pid has been initialized
	 * (yes, this really happens).
	 */
	(void) sigemptyset(&block_cld);
	(void) sigaddset(&block_cld, SIGCHLD);
	(void) sigprocmask(SIG_BLOCK, &block_cld, NULL);

	/*
	 * The parent only needs stderr after the fork, so close other fd's
	 * that we inherited from zoneadm so that the parent doesn't have those
	 * open while waiting. The child will close the rest after the fork.
	 */
	closefrom(3);

	if ((ctfd = init_template()) == -1) {
		zerror(zlogp, B_TRUE, "failed to create contract");
		return (1);
	}

	/*
	 * Do not let another thread localize a message while we are forking.
	 */
	(void) mutex_lock(&msglock);
	pid = fork();
	(void) mutex_unlock(&msglock);

	/*
	 * In all cases (parent, child, and in the event of an error) we
	 * don't want to cause creation of contracts on subsequent fork()s.
	 */
	(void) ct_tmpl_clear(ctfd);
	(void) close(ctfd);

	if (pid == -1) {
		zerror(zlogp, B_TRUE, "could not fork");
		return (1);

	} else if (pid > 0) { /* parent */
		(void) sigprocmask(SIG_UNBLOCK, &block_cld, NULL);
		/*
		 * This marks a window of vulnerability in which we receive
		 * the SIGCLD before falling into sema_wait (normally we would
		 * get woken up from sema_wait with EINTR upon receipt of
		 * SIGCLD).  So we may need to use some other scheme like
		 * sema_posting in the sigcld handler.
		 * blech
		 */
		(void) sema_wait(&shstate->sem);
		(void) sema_destroy(&shstate->sem);
		if (shstate->status != 0)
			(void) waitpid(pid, NULL, WNOHANG);
		/*
		 * It's ok if we die with SIGPIPE.  It's not like we could have
		 * done anything about it.
		 */
		(void) fprintf(stderr, "%s", shstate->log.buf);
		_exit(shstate->status == 0 ? 0 : 1);
	}

	/*
	 * The child charges on.
	 */
	(void) sigset(SIGCHLD, SIG_DFL);
	(void) sigprocmask(SIG_UNBLOCK, &block_cld, NULL);

	/*
	 * SIGPIPE can be delivered if we write to a socket for which the
	 * peer endpoint is gone.  That can lead to too-early termination
	 * of zoneadmd, and that's not good eats.
	 */
	(void) sigset(SIGPIPE, SIG_IGN);
	/*
	 * Stop using stderr
	 */
	zlogp = &shstate->log;

	/*
	 * We don't need stdout/stderr from now on.
	 */
	closefrom(0);

	/*
	 * Initialize the syslog zlog_t.  This needs to be done after
	 * the call to closefrom().
	 */
	logsys.buf = logsys.log = NULL;
	logsys.buflen = logsys.loglen = 0;
	logsys.logfile = NULL;
	logsys.locale = DEFAULT_LOCALE;

	openlog("zoneadmd", LOG_PID, LOG_DAEMON);

	/*
	 * The eventstream is used to publish state changes in the zone
	 * from the door threads to the console I/O poller.
	 */
	if (eventstream_init() == -1) {
		zerror(zlogp, B_TRUE, "unable to create eventstream");
		goto child_out;
	}

	(void) snprintf(zone_door_path, sizeof (zone_door_path),
	    "%s" ZONE_DOOR_PATH, zonecfg_get_root(), zone_name);

	/*
	 * See if another zoneadmd is running for this zone.  If not, then we
	 * can now modify system state.
	 */
	if (make_daemon_exclusive(zlogp) == -1)
		goto child_out;


	/*
	 * Create/join a new session; we need to be careful of what we do with
	 * the console from now on so we don't end up being the session leader
	 * for the terminal we're going to be handing out.
	 */
	(void) setsid();

	/*
	 * This thread shouldn't be receiving any signals; in particular,
	 * SIGCHLD should be received by the thread doing the fork().
	 */
	(void) sigfillset(&blockset);
	(void) thr_sigsetmask(SIG_BLOCK, &blockset, NULL);

	/*
	 * Setup the console device and get ready to serve the console;
	 * once this has completed, we're ready to let console clients
	 * make an attempt to connect (they will block until
	 * serve_console_sock() below gets called, and any pending
	 * connection is accept()ed).
	 */
	if (!zonecfg_in_alt_root() && init_console(zlogp) < 0)
		goto child_out;

	/*
	 * Take the lock now, so that when the door server gets going, we
	 * are guaranteed that it won't take a request until we are sure
	 * that everything is completely set up.  See the child_out: label
	 * below to see why this matters.
	 */
	(void) mutex_lock(&lock);

	/* Init semaphore for scratch zones. */
	if (sema_init(&scratch_sem, 0, USYNC_THREAD, NULL) == -1) {
		zerror(zlogp, B_TRUE,
		    "failed to initialize semaphore for scratch zone");
		goto child_out;
	}

	/* open the dladm handle */
	if (dladm_open(&dld_handle) != DLADM_STATUS_OK) {
		zerror(zlogp, B_FALSE, "failed to open dladm handle");
		goto child_out;
	}

	/*
	 * Note: door setup must occur *after* the console is setup.
	 * This is so that as zlogin tests the door to see if zoneadmd
	 * is ready yet, we know that the console will get serviced
	 * once door_info() indicates that the door is "up".
	 */
	if (setup_door(zlogp) == -1)
		goto child_out;

	/*
	 * Things seem OK so far; tell the parent process that we're done
	 * with setup tasks.  This will cause the parent to exit, signalling
	 * to zoneadm, zlogin, or whatever forked it that we are ready to
	 * service requests.
	 */
	shstate->status = 0;
	(void) sema_post(&shstate->sem);
	(void) munmap((char *)shstate, shstatelen);
	shstate = NULL;

	(void) mutex_unlock(&lock);

	/*
	 * zlogp is now invalid, so reset it to the syslog logger.
	 */
	zlogp = &logsys;

	/*
	 * Now that we are free of any parents, switch to the default locale.
	 */
	(void) setlocale(LC_ALL, DEFAULT_LOCALE);

	/*
	 * At this point the setup portion of main() is basically done, so
	 * we reuse this thread to manage the zone console.  When
	 * serve_console() has returned, we are past the point of no return
	 * in the life of this zoneadmd.
	 */
	if (zonecfg_in_alt_root()) {
		/*
		 * This is just awful, but mounted scratch zones don't (and
		 * can't) have consoles.  We just wait for unmount instead.
		 */
		while (sema_wait(&scratch_sem) == EINTR)
			;
	} else {
		serve_console(zlogp);
		assert(in_death_throes);
	}

	/*
	 * This is the next-to-last part of the exit interlock.  Upon calling
	 * fdetach(), the door will go unreferenced; once any
	 * outstanding requests (like the door thread doing Z_HALT) are
	 * done, the door will get an UNREF notification; when it handles
	 * the UNREF, the door server will cause the exit.  It's possible
	 * that fdetach() can fail because the file is in use, in which
	 * case we'll retry the operation.
	 */
	assert(!MUTEX_HELD(&lock));
	for (;;) {
		if ((fdetach(zone_door_path) == 0) || (errno != EBUSY))
			break;
		yield();
	}

	for (;;)
		(void) pause();

child_out:
	assert(pid == 0);

	shstate->status = -1;
	(void) sema_post(&shstate->sem);
	(void) munmap((char *)shstate, shstatelen);

	/*
	 * This might trigger an unref notification, but if so,
	 * we are still holding the lock, so our call to exit will
	 * ultimately win the race and will publish the right exit
	 * code.
	 */
	if (zone_door != -1) {
		assert(MUTEX_HELD(&lock));
		(void) door_revoke(zone_door);
		(void) fdetach(zone_door_path);
	}

	if (dld_handle != NULL)
		dladm_close(dld_handle);

	return (1); /* return from main() forcibly exits an MT process */
}<|MERGE_RESOLUTION|>--- conflicted
+++ resolved
@@ -279,14 +279,11 @@
 	int argc = 0, argc_save;
 	int i;
 	int err;
+	int c;
 	char *arg, *lasts, **argv = NULL, **argv_save;
 	char zonecfg_args[BOOTARGS_MAX];
 	char scratchargs[BOOTARGS_MAX], *sargs;
-<<<<<<< HEAD
-	int c;
-=======
-	char c, argsw[5];
->>>>>>> de278259
+	char argsw[5];
 
 	bzero(outargs, BOOTARGS_MAX);
 	bzero(badarg, BOOTARGS_MAX);
