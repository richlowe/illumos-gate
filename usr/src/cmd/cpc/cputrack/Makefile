#
# CDDL HEADER START
#
# The contents of this file are subject to the terms of the
# Common Development and Distribution License (the "License").
# You may not use this file except in compliance with the License.
#
# You can obtain a copy of the license at usr/src/OPENSOLARIS.LICENSE
# or http://www.opensolaris.org/os/licensing.
# See the License for the specific language governing permissions
# and limitations under the License.
#
# When distributing Covered Code, include this CDDL HEADER in each
# file and include the License file at usr/src/OPENSOLARIS.LICENSE.
# If applicable, add the following below this CDDL HEADER, with the
# fields enclosed by brackets "[]" replaced with your own identifying
# information: Portions Copyright [yyyy] [name of copyright owner]
#
# CDDL HEADER END
#

#
# Copyright 2007 Sun Microsystems, Inc.  All rights reserved.
# Use is subject to license terms.
#
<<<<<<< HEAD
=======
# Copyright (c) 2018, Joyent, Inc.
#
>>>>>>> 453b03d5

include	../../Makefile.cmd
include	../../Makefile.cmd.64
include	../../Makefile.ctf

PROG =		cputrack
OBJS =		$(PROG).o caps.o time.o setgrp.o strtoset.o
LDLIBS +=	-lcpc -lpctx

<<<<<<< HEAD
$(BUILD32)SUBDIRS= $(MACH)
$(BUILD64)SUBDIRS += $(MACH64)
=======
CFLAGS +=	$(CCVERBOSE)
CPPFLAGS +=	-I$(SRC)/lib/libcpc/common
>>>>>>> 453b03d5

POFILES =	../common/$(PROG).po ../common/caps.po
POFILE =	$(PROG)_cmd.po

# not linted
SMATCH=off

ROOTLINK = $(PROG:%=$(ROOTBIN64)/%)

.KEEP_STATE:

all: $(PROG)

install: all $(ROOTPROG) $(ROOTLINK)

$(PROG): $(OBJS)
	$(LINK.c) $(OBJS) -o $@ $(LDLIBS)
	$(POST_PROCESS)

$(ROOTLINK):
	$(RM) $@; $(SYMLINK) ../../bin/cputrack $@

clean:
	$(RM) $(OBJS)

%.o:	../common/%.c
	$(COMPILE.c) $<
	$(CTFCONVERT_O)

$(POFILE): $(POFILES)
	$(RM) $@
	cat $(POFILES) > $@

include ../../Makefile.targ<|MERGE_RESOLUTION|>--- conflicted
+++ resolved
@@ -23,11 +23,8 @@
 # Copyright 2007 Sun Microsystems, Inc.  All rights reserved.
 # Use is subject to license terms.
 #
-<<<<<<< HEAD
-=======
 # Copyright (c) 2018, Joyent, Inc.
 #
->>>>>>> 453b03d5
 
 include	../../Makefile.cmd
 include	../../Makefile.cmd.64
@@ -37,13 +34,8 @@
 OBJS =		$(PROG).o caps.o time.o setgrp.o strtoset.o
 LDLIBS +=	-lcpc -lpctx
 
-<<<<<<< HEAD
-$(BUILD32)SUBDIRS= $(MACH)
-$(BUILD64)SUBDIRS += $(MACH64)
-=======
 CFLAGS +=	$(CCVERBOSE)
 CPPFLAGS +=	-I$(SRC)/lib/libcpc/common
->>>>>>> 453b03d5
 
 POFILES =	../common/$(PROG).po ../common/caps.po
 POFILE =	$(PROG)_cmd.po
@@ -51,7 +43,7 @@
 # not linted
 SMATCH=off
 
-ROOTLINK = $(PROG:%=$(ROOTBIN64)/%)
+$(NOT_AARCH64_BLD)ROOTLINK = $(PROG:%=$(ROOTBIN64)/%)
 
 .KEEP_STATE:
 
