--- conflicted
+++ resolved
@@ -524,11 +524,7 @@
 #
 # Flags used with genoffsets
 #
-<<<<<<< HEAD
-GOFLAGS = -_noecho $(CALLSYMS) 
-=======
 GOFLAGS = $(CALLSYMS) $(CDWARFSTR)
->>>>>>> aa9ef484
 
 OFFSETS_CREATE = $(GENOFFSETS) -s $(CTFSTABS) -r $(CTFCONVERT) \
 	$(CW) --noecho $(CW_CC_COMPILERS) -- $(GOFLAGS) $(CFLAGS) $(CPPFLAGS)
@@ -957,18 +953,11 @@
 C_BIGPICFLAGS64 =	$($(MACH64)_C_BIGPICFLAGS)
 
 # CC requires there to be no space between '-K' and 'pic' or 'PIC'.
-<<<<<<< HEAD
 # and does not support -f
 sparc_CC_PICFLAGS =	-_cc=-Kpic -_gcc=-fpic
 sparcv9_CC_PICFLAGS =	-_cc=-KPIC -_gcc=-fPIC
 i386_CC_PICFLAGS = 	-_cc=-Kpic -_gcc=-fpic
 amd64_CC_PICFLAGS = 	-_cc=-Kpic -_gcc=-fpic
-=======
-sparc_CC_PICFLAGS =	-Kpic
-sparcv9_CC_PICFLAGS =	-KPIC
-i386_CC_PICFLAGS =	-Kpic
-amd64_CC_PICFLAGS =	-Kpic
->>>>>>> aa9ef484
 CC_PICFLAGS =		$($(MACH)_CC_PICFLAGS)
 CC_PICFLAGS64 =		$($(MACH64)_CC_PICFLAGS)
 
