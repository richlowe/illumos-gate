#
# CDDL HEADER START
#
# The contents of this file are subject to the terms of the
# Common Development and Distribution License (the "License").
# You may not use this file except in compliance with the License.
#
# You can obtain a copy of the license at usr/src/OPENSOLARIS.LICENSE
# or http://www.opensolaris.org/os/licensing.
# See the License for the specific language governing permissions
# and limitations under the License.
#
# When distributing Covered Code, include this CDDL HEADER in each
# file and include the License file at usr/src/OPENSOLARIS.LICENSE.
# If applicable, add the following below this CDDL HEADER, with the
# fields enclosed by brackets "[]" replaced with your own identifying
# information: Portions Copyright [yyyy] [name of copyright owner]
#
# CDDL HEADER END
#

#
# Copyright (c) 2010, Oracle and/or its affiliates. All rights reserved.
# Copyright 2012 OmniTI Computer Consulting, Inc.  All rights reserved.
# Copyright 2022 Garrett D'Amore
# Copyright 2016 Hans Rosenfeld <rosenfeld@grumpf.hope-2000.org>
# Copyright 2017 Toomas Soome <tsoome@me.com>
# Copyright 2017 RackTop Systems.
# Copyright 2022 Tintri by DDN, Inc. All rights reserved.
# Copyright 2018 Jason King
# Copyright 2019, Joyent, Inc.
# Copyright 2020 Peter Tribble
# Copyright 2021 OmniOS Community Edition (OmniOSce) Association.
#

#
# Exception List for validate_pkg
#

#
# The following entries are built in the /proto area
# but not included in any packages - this is intentional.
#
usr/include/auth_list.h
usr/include/bsm/audit_door_infc.h
usr/include/bsm/audit_private.h
usr/include/bsm/devalloc.h
usr/include/getxby_door.h
usr/include/passwdutil.h
usr/include/priv_utils.h
usr/include/rpcsvc/daemon_utils.h
usr/include/rpcsvc/svc_dg_priv.h
usr/include/security/pam_impl.h
usr/include/sys/clock_impl.h
usr/include/sys/winlockio.h
usr/include/scsi/plugins/ses/vendor/sun_impl.h
#
# Private lofi interface.
#
usr/include/sys/lofi_impl.h
#
# Private/Internal libraries of the Cryptographic Framework.
#
lib/libkcfd.so
usr/include/libelfsign.h

#
# The following files are used by the DHCP service, the
# standalone's DHCP implementation, and the kernel (nfs_dlboot).
# They contain interfaces which are currently private.
#
usr/include/dhcp_symbol.h
usr/include/sys/sunos_dhcp_class.h
#
# Private MAC driver header files
#
usr/include/inet/iptun.h
usr/include/sys/aggr_impl.h
usr/include/sys/aggr.h
usr/include/sys/dld_impl.h
usr/include/sys/dld_ioc.h
usr/include/sys/dls_impl.h
usr/include/sys/dls.h
usr/include/sys/mac_client_impl.h
usr/include/sys/mac_client.h
usr/include/sys/mac_flow_impl.h
usr/include/sys/mac_impl.h
usr/include/sys/mac_soft_ring.h
usr/include/sys/mac_stat.h
#
# Private GLDv3 userland libraries and headers
#
usr/include/libdladm_impl.h
usr/include/libdlaggr.h
usr/include/libdlether.h
usr/include/libdlflow_impl.h
usr/include/libdlflow.h
usr/include/libdliptun.h
usr/include/libdlmgmt.h
usr/include/libdlsim.h
usr/include/libdlstat.h
usr/include/libdlvnic.h
usr/include/libdlwlan_impl.h
usr/include/libdlwlan.h
#
# Virtual Network Interface Card (VNIC)
#
usr/include/sys/vnic.h
usr/include/sys/vnic_impl.h
#
# Private libipadm lint library and header files
#
usr/include/ipadm_ipmgmt.h
usr/include/ipadm_ndpd.h
usr/include/libipadm.h
lib/libipadm.so
lib/amd64/libipadm.so		i386
#
# Private libsocket header file
#
usr/include/libsocket_priv.h
#
# IKE and IPsec support library exceptions.  The IKE support
# library contains exclusively private interfaces, as does
# libipsecutil.  My apologies for the glut of header files here.
#
usr/include/errfp.h
usr/include/ikedoor.h
usr/include/ipsec_util.h
usr/lib/libipsecutil.so
usr/lib/amd64/libipsecutil.so		i386
#
usr/include/inet/ip_impl.h
usr/include/inet/ip_ndp.h
usr/include/inet/ip2mac_impl.h
usr/include/inet/ip2mac.h
usr/include/inet/rawip_impl.h
usr/include/inet/tcp_impl.h
usr/include/inet/udp_impl.h
usr/include/libmail.h
usr/include/libnwam_priv.h
usr/include/protocols/ripngd.h
usr/include/s_string.h
usr/include/sys/logindmux_impl.h
usr/include/sys/vgareg.h
#
# Some IPsec headers can't be shipped lest we hit export controls...
#
usr/include/inet/ipsec_impl.h
usr/include/inet/ipsec_info.h
usr/include/inet/ipsecah.h
usr/include/inet/ipsecesp.h
usr/include/inet/keysock.h
usr/include/inet/sadb.h
usr/include/sys/sha1_consts.h
usr/include/sys/sha2_consts.h
#
# These files contain definitions shared privately between the kernel
# and libc.  There is no reason for them to be part of a package that
# a customer should ever see.  They are installed in the proto area by
# the uts build because libc and and other components, like truss, are
# dependent upon their contents and should not have their own copies.
#
usr/include/sys/libc_kernel.h
usr/include/sys/synch32.h
usr/include/sys/fdsync.h
#
# Private interfaces for libdisasm
#
usr/include/libdisasm.h
#
# Private interfaces for libraidcfg
#
usr/include/raidcfg_spi.h
usr/include/raidcfg.h
usr/lib/libraidcfg.so
usr/lib/amd64/libraidcfg.so		i386
#
# This file is used for private communication between mdb, drv/kmdb, and
# misc/kmdb.  The interfaces described herein are not intended for customer
# use, and are thus excluded from packaging.
#
usr/include/sys/kmdb.h
#
# These files are installed in the proto area by the build of libdhcpagent
# and libdhcputil for the benefit of DHCP-related networking commands such
# as dhcpagent, dhcpinfo, ifconfig, and netstat.  These are not interfaces
# for customer use, so the files are excluded from packaging.
#
lib/libdhcpagent.so
lib/amd64/libdhcpagent.so		i386
lib/libdhcputil.so
lib/amd64/libdhcputil.so		i386
usr/include/dhcp_hostconf.h
usr/include/dhcp_impl.h
usr/include/dhcp_inittab.h
usr/include/dhcp_stable.h
usr/include/dhcp_symbol_common.h
usr/include/dhcpagent_ipc.h
usr/include/dhcpagent_util.h
usr/include/dhcpmsg.h
usr/lib/libdhcpagent.so
usr/lib/amd64/libdhcpagent.so		i386
usr/lib/libdhcputil.so
usr/lib/amd64/libdhcputil.so		i386
#
# Don't ship header files private to libipmp and in.mpathd
#
usr/include/ipmp_query_impl.h
#
# These files are installed in the proto area by the build of libinetsvc,
# an inetd-specific library shared by inetd, inetadm and inetconv. Only
# the shared object is shipped.
#
usr/include/inetsvc.h
usr/lib/libinetsvc.so
#
# These files are installed in the proto area by the build of libinetutil,
# a general purpose library for the benefit of internet utilities. Only
# the shared object is shipped.
#
lib/libinetutil.so
lib/amd64/libinetutil.so		i386
usr/include/libinetutil.h
usr/include/netinet/inetutil.h
usr/include/ofmt.h
usr/lib/libinetutil.so
usr/lib/amd64/libinetutil.so		i386
#
# Miscellaneous kernel interfaces or kernel<->user interfaces that are
# consolidation private and we do not want to export at this time.
#
usr/include/sys/cryptmod.h
usr/include/sys/dumpadm.h
usr/include/sys/ontrap.h
usr/include/sys/sysmsg_impl.h
usr/include/sys/vlan.h
#
# non-public pci header
#
usr/include/sys/pci_impl.h
usr/include/sys/pci_tools.h
#
# Exception list for RCM project, included by librcm and rcm_daemon
#
usr/include/librcm_event.h
usr/include/librcm_impl.h
#
# MDB modules for testing
#
usr/lib/mdb/proc/mdb_test.so	i386 sparc
#
# these are "removed" from the source product build because the only
# packages that currently deliver them are removed.
# they really should't be in here.
#
etc/sfw
#
# Entries for the libmech_krb5 symlink, which has been included
# for build purposes only, not delivered to customers.
#
usr/include/gssapi/gssapi_krb5.h
usr/lib/gss/libmech_krb5.so
usr/lib/amd64/gss/libmech_krb5.so	i386
usr/lib/libmech_krb5.so
usr/lib/amd64/libmech_krb5.so		i386
#
# Private net80211 headers
#
usr/include/sys/net80211_amrr.h
usr/include/sys/net80211_crypto.h
usr/include/sys/net80211_ht.h
usr/include/sys/net80211_proto.h
usr/include/sys/net80211.h
#
usr/include/net/wpa.h
#
# PPPoE files not delivered to customers.
#
usr/include/net/pppoe.h
usr/include/net/sppptun.h
#
# Simnet
#
usr/include/net/simnet.h
#
# Bridging internal data structures
#
usr/include/net/bridge_impl.h
#
# User<->kernel interface used by cfgadm/USB only
#
usr/include/sys/usb/hubd/hubd_impl.h
#
# User<->kernel interface used by cfgadm/SATA only
#
usr/include/sys/sata/sata_cfgadm.h			i386 aarch64
#
# Private ucred kernel header
#
usr/include/sys/ucred.h
#
# Private and/or platform-specific smf(5) files
#
lib/librestart.so
usr/include/libcontract_priv.h
usr/include/librestart_priv.h
usr/include/librestart.h
usr/lib/librestart.so
lib/svc/manifest/platform/sun4u					i386 aarch64
lib/svc/manifest/platform/sun4v					i386 aarch64
var/svc/manifest/platform/sun4u					i386 aarch64
var/svc/manifest/platform/sun4v					i386 aarch64
etc/svc/profile/platform_sun4v.xml				i386 aarch64
etc/svc/profile/platform_SUNW,SPARC-Enterprise.xml		i386 aarch64
etc/svc/profile/platform_SUNW,Sun-Fire-880.xml			i386 aarch64
etc/svc/profile/platform_SUNW,Sun-Fire-V890.xml			i386 aarch64
etc/svc/profile/platform_SUNW,Sun-Fire.xml			i386 aarch64
#
# Private libuutil files
#
lib/libuutil.so
usr/include/libuutil_impl.h
usr/lib/libuutil.so
#
# Even though all the objects built under usr/src/stand are later glommed
# together into a couple of second-stage boot loaders, we dump the static
# archives and lint libraries into $(ROOT)/stand for intermediate use
# (e.g., for lint, linking the second-stage boot loaders, ...).  Since
# these are merely intermediate objects, they do not need to be packaged.
#
stand					aarch64
#
# Private KCF header files
#
usr/include/sys/crypto/elfsign.h
usr/include/sys/crypto/impl.h
usr/include/sys/crypto/ops_impl.h
usr/include/sys/crypto/sched_impl.h
#
# The following files are installed in the proto area
# by the build of libcmdutils (Command Utilities Library).
# libcmdutils contains interfaces which are all private interfaces.
#
lib/libcmdutils.so
lib/amd64/libcmdutils.so		i386
usr/include/libcmdutils.h
usr/lib/libcmdutils.so
usr/lib/amd64/libcmdutils.so		i386
#
# Private librename
#
usr/lib/librename.so
usr/lib/amd64/librename.so		i386
usr/include/librename.h
#
# Private libidspace
#
usr/lib/libidspace.so
usr/lib/amd64/libidspace.so		i386
usr/include/libidspace.h
#
# VXLAN
#
usr/include/sys/vxlan.h
lib/libvarpd.so
lib/amd64/libvarpd.so			i386
#
# Overlay
#
usr/include/libdloverlay.h
usr/include/libvarpd.h
usr/include/libvarpd_client.h
usr/include/libvarpd_provider.h
usr/include/sys/overlay.h
usr/include/sys/overlay_common.h
usr/include/sys/overlay_target.h
#
# Private interfaces in libsec
#
usr/include/aclutils.h
#
# USB skeleton driver stays in sync with the rest of USB but doesn't ship.
#
kernel/drv/amd64/usbskel	i386
kernel/drv/aarch64/usbskel	aarch64
kernel/drv/usbskel.conf
#
# Consolidation and Sun private libdevid interfaces
# Public libdevid interfaces provided by devid.h
#
usr/include/sys/libdevid.h
#
# ZFS JNI headers
#
usr/include/libzfs_jni_dataset.h	i386 sparc
usr/include/libzfs_jni_disk.h		i386 sparc
usr/include/libzfs_jni_diskmgt.h	i386 sparc
usr/include/libzfs_jni_ipool.h		i386 sparc
usr/include/libzfs_jni_main.h		i386 sparc
usr/include/libzfs_jni_pool.h		i386 sparc
usr/include/libzfs_jni_property.h	i386 sparc
usr/include/libzfs_jni_util.h		i386 sparc
#
# These files are installed in the proto area for Solaris scsi_vhci driver
# (for MPAPI support) and should not be shipped
#
usr/include/sys/scsi/adapters/mpapi_impl.h
usr/include/sys/scsi/adapters/mpapi_scsi_vhci.h
#
# This library is installed in the proto area by the build of libdisasm, and is
# only used when building the KMDB disasm module.
#
usr/lib/libstanddisasm.so		i386 sparc aarch64
usr/lib/amd64/libstanddisasm.so		i386
#
# TSol: tsol doesn't ship lint source, and tsnet isn't for customers at all.
#
lib/libtsnet.so
#
# nss interfaces shared between libnsl and other ON libraries.
#
usr/include/nss.h
#
# AT&T AST (ksh93) files which are needed only to build illumos
usr/lib/libast.so			i386 sparc aarch64
usr/lib/amd64/libast.so			i386
usr/lib/libdll.so			i386 sparc aarch64
usr/lib/amd64/libdll.so			i386
usr/lib/libpp.so			i386 sparc aarch64
usr/lib/locale/C/LC_MESSAGES/libpp	i386 sparc aarch64
usr/lib/libcmd.so			i386 sparc aarch64
usr/lib/amd64/libcmd.so			i386
usr/lib/libshell.so			i386 sparc aarch64
usr/lib/amd64/libshell.so		i386
usr/lib/libsum.so			i386 sparc aarch64
usr/lib/amd64/libsum.so			i386
#
# These files are used by the iSCSI Target and the iSCSI Initiator
#
usr/include/sys/iscsi_protocol.h
usr/include/sys/iscsi_authclient.h
usr/include/sys/iscsi_authclientglue.h
#
# These files are used by the COMSTAR iSCSI target port provider
#
usr/include/sys/idm
usr/include/sys/iscsit/chap.h
usr/include/sys/iscsit/iscsi_if.h
usr/include/sys/iscsit/isns_protocol.h
usr/include/sys/iscsit/radius_packet.h
usr/include/sys/iscsit/radius_protocol.h
#
# libshare is private.
#
usr/lib/libshare.so				i386 sparc aarch64
usr/lib/amd64/libshare.so			i386
usr/lib/fs/autofs/libshare_autofs.so		i386 sparc aarch64
usr/lib/fs/autofs/amd64/libshare_autofs.so	i386
usr/lib/fs/nfs/libshare_nfs.so			i386 sparc aarch64
usr/lib/fs/nfs/amd64/libshare_nfs.so		i386
usr/lib/fs/nfs/rpcsec_gss_conn
usr/lib/fs/nfs/test_svc_tp_create
usr/lib/fs/smb/libshare_smb.so			i386 sparc aarch64
usr/lib/fs/smb/amd64/libshare_smb.so		i386
usr/lib/fs/smbfs/libshare_smbfs.so		i386 sparc aarch64
usr/lib/fs/smbfs/amd64/libshare_smbfs.so	i386
usr/include/libshare_impl.h
usr/include/scfutil.h
#
# Private/Internal u8_textprep header file. Do not ship.
#
usr/include/sys/u8_textprep_data.h
#
# Private, for the boot banner code shared between zone init and the kernel:
#
usr/include/sys/bootbanner.h
#
# Private, for ilstr string handling routines:
#
usr/include/sys/ilstr.h
#
# SQLite is private, used by SMF (svc.configd), idmapd and libsmb.
#
usr/include/sqlite-sys
lib/libsqlite-sys.so
#
# Private/Internal kiconv header files. Do not ship.
#
usr/include/sys/kiconv_big5_utf8.h
usr/include/sys/kiconv_cck_common.h
usr/include/sys/kiconv_cp950hkscs_utf8.h
usr/include/sys/kiconv_emea1.h
usr/include/sys/kiconv_emea2.h
usr/include/sys/kiconv_euckr_utf8.h
usr/include/sys/kiconv_euctw_utf8.h
usr/include/sys/kiconv_gb18030_utf8.h
usr/include/sys/kiconv_gb2312_utf8.h
usr/include/sys/kiconv_hkscs_utf8.h
usr/include/sys/kiconv_ja_jis_to_unicode.h
usr/include/sys/kiconv_ja_unicode_to_jis.h
usr/include/sys/kiconv_ja.h
usr/include/sys/kiconv_ko.h
usr/include/sys/kiconv_latin1.h
usr/include/sys/kiconv_sc.h
usr/include/sys/kiconv_tc.h
usr/include/sys/kiconv_uhc_utf8.h
usr/include/sys/kiconv_utf8_big5.h
usr/include/sys/kiconv_utf8_cp950hkscs.h
usr/include/sys/kiconv_utf8_euckr.h
usr/include/sys/kiconv_utf8_euctw.h
usr/include/sys/kiconv_utf8_gb18030.h
usr/include/sys/kiconv_utf8_gb2312.h
usr/include/sys/kiconv_utf8_hkscs.h
usr/include/sys/kiconv_utf8_uhc.h
etc/flash/postdeployment			i386
#
# This header file is shared only between the power commands and
# ppm/srn modules and should not be in any package
#
usr/include/sys/srn.h
#
# Private/Internal header files of smbsrv. Do not ship.
#
usr/include/smb
usr/include/smbsrv
#
# Private/Internal files for libfakekernel. Do not ship.
#
lib/amd64/libfakekernel.so			i386
lib/libfakekernel.so
usr/include/libfakekernel
usr/lib/libfakekernel.so
usr/lib/amd64/libfakekernel.so			i386
#
# Private/Internal libraries of smbsrv. Do not ship.
#
usr/lib/mdb/proc/libfksmbsrv.so			i386 sparc
usr/lib/mdb/proc/amd64/libfksmbsrv.so		i386
usr/lib/mdb/proc/amd64/libmlsvc.so		i386
usr/lib/smbsrv/bind-helper			i386 sparc aarch64
usr/lib/smbsrv/fksmbd				i386 sparc
usr/lib/smbsrv/libfksmbsrv.so			i386 sparc
usr/lib/smbsrv/libfksmbsrv.so.1			i386 sparc
usr/lib/smbsrv/amd64/libfksmbsrv.so		i386
usr/lib/smbsrv/amd64/libfksmbsrv.so.1		i386
usr/lib/smbsrv/libmlsvc.so			i386 sparc aarch64
usr/lib/smbsrv/amd64/libmlsvc.so		i386
usr/lib/smbsrv/amd64/libmlsvc.so.1		i386
usr/lib/smbsrv/libsmb.so			i386 sparc aarch64
usr/lib/smbsrv/amd64/libsmb.so			i386
usr/lib/smbsrv/libsmbns.so			i386 sparc aarch64
usr/lib/smbsrv/amd64/libsmbns.so		i386
usr/lib/smbsrv/amd64/libsmbns.so.1		i386
usr/lib/smbsrv/nvlprint				i386 sparc aarch64
usr/lib/smbsrv/test-msgbuf			i386 sparc
usr/lib/smbsrv/test-decrypt			i386 sparc
usr/lib/smbsrv/test-encrypt			i386 sparc
usr/lib/smbsrv/testoplock			i386 sparc
#
#
# Private/Internal 64-bit libraries of smbsrv. Do not ship.
#
usr/lib/reparse/amd64/libreparse_smb.so		i386
usr/lib/reparse/amd64/libreparse_smb.so.1	i386
#
# Private dirent, extended to include flags, for use by SMB server
#
usr/include/sys/extdirent.h
#
# Private header files for vscan service
#
usr/include/libvscan.h
usr/include/sys/vscan.h
#
# i86hvm is not a full platform.  It is just a home for paravirtualized
# drivers.  There is no usr/ component to this sub-platform, but the
# directory is created in the proto area to keep other tools happy.
#
usr/platform/i86hvm						i386
#
# Private sdcard framework headers
#
usr/include/sys/sdcard
#
# libmlrpc is private (SMB client and server)
#
usr/include/libmlrpc
usr/lib/libmlrpc.so
usr/lib/amd64/libmlrpc.so		i386
usr/lib/amd64/libmlrpc.so.2		i386
#
# libsmbfs is private (SMB client and server)
#
usr/include/netsmb
usr/lib/libsmbfs.so
usr/lib/amd64/libsmbfs.so		i386
#
# debug & test program for smbfs (private)
#
usr/lib/fs/smbfs/chacl			i386 sparc aarch64
usr/lib/fs/smbfs/lsacl			i386 sparc aarch64
usr/lib/mdb/proc/libfknsmb.so		i386 sparc
usr/lib/mdb/proc/libfksmbfs.so		i386 sparc
usr/lib/mdb/proc/amd64/libfknsmb.so	i386
usr/lib/mdb/proc/amd64/libfksmbfs.so	i386
usr/lib/mdb/proc/aarch64/libfknsmb.so	aarch64
usr/lib/mdb/proc/aarch64/libfksmbfs.so	aarch64
usr/lib/smbfs/amd64			i386
usr/lib/smbfs/fksmbcl			i386 sparc
usr/lib/smbfs/libfknsmb.so		i386 sparc
usr/lib/smbfs/libfknsmb.so.1		i386 sparc
usr/lib/smbfs/libfksmbfs.so		i386 sparc
usr/lib/smbfs/libfksmbfs.so.1		i386 sparc

#
# FC related files
kernel/kmdb/amd64/fcip		i386
kernel/kmdb/amd64/fcp		i386
kernel/kmdb/amd64/fctl		i386
kernel/kmdb/amd64/qlc		i386
kernel/kmdb/aarch64/fcip	aarch64
kernel/kmdb/aarch64/fcp		aarch64
kernel/kmdb/aarch64/fctl	aarch64
usr/include/sys/fibre-channel

#
# These files are used by the iSCSI initiator only.
# No reason to ship them.
#
usr/include/sys/scsi/adapters/iscsi_door.h
usr/include/sys/scsi/adapters/iscsi_if.h
#
# sbd ioctl hdr
#
usr/include/sys/stmf_sbd_ioctl.h
#
# proxy port provider interface
#
usr/include/sys/pppt_ic_if.h
usr/include/sys/pppt_ioctl.h
#
# portable object file and dictionary used by libfmd_msg test
#
usr/lib/fm/dict/TEST.dict	i386 sparc aarch64
usr/lib/locale/C/LC_MESSAGES/TEST.mo	i386 sparc aarch64
usr/lib/locale/C/LC_MESSAGES/TEST.po	i386 sparc aarch64
#
# Private idmap RPC protocol
#
usr/include/rpcsvc/idmap_prot.h
usr/include/rpcsvc/idmap_prot.x
#
# Private idmap directory API
#
usr/include/directory.h
#
# librstp is private for bridging
#
usr/include/stp_bpdu.h
usr/include/stp_in.h
usr/include/stp_vectors.h
usr/lib/librstp.so
#
# Private nvfru API
#
usr/include/nvfru.h
#
# vrrp
#
usr/include/libvrrpadm.h
usr/lib/libvrrpadm.so
usr/lib/amd64/libvrrpadm.so		i386

#
# These are only used during the -t tools build
#
opt/onbld/bin/i386/mandoc	i386
opt/onbld/bin/i386/geniconvtbl	i386
opt/onbld/bin/i386/makesoftcore	i386
opt/onbld/bin/i386/rpcgen	i386
opt/onbld/bin/i386/vtfontcvt	i386
opt/onbld/bin/i386/svc.configd	i386
opt/onbld/bin/i386/svccfg	i386
opt/onbld/bin/i386/yacc		i386
opt/onbld/lib/yaccpar		i386

#
# Private libdwarf
#
opt/onbld/lib/i386/libdwarf.so	i386

#
# Private SMF libraries
#
opt/onbld/lib/i386/libscf.so			i386
opt/onbld/lib/i386/libscf.so.1			i386
opt/onbld/lib/i386/libsqlite-sys.so		i386
opt/onbld/lib/i386/libsqlite-sys.so.2.8.15	i386
opt/onbld/lib/i386/libuutil.so			i386
opt/onbld/lib/i386/libuutil.so.1		i386

#
# Private socket filter API
#
usr/include/sys/sockfilter.h
#
# We don't actually validate license action payloads, and the license
# staging area is provided as a separate basedir for package
# publication.  The net result is that everything therein should be
# ignored for packaging validation.
#
licenses
#
# Libbe is private
#
usr/include/libbe_priv.h		i386 sparc aarch64

#
# libsaveargs is private
#
usr/include/saveargs.h			i386 aarch64
usr/lib/amd64/libsaveargs.so		i386
usr/lib/amd64/libstandsaveargs.so	i386
usr/lib/libsaveargs.so			aarch64
usr/lib/libstandsaveargs.so		aarch64

#
# libpcidb is private
#
usr/include/pcidb.h
usr/lib/amd64/libpcidb.so		i386
usr/lib/libpcidb.so

#
# private nvme header file
#
usr/include/sys/nvme.h

#
# debugging program for libadutils
#
usr/bin/test-getdc			i386 sparc aarch64
#
# libficl-sys is private
#
usr/include/ficllocal.h
usr/lib/amd64/libficl-sys.so		i386
usr/lib/libficl-sys.so

#
# libsff is private
#
usr/include/libsff.h
usr/lib/amd64/libsff.so			i386
usr/lib/libsff.so

#
# private bhyve files
#
lib/amd64/libvmm.so			i386
lib/amd64/libvmmapi.so			i386
usr/include/libppt.h			i386
usr/include/libvmm.h			i386
usr/include/vmmapi.h			i386
usr/lib/amd64/libppt.so			i386
usr/lib/libppt.so			i386

#
# libcustr is private
#
usr/include/libcustr.h
lib/amd64/libcustr.so		i386
lib/libcustr.so

#
# smatch is delivered and used only with the source tree
#
opt/onbld/bin/i386/smatch	i386
opt/onbld/share/smatch		i386 sparc

#
# libdwarf is private for the moment
#
lib/amd64/libdwarf.so			i386
lib/libdwarf.so
usr/lib/amd64/libdwarf.so		i386
usr/lib/libdwarf.so

#
# lib9p is private
#
usr/include/lib9p.h
usr/lib/amd64/lib9p.so			i386
usr/lib/lib9p.so		aarch64

#
# libjedec is private
#
usr/include/libjedec.h
usr/lib/amd64/libjedec.so	i386
usr/lib/libjedec.so

#
# the tools copy of the link-editor is not delivered
#
opt/onbld/bin/amd64			i386
# The directory exclusions above cover bin/.../ld, should we ever not exclude
# those directories, ld must be added here
opt/onbld/bin/i386/sgsmsg		i386
opt/onbld/lib/i386/64/libelf.so		i386
opt/onbld/lib/i386/64/libelf.so.1	i386
opt/onbld/lib/i386/64/libld.so		i386
opt/onbld/lib/i386/64/libld.so.4	i386
opt/onbld/lib/i386/64/liblddbg.so	i386
opt/onbld/lib/i386/64/liblddbg.so.4	i386
opt/onbld/man/man1onbld/sgsmsg.1onbld	i386 sparc

#
# The built link-editor demos are not delivered
#
opt/SUNWonld			i386 sparc

#
# Libraries that are built for tests whose compilation symlinks are only
# needed at build time.
#
<<<<<<< HEAD
opt/os-tests/tests/cores/libdumper.so		i386 sparc aarch64
opt/os-tests/tests/cores/amd64/libdumper.so	i386

# XXXARM: This is cross-built, and so for the wrong platform.
opt/onbld		aarch64

# The ipmi driver is not built or delivered, but we still need the header at
# build time
usr/include/sys/ipmi.h	aarch64
=======
opt/os-tests/tests/cores/libdumper.so
opt/os-tests/tests/cores/amd64/libdumper.so	i386

#
# Private ktest definitions which are only needed by the ktest
# implementation -- which is fully controlled by gate.
#
usr/include/sys/ktest_impl.h
>>>>>>> 4299bd64
<|MERGE_RESOLUTION|>--- conflicted
+++ resolved
@@ -825,23 +825,18 @@
 # Libraries that are built for tests whose compilation symlinks are only
 # needed at build time.
 #
-<<<<<<< HEAD
 opt/os-tests/tests/cores/libdumper.so		i386 sparc aarch64
 opt/os-tests/tests/cores/amd64/libdumper.so	i386
 
 # XXXARM: This is cross-built, and so for the wrong platform.
 opt/onbld		aarch64
 
-# The ipmi driver is not built or delivered, but we still need the header at
-# build time
-usr/include/sys/ipmi.h	aarch64
-=======
-opt/os-tests/tests/cores/libdumper.so
-opt/os-tests/tests/cores/amd64/libdumper.so	i386
+# XXXARM: The ipmi driver is not built or delivered, but we still need the
+# header at build time
+usr/include/sys/ipmi.h aarch64
 
 #
 # Private ktest definitions which are only needed by the ktest
 # implementation -- which is fully controlled by gate.
 #
-usr/include/sys/ktest_impl.h
->>>>>>> 4299bd64
+usr/include/sys/ktest_impl.h